--- conflicted
+++ resolved
@@ -1,5 +1,3 @@
-<<<<<<< HEAD
-=======
 require 'nokogiri'
 require 'securerandom'
 
@@ -27,7 +25,6 @@
 end
 
 
->>>>>>> 22d6d450
 ASpaceExport::serializer :ead do
   
   def serialize(ead, opts = {})
