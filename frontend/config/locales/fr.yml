--- conflicted
+++ resolved
@@ -362,11 +362,7 @@
     slug: URL sémantique
     public_url: URL publique
     is_slug_auto: Générer automatiquement une URL sémantique?
-<<<<<<< HEAD
     autogen_disabled: " -- Slug vide généré, l'option Générer automatiquement un slug est désactivée"
-=======
-
->>>>>>> 58e18e64
   linker:
     link_to_prefix: Lier à
     create_and_link_to_prefix: Créer et lier à
