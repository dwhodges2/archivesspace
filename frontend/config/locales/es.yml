--- conflicted
+++ resolved
@@ -1221,14 +1221,11 @@
         rapid_barcode_entry_new_barcode: Nuevo código de barras
         batch_merge: Fusionar contenedores superiores
         batch_merge_instructions: Seleccione el contenedor superior en el que se fusionarán todos los demás contenedores superiores enumerados. Los registros vinculados se volverán a vincular a este contenedor y se eliminará toda la información de los otros contenedores principales.
-<<<<<<< HEAD
         batch_merge_confirm: Confirmar combinación de contenedores superiores
         batch_merge_confirm_question: ¿Está seguro de que desea fusionar los contenedores superiores como se enumeran a continuación? Esta acción es irreversible.
         batch_merge_confirm_victims: "Combinar los siguientes contenedores superiores:" 
         batch_merge_confirm_target: "En este contenedor superior:"
-=======
         rapid_barcode_entry_help: Ingrese un código de barras para cada contenedor seleccionado. Deje en blanco el campo Nuevo código de barras para eliminar el código de barras actual sin reemplazarlo por un nuevo valor.
->>>>>>> 283aefd5
         batch_delete: Borrar Contenedores Top
         batch_delete_help: Borrar todos los contenedores seleccionados.
         update_n_records: "Actualizar %{n} registros"
