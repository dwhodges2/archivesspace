require 'spec_helper'

$dummy_data = <<EOF
  {
  "responseHeader":{
    "status":0,
    "QTime":58,
    "params":{
      "wt":"json",
      "indent":"true",
      "q":"*:*"}},
  "response":{"numFound":1,"start":0,"docs":[
      {
        "id":"/repositories/2/resources/1",
        "title":"A Resource",
        "type":"resource",
        "suppressed":false}]
  }}
EOF

class MockHTTP

  attr_accessor :request

  def start(host, port, block)
    http = Object.new

    def http.parent=(val)
        @parent = val
    end


    def http.request(req)
      @parent.request = req
      response = Object.new

      def response.body; $dummy_data; end
      def response.code; '200'; end

      response
    end

    http.parent = self

    block.call(http)
  end

end


describe 'Solr model' do

  it "can pass a query to Solr" do
    http = MockHTTP.new
    Net::HTTP.stub(:start) { |host, port, &block| http.start(host, port, block) }

<<<<<<< HEAD
    response = Solr.search("hello world", 1, 10, 2)
=======
    response = Solr.search("hello world", 1, 10, 'optional_record_type')
>>>>>>> 87e1d5bc

    http.request.path.should match(/hello\+world/)
    http.request.path.should match(/wt=json/)
    http.request.path.should match(/suppressed%3Afalse/)
    http.request.path.should match(/fq=type%3A%22optional_record_type/)

    response['offset_first'].should eq(1)
    response['offset_last'].should eq(1)

    response['total_hits'].should eq(1)
    response['first_page'].should eq(1)
    response['this_page'].should eq(1)
    response['last_page'].should eq(1)
    response['results'][0]['title'].should eq("A Resource")
  end

end<|MERGE_RESOLUTION|>--- conflicted
+++ resolved
@@ -54,11 +54,7 @@
     http = MockHTTP.new
     Net::HTTP.stub(:start) { |host, port, &block| http.start(host, port, block) }
 
-<<<<<<< HEAD
-    response = Solr.search("hello world", 1, 10, 2)
-=======
     response = Solr.search("hello world", 1, 10, 'optional_record_type')
->>>>>>> 87e1d5bc
 
     http.request.path.should match(/hello\+world/)
     http.request.path.should match(/wt=json/)
