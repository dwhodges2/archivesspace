--- conflicted
+++ resolved
@@ -1664,139 +1664,6 @@
       novalue: No value defined
     user_defined_enum_4:
       novalue: No value defined
-<<<<<<< HEAD
-    dimension_units:
-      inches: Inches
-      feet: Feet
-      yards: Yards
-      millimeters: Millimeters
-      centimeters: Centimeters
-      meters: Meters
-    restriction_type:
-      RestrictedSpecColl: 1 - Donor/university imposed access restriction
-      RestrictedCurApprSpecColl: 2 - Repository imposed access restriction
-      RestrictedFragileSpecColl: 3 - Restricted fragile
-      InProcessSpecColl: 4 - Restricted in-process
-      ColdStorageBrbl: 5 - Other
-    location_function_type:
-      av_materials: Audiovisual Materials
-      arrivals: Arrivals
-      shared: Shared
-    rights_statement_external_document_identifier_type:
-      agrovoc: "AGROVOC multilingual agricultural thesaurus. (Rome: APIMONDIA)"
-      allmovie: "AllMovie"
-      allmusic: "AllMusic"
-      allocine: "AlloCiné"
-      amnbo: "American National Biography Online"
-      ansi: "American National Standards Institute and National Information Standards Organisation number for an ANSI or ANSI/NISO standard"
-      artsy: "Artsy"
-      bdusc: "Biographical Directory of the United States Congress (United States Congress)"
-      bfi: "BFI - British Film Institute"
-      bnfcg: "BnF catalogue général (Paris: Bibliothèque nationale de France)"
-      cantic: "CANTIC (Catàleg d'autoritats de noms i títols de Catalunya) (Biblioteca de Catalunya)"
-      cgndb: "Canadian Geographical Names Database (Natural Resources Canada)"
-      danacode: "Danacode (Bnei Brak, Israel: D.A.N.A. Systems)"
-      datoses: "datos.bne.es (Biblioteca Nacional de España)"
-      discogs: "Discogs"
-      dkfilm: "Det Danske Filminstitut Filmdatabasen"
-      doi: "Digital Object Identifier"
-      ean: "International Article Number"
-      eidr: "EIDR: Entertainment Identifier Registry"
-      fast: "Faceted Application of Subject Terminology (Dublin, Ohio: OCLC)"
-      filmport: "filmportal.de"
-      findagr: "Find a Grave"
-      freebase: "Freebase"
-      gec: "Gran enciclopèdia catalana"
-      geogndb: "Geographic Names Database"
-      geonames: "GeoNames"
-      gettytgn: "Getty Thesaurus of Geographic Names Online (J. Paul Getty Trust)"
-      gettyulan: "Union List of Artist Names Online (J. Paul Getty Trust)"
-      gnd: "Gemeinsame Normdatei (Leipzig, Frankfurt: Deutsche Nationalbibliothek)"
-      gnis: "Geographic Names Information System (GNIS) (United States Geological Survey, Board on Geographic Names)"
-      gtin-14: "Global Trade Identification Number 14 (EAN/UCC-128 or ITF-14)"
-      hdl: "Handle"
-      ibdb: "IBDB - Internet Broadway Database"
-      idref: "IdRef: le referentiel des autorites Sudoc (L'agence bibliographique de l'enseignement superieur (ABES))"
-      imdb: "IMDb - Internet Movie Database"
-      isan: "International Standard Audiovisual Number"
-      isbn: "International Standard Book Number"
-      isbn-a: "International Standard Book Number (the actionable ISBN) (International DOI Foundation (IDF))"
-      isbnre: "ISBN (International Standard Book Number) registrant element"
-      isil: "ISIL (International Standard Identifier for Libraries and Related Organizations)"
-      ismn: "International Standard Music Number"
-      isni: "International Standard Name Identifier"
-      iso: "International Organization for Standardization number for an ISO standard"
-      isrc: "International Standard Recording Code"
-      issn: "International Standard Serial Number"
-      issn-l: "Linking International Standard Serial Number"
-      issue-number: "Sound recording issue number"
-      istc: "International Standard Text Code"
-      iswc: "International Standard Musical Work Code"
-      itar: "ITAR (Importtjeneste og autoritetsregistre)"
-      kinopo: "КиноПоиск = KinoPoisk"
-      lccn: "Library of Congress Control Number"
-      lcmd: "Library of Congress Manuscript Division (Washington, DC: Library of Congress)"
-      lcmpt: "Library of Congress Medium of Performance Thesaurus for Music (LCMPT) (Washington, DC: Library of Congress)"
-      libaus: "Libraries Australia (National Library of Australia)"
-      local: "Locally defined identifier"
-      matrix-number: "Sound recording matrix number"
-      moma: "Museum of Modern Art (New York: Museum of Modern Art)"
-      munzing: "Munzinger (Munzinger Archiv)"
-      music-plate: "Publisher's music plate number"
-      music-publisher: "Publisher-assigned music number"
-      musicb: "MusicBrainz"
-      natgazfid: "U.S. National Gazetteer Feature Name Identifier"
-      nga: "National Gallery of Art (Washington DC: National Gallery of Art)"
-      nipo: "Número de Identificación de las Publicaciones Oficiales"
-      nndb: "NNDB (Notable Names Database)"
-      npg: "National Portrait Gallery (London: National Portrait Gallery)"
-      odnb: "Oxford Dictionary of National Biography (Oxford University Press)"
-      opensm: "OpenStreetMap"
-      orcid: "Open Researcher and Contributor IDentifier"
-      oxforddnb: "Oxford Biography Index"
-      porthu: "PORT.hu"
-      rbmsbt: "RBMS Controlled Vocabularies: Binding Terms (Rare Books and Manuscripts Section, Association of College & Research Libraries)"
-      rbmsgt: "RBMS Controlled Vocabularies: Genre Terms (Rare Books and Manuscripts Section, Association of College & Research Libraries)"
-      rbmspe: "RBMS Controlled Vocabularies: Provenance Evidence (Rare Books and Manuscripts Section, Association of College & Research Libraries)"
-      rbmsppe: "RBMS Controlled Vocabularies: Printing and Publishing Evidence (Rare Books and Manuscripts Section, Association of College & Research Libraries)"
-      rbmspt: "RBMS Controlled Vocabularies: Paper Terms (Rare Books and Manuscripts Section Association of College & Research Libraries)"
-      rbmsrd: "RBMS Controlled Vocabularies: Relationship Designators (Rare Books and Manuscripts Section, Association of College & Research Libraries)"
-      rbmste: "RBMS Controlled Vocabularies: Type Evidence (Rare Books and Manuscripts Section, Association of College & Research Libraries)"
-      rid: "ResearcherID (Thomson Reuters)"
-      rkda: "RKDartists& (Den Haag: Rijksbureau voor Kunsthistorische Documentatie)"
-      saam: "Smithsonian American Art Museum (Washington DC: Smithsonian Institution)"
-      scholaru: "Scholar Universe"
-      scope: "Scope"
-      scopus: "Scopus Author Identifier"
-      sici: "Serial Item and Contribution Identifier"
-      spotify: "Spotify"
-      sprfbsb: "Sports Reference: Baseball"
-      sprfbsk: "Sports Reference: Basketball"
-      sprfcbb: "Sports Reference: College Basketball"
-      sprfcfb: "Sports Reference: College Football"
-      sprfhoc: "Sports Reference: Hockey"
-      sprfoly: "Sports Reference: Olympic Sports"
-      sprfpfb: "Sports Reference: Pro Football"
-      stock-number: "Publisher, distributor, or vendor stock number"
-      strn: "Standard Technical Report Number"
-      svfilm: "Svensk Filmdatabas"
-      tatearid: "Tate Artist Identifier"
-      theatr: "Theatricalia"
-      trove: "Trove (National Library of Australia)"
-      upc: "Universal Product Code"
-      uri: "Uniform Resource Identifier"
-      urn: "Uniform Resource Name"
-      viaf: "Virtual International Authority File number"
-      videorecording-identifier: "Publisher-assigned videorecording number"
-      wikidata: "Wikidata (Wikimedia Foundation)"
-      wndla: "Web NDL Authorities (Tokyo: National Diet Library (NDL))"
-=======
-    job_type:
-      print_to_pdf_job: Print To PDF 
-      import_job: Import Data
-      find_and_replace_job: Batch Find and Replace (Beta)
-
->>>>>>> d5aa8df5
 
   enumeration_names:
     accession_acquisition_type: Accession Acquisition Type
@@ -1866,15 +1733,4 @@
     user_defined_enum_2: User Defined Enum 2
     user_defined_enum_3: User Defined Enum 3
     user_defined_enum_4: User Defined Enum 4
-<<<<<<< HEAD
     job_type: Job Type
-    dimension_units: Dimension Units
-    restriction_type: Local Access Restriction Type
-    location_function_type: Location Function Type
-    rights_statement_external_document_identifier_type: Rights Statement External Document Identifier Type
-    rights_statement_act_restriction: Rights Statement Act Restriction
-    rights_statement_act_type: Rights Statement Act Type
-    rights_statement_other_rights_basis: Rights Statement Other Rights Basis
-=======
-    job_type: Job Type
->>>>>>> d5aa8df5
