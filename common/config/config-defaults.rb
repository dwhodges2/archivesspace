###############################################################################
## This file shows the ArchivesSpace configuration options that are available,
## and the default value for each.
##
## Note that there is no need to uncomment these unless you plan to change the
## value from its default.
###############################################################################

##
## This section contains the most commonly changed ArchivesSpace settings
##

# Set your database name and credentials here.  Example:
# AppConfig[:db_url] = "jdbc:mysql://localhost:3306/archivesspace?user=as&password=as123&useUnicode=true&characterEncoding=UTF-8"
#
AppConfig[:db_url] = proc { AppConfig.demo_db_url }

# Set the maximum number of database connections used by the application.
# Default is derived from the number of indexer threads.
AppConfig[:db_max_connections] = proc { 20 + (AppConfig[:indexer_thread_count] * 2) }

# The ArchivesSpace backend listens on port 8089 by default.  You can set it to
# something else below.
AppConfig[:backend_url] = "http://localhost:8089"

# The ArchivesSpace staff interface listens on port 8080 by default.  You can
# set it to something else below.
AppConfig[:frontend_url] = "http://localhost:8080"

# The ArchivesSpace public interface listens on port 8081 by default.  You can
# set it to something else below.
AppConfig[:public_url] = "http://localhost:8081"

# The ArchivesSpace OAI server listens on port 8082 by default.  You can
# set it to something else below.
AppConfig[:oai_url] = "http://localhost:8082"

# The ArchivesSpace Solr index listens on port 8090 by default.  You can
# set it to something else below.
AppConfig[:solr_url] = "http://localhost:8090"

# The ArchivesSpace indexer listens on port 8091 by default.  You can
# set it to something else below.
AppConfig[:indexer_url] = "http://localhost:8091"

# The ArchivesSpace API documentation listens on port 8888 by default.  You can
# set it to something else below.
AppConfig[:docs_url] = "http://localhost:8888"

# Logging. By default, this will be output on the screen while the archivesspace
# command is running. When running as a daemon/service, this is put into a
# file in logs/archivesspace.out. You can change this file by changing the log
# value to a filepath that archivesspace has write access to.
AppConfig[:frontend_log] = "default"
# Log level for the frontend, values: (everything) debug, info, warn, error, fatal (severe only)
AppConfig[:frontend_log_level] = "debug"
# Log level for the backend, values: (everything) debug, info, warn, error, fatal (severe only)
AppConfig[:backend_log] = "default"
AppConfig[:backend_log_level] = "debug"

AppConfig[:pui_log] = "default"
AppConfig[:pui_log_level] = "debug"

AppConfig[:indexer_log] = "default"
AppConfig[:indexer_log_level] = "debug"


# Set to true to log all SQL statements.  Note that this will have a performance
# impact!
AppConfig[:db_debug_log] = false
# Set to true if you have enabled MySQL binary logging
AppConfig[:mysql_binlog] = false

# By default, Solr backups will run at midnight.  See https://crontab.guru/ for
# information about the schedule syntax.
AppConfig[:solr_backup_schedule] = "0 * * * *"
AppConfig[:solr_backup_number_to_keep] = 1
AppConfig[:solr_backup_directory] = proc { File.join(AppConfig[:data_directory], "solr_backups") }
# add default solr params, i.e. use AND for search: AppConfig[:solr_params] = { "q.op" => "AND" }
# Another example below sets the boost query value (bq) to boost the relevancy for the query string in the title,
# sets the phrase fields parameter (pf) to boost the relevancy for the title when the query terms are in close proximity to
# each other, and sets the phrase slop (ps) parameter for the pf parameter to indicate how close the proximity should be
#  AppConfig[:solr_params] = {
#      "bq" => proc { "title:\"#{@query_string}\"*" },
#      "pf" => 'title^10',
#      "ps" => 0,
#    }
# For more information about solr parameters, please consult the solr documentation
# here: https://lucene.apache.org/solr/
# Configuring search operator to be AND by default - ANW-427
AppConfig[:solr_params] = { "q.op" => "AND" }

# Set the application's language (see the .yml files in
# https://github.com/archivesspace/archivesspace/tree/master/common/locales for
# a list of available locale codes)
AppConfig[:locale] = :en

# Plug-ins to load. They will load in the order specified
AppConfig[:plugins] = ['local',  'lcnaf']

# The number of concurrent threads available to run background jobs
# Resist the urge to set this to a big number as it will affect performance
AppConfig[:job_thread_count] = 2

AppConfig[:oai_proxy_url] = 'http://your-public-oai-url.example.com'

# DEPRECATED OAI Settings: Moved to database in ANW-674
# NOTE: As of release 2.5.2, these settings should be set in the Staff User interface
# To change these settings, select Manage OAI-PMH Settings from the System menu in the staff interface
# These three settings are at the top of the page in the General Settings section
# These settings will be removed from the config file completely when version 2.6.0 is released
AppConfig[:oai_admin_email] = 'admin@example.com'
AppConfig[:oai_record_prefix] = 'oai:archivesspace'
AppConfig[:oai_repository_name] = 'ArchivesSpace OAI Provider'


# In addition to the sets based on level of description, you can define OAI Sets
# based on repository codes and/or sponsors as follows
#
# AppConfig[:oai_sets] = {
#   'repository_set' => {
#     :repo_codes => ['hello626'],
#     :description => "A set of one or more repositories",
#   },
#
#   'sponsor_set' => {
#     :sponsors => ['The_Sponsor'],
#     :description => "A set of one or more sponsors",
#   },
# }

AppConfig[:oai_ead_options] = {}
# alternate example:  AppConfig[:oai_ead_options] = { :include_daos => true, :use_numbered_c_tags => true }

##
## Other less commonly changed settings are below
##

AppConfig[:default_admin_password] = "admin"

# NOTE: If you run ArchivesSpace using the standard scripts (archivesspace.sh,
# archivesspace.bat or as a Windows service), the value of :data_directory is
# automatically set to be the "data" directory of your ArchivesSpace
# distribution.  You don't need to change this value unless you specifically
# want ArchivesSpace to put its data files elsewhere.
#
AppConfig[:data_directory] = File.join(Dir.home, "ArchivesSpace")

AppConfig[:backup_directory] = proc { File.join(AppConfig[:data_directory], "demo_db_backups") }
AppConfig[:solr_index_directory] = proc { File.join(AppConfig[:data_directory], "solr_index") }
AppConfig[:solr_home_directory] = proc { File.join(AppConfig[:data_directory], "solr_home") }
AppConfig[:solr_indexing_frequency_seconds] = 30
AppConfig[:solr_facet_limit] = 100

AppConfig[:default_page_size] = 10
AppConfig[:max_page_size] = 250

# An option to change the length of the abstracts on the collections overview page
# If your Scope & Contents notes are very long you can increase this to show more
AppConfig[:abstract_note_length] = 500

# A prefix added to cookies used by the application.
#
# Change this if you're running more than one instance of ArchivesSpace on the
# same hostname (i.e. multiple instances on different ports)
AppConfig[:cookie_prefix] = "archivesspace"

# The periodic indexer can run using multiple threads to take advantage of
# multiple CPU cores.
#
# By setting the next two options, you can control how many CPU cores are used,
# and the amount of memory that will be consumed by the indexing process (more
# cores and/or more records per thread means more memory used).
AppConfig[:indexer_records_per_thread] = 25
AppConfig[:indexer_thread_count] = 4
AppConfig[:indexer_solr_timeout_seconds] = 300

# PUI Indexer Settings
AppConfig[:pui_indexer_enabled] = true
AppConfig[:pui_indexing_frequency_seconds] = 30
AppConfig[:pui_indexer_records_per_thread] = 25
AppConfig[:pui_indexer_thread_count] = 1

AppConfig[:index_state_class] = 'IndexState' # set to 'IndexStateS3' for amazon s3
# # store indexer state in amazon s3 (optional)
# # NOTE: s3 charges for read / update requests and the pui indexer is continually
# # writing to state files so you may want to increase pui_indexing_frequency_seconds
# AppConfig[:index_state_s3] = {
#   region: ENV.fetch("AWS_REGION"),
#   aws_access_key_id: ENV.fetch("AWS_ACCESS_KEY_ID"),
#   aws_secret_access_key: ENV.fetch("AWS_SECRET_ACCESS_KEY"),
#   bucket: ENV.fetch("AWS_ASPACE_BUCKET"),
#   prefix: proc { "#{AppConfig[:cookie_prefix]}_" },
# }

AppConfig[:allow_other_unmapped] = false

AppConfig[:db_url_redacted] = proc { AppConfig[:db_url].gsub(/(user|password)=(.*?)(&|$)/, '\1=[REDACTED]\3') }


AppConfig[:demo_db_backup_schedule] = "0 4 * * *"

AppConfig[:allow_unsupported_database] = false
AppConfig[:allow_non_utf8_mysql_database] = false

AppConfig[:demo_db_backup_number_to_keep] = 7

# Proxy URLs
# If you are serving user-facing applications via proxy
# (i.e., another domain or port, or via https, or for a prefix) it is
# recommended that you record those URLs in your configuration
AppConfig[:frontend_proxy_url] = proc { AppConfig[:frontend_url] }
AppConfig[:public_proxy_url] = proc { AppConfig[:public_url] }

# Don't override _prefix or _proxy_prefix unless you know what you're doing
AppConfig[:frontend_proxy_prefix] = proc { "#{URI(AppConfig[:frontend_proxy_url]).path}/".gsub(%r{/+$}, "/") }
AppConfig[:public_proxy_prefix] = proc { "#{URI(AppConfig[:public_proxy_url]).path}/".gsub(%r{/+$}, "/") }

# Setting any of the four keys below to false will prevent the associated
# applications from starting. Temporarily disabling the frontend and public
# UIs and/or the indexer may help users who are running into memory-related
# issues during migration.

AppConfig[:enable_backend] = true
AppConfig[:enable_frontend] = true
AppConfig[:enable_public] = true
AppConfig[:enable_solr] = true
AppConfig[:enable_indexer] = true
AppConfig[:enable_docs] = true
AppConfig[:enable_oai] = true

# Some use cases want the ability to shutdown the Jetty service using Jetty's
# ShutdownHandler, which allows a POST request to a specific URI to signal
# server shutdown. The prefix for this URI path is set to /xkcd to reduce the
# possibility of a collision in the path configuration. So, full path would be
# /xkcd/shutdown?token={randomly generated password}
# The launcher creates a password to use this, which is stored
# in the data directory. This is not turned on by default.
#
AppConfig[:use_jetty_shutdown_handler] = false
AppConfig[:jetty_shutdown_path] = "/xkcd"


# If you have multiple instances of the backend running behind a load
# balancer, list the URL of each backend instance here.  This is used by the
# real-time indexing, which needs to connect directly to each running
# instance.
#
# By default we assume you're not using a load balancer, so we just connect
# to the regular backend URL.
#
AppConfig[:backend_instance_urls] = proc { [AppConfig[:backend_url]] }

AppConfig[:frontend_theme] = "default"
AppConfig[:public_theme] = "default"

# Sessions marked as expirable will timeout after this number of seconds of inactivity
AppConfig[:session_expire_after_seconds] = 3600

# Sessions marked as non-expirable will eventually expire too, but after a longer period.
AppConfig[:session_nonexpirable_force_expire_after_seconds] = 604800

AppConfig[:search_username] = "search_indexer"

AppConfig[:public_username] = "public_anonymous"

AppConfig[:staff_username] = "staff_system"

AppConfig[:authentication_sources] = []

AppConfig[:realtime_index_backlog_ms] = 60000

AppConfig[:notifications_backlog_ms] = 60000
AppConfig[:notifications_poll_frequency_ms] = 1000

AppConfig[:max_usernames_per_source] = 50

AppConfig[:demodb_snapshot_flag] = proc { File.join(AppConfig[:data_directory], "create_demodb_snapshot.txt") }

# Report Configuration
# :report_page_layout uses valid values for the  CSS3 @page directive's
# size property: http://www.w3.org/TR/css3-page/#page-size-prop
AppConfig[:report_page_layout] = "letter"
AppConfig[:report_pdf_font_paths] = proc { ["#{AppConfig[:backend_url]}/reports/static/fonts/dejavu/DejaVuSans.ttf"] }
AppConfig[:report_pdf_font_family] = "\"DejaVu Sans\", sans-serif"

# Path to system Java -- required when creating PDFs on Windows
AppConfig[:path_to_java] = "java"

# By default, the plugins directory will be in your ASpace Home.
# If you want to override that, update this with an absolute
# path
AppConfig[:plugins_directory] = "plugins"

# URL to direct the feedback link
# You can remove this from the footer by making the value blank.
AppConfig[:feedback_url] = "http://archivesspace.org/feedback"

# Allow an unauthenticated user to create an account
AppConfig[:allow_user_registration] = true

# Help Configuration
AppConfig[:help_enabled] = true
AppConfig[:help_url] = "http://docs.archivesspace.org"
AppConfig[:help_topic_prefix] = "/Default_CSH.htm#"


AppConfig[:shared_storage] = proc { File.join(AppConfig[:data_directory], "shared") }

# formerly known as :import_job_path
AppConfig[:job_file_path] = proc { AppConfig.has_key?(:import_job_path) ? AppConfig[:import_job_path] : File.join(AppConfig[:shared_storage], "job_files") }

# this too
AppConfig[:job_poll_seconds] = proc { AppConfig.has_key?(:import_poll_seconds) ? AppConfig[:import_poll_seconds] : 5 }

# and this
AppConfig[:job_timeout_seconds] = proc { AppConfig.has_key?(:import_timeout_seconds) ? AppConfig[:import_timeout_seconds] : 300 }


# By default, only allow jobs to be cancelled if we're running against MySQL (since we can rollback)
AppConfig[:jobs_cancelable] = proc { (AppConfig[:db_url] != AppConfig.demo_db_url).to_s }

AppConfig[:max_location_range] = 1000

# Schema Info check
# ASpace backend will not start if the db's schema_info version is not set
# correctly for this version of ASPACE. This is to ensure that all the
# migrations have run and completed before starting the app. You can override
# this check here. Do so at your own peril.
AppConfig[:ignore_schema_info_check] = false

# To use this, set an OS environment variable of ASPACE_DEMO = true
# This is the configuration variable to point to some demo data for use in testing,
# teaching, etc.
AppConfig[:demo_data_url] = ""

# Expose external ids in the frontend
AppConfig[:show_external_ids] = false

#
# This sets the allowed size of the request/response header that Jetty will accept (
# anything bigger gets a 403 error ). Note if you want to jack this size up,
# you will also have to configure your Nginx/Apache  as well if
# you're using that
AppConfig[:jetty_response_buffer_size_bytes] = 64 * 1024
AppConfig[:jetty_request_buffer_size_bytes] = 64 * 1024

# Container Management Configuration Settings
#
# :container_management_barcode_length defines global and repo-level barcode validations
# (validating on length only).  Barcodes that have either no value, or a value between :min
# and :max, will validate on save.  Set global constraints via :system_default, and use
# the repo_code value for repository-level constraints.  Note that :system_default will
# always inherit down its values when possible.
#
# Example:
# AppConfig[:container_management_barcode_length] = {:system_default => {:min => 5, :max => 10}, 'repo' => {:min => 9, :max => 12}, 'other_repo' => {:min => 9, :max => 9} }

# :container_management_extent_calculator globally defines the behavior of the exent calculator.
# Use :report_volume (true/false) to define whether space should be reported in cubic
# or linear dimensions.
# Use :unit (:feet, :inches, :meters, :centimeters) to define the unit which the calculator
# reports extents in.
# Use :decimal_places to define how many decimal places the calculator should return.
#
# Example:
# AppConfig[:container_management_extent_calculator] = { :report_volume => true, :unit => :feet, :decimal_places => 3 }

# Public User Interface (PUI) Settings
#
# PUI Inheritance
# Define the fields for a record type that are inherited from ancestors
# if they don't have a value in the record itself.
# This is used in common/record_inheritance.rb and was developed to support
# the public UI application.
# Note - any changes to record_inheritance config will require a reindex of pui
# records to take affect. To do this remove files from indexer_pui_state
AppConfig[:record_inheritance] = {
  :archival_object => {
    :inherited_fields => [
                          {
                            :property => 'title',
                            :inherit_directly => true
                          },
                          {
                            :property => 'component_id',
                            :inherit_directly => false
                          },
                          {
                            :property => 'language',
                            :inherit_directly => true
                          },
                          {
                            :property => 'dates',
                            :inherit_directly => true
                          },
                          {
                            :property => 'extents',
                            :inherit_directly => false
                          },
                          {
                            :property => 'linked_agents',
                            :inherit_if => proc {|json| json.select {|j| j['role'] == 'creator'} },
                            :inherit_directly => false
                          },
                          {
                            :property => 'notes',
                            :inherit_if => proc {|json| json.select {|j| j['type'] == 'accessrestrict'} },
                            :inherit_directly => true
                          },
                          {
                            :property => 'notes',
                            :inherit_if => proc {|json| json.select {|j| j['type'] == 'scopecontent'} },
                            :inherit_directly => false
                          },
                          {
                            :property => 'notes',
                            :inherit_if => proc {|json| json.select {|j| j['type'] == 'langmaterial'} },
                            :inherit_directly => false
                          },
                         ]
  }
}

# To enable composite identifiers - added to the merged record in a property _composite_identifier
# The values for :include_level and :identifier_delimiter shown here are the defaults
# If :include_level is set to true then level values (eg Series) will be included in _composite_identifier
# The :identifier_delimiter is used when joining the four part identifier for resources
#AppConfig[:record_inheritance][:archival_object][:composite_identifiers] = {
#  :include_level => false,
#  :identifier_delimiter => ' '
#}

# To configure additional elements to be inherited use this pattern in your config
#AppConfig[:record_inheritance][:archival_object][:inherited_fields] <<
#  {
#    :property => 'linked_agents',
#    :inherit_if => proc {|json| json.select {|j| j['role'] == 'subject'} },
#    :inherit_directly => true
#  }
# ... or use this pattern to add many new elements at once
#AppConfig[:record_inheritance][:archival_object][:inherited_fields].concat(
#  [
#    {
#      :property => 'subjects',
#      :inherit_if => proc {|json|
#        json.select {|j|
#          ! j['_resolved']['terms'].select { |t| t['term_type'] == 'topical'}.empty?
#        }
#      },
#      :inherit_directly => true
#    },
#    {
#      :property => 'external_documents',
#      :inherit_directly => false
#    },
#    {
#      :property => 'rights_statements',
#      :inherit_directly => false
#    },
#    {
#      :property => 'instances',
#      :inherit_directly => false
#    },
#  ])

# If you want to modify any of the default rules, the safest approach is to uncomment
# the entire default record_inheritance config and make your changes.
# For example, to stop scopecontent notes from being inherited into file or item records
# uncomment the entire record_inheritance default config above, and add a skip_if
# clause to the scopecontent rule, like this:
#  {
#    :property => 'notes',
#    :skip_if => proc {|json| ['file', 'item'].include?(json['level']) },
#    :inherit_if => proc {|json| json.select {|j| j['type'] == 'scopecontent'} },
#    :inherit_directly => false
#  },

# PUI General Configurations
# TODO: Clean up configuration options

AppConfig[:pui_search_results_page_size] = 10
AppConfig[:pui_branding_img] = 'archivesspace.small.png'
AppConfig[:pui_block_referrer] = true # patron privacy; blocks full 'referrer' when going outside the domain
AppConfig[:pui_enable_staff_link] = true # attempt to add a link back to the staff interface

# The number of PDFs that can be generated (in the background) at the same time.
#
# PDF generation can be a little memory intensive for large collections, so this is
# set fairly low out of the box.
AppConfig[:pui_max_concurrent_pdfs] = 2
# You can set this to nil or zero to prevent a timeout
AppConfig[:pui_pdf_timeout] = 600

# The following determine which 'tabs' are on the main horizontal menu
AppConfig[:pui_hide] = {}
AppConfig[:pui_hide][:repositories] = false
AppConfig[:pui_hide][:resources] = false
AppConfig[:pui_hide][:digital_objects] = false
AppConfig[:pui_hide][:accessions] = false
AppConfig[:pui_hide][:subjects] = false
AppConfig[:pui_hide][:agents] = false
AppConfig[:pui_hide][:classifications] = false
AppConfig[:pui_hide][:search_tab] = false
# The following determine globally whether the various "badges" appear on the Repository page
# can be overriden at repository level below (e.g.:  AppConfig[:pui_repos][{repo_code}][:hide][:counts] = true
AppConfig[:pui_hide][:resource_badge] = false
AppConfig[:pui_hide][:record_badge] = true # hide by default
AppConfig[:pui_hide][:digital_object_badge] = false
AppConfig[:pui_hide][:accession_badge] = false
AppConfig[:pui_hide][:subject_badge] = false
AppConfig[:pui_hide][:agent_badge] = false
AppConfig[:pui_hide][:classification_badge] = false
AppConfig[:pui_hide][:counts] = false
# The following determines globally whether the 'container inventory' navigation tab/pill is hidden on resource/collection page
AppConfig[:pui_hide][:container_inventory] = false
# Other usage examples:
# Don't display the accession ("unprocessed material") link on the main navigation menu
# AppConfig[:pui_hide][:accessions] = true

# Whether to display linked decaccessions
AppConfig[:pui_display_deaccessions] = true

#The number of characters to truncate before showing the 'Read More' link on notes
AppConfig[:pui_readmore_max_characters] = 450

# Enable / disable PUI resource/archival object page actions
AppConfig[:pui_page_actions_cite] = true
AppConfig[:pui_page_actions_bookmark] = true
AppConfig[:pui_page_actions_request] = true
AppConfig[:pui_page_actions_print] = true

# PUI Request Function (used when AppConfig[:pui_page_actions_request] = true)
# the following determine on what kinds of records the request button is displayed
AppConfig[:pui_requests_permitted_for_types] = [:resource, :archival_object, :accession, :digital_object, :digital_object_component]
AppConfig[:pui_requests_permitted_for_containers_only] = false # set to 'true' if you want to disable if there is no top container

# Repository-specific examples.  Replace {repo_code} with your repository code, i.e. 'foo' - note the lower-case
AppConfig[:pui_repos] = {}
# Example:
# AppConfig[:pui_repos]['foo'] = {}
# AppConfig[:pui_repos]['foo'][:requests_permitted_for_types] = [:resource, :archival_object, :accession, :digital_object, :digital_object_component] # for a particular repository, only enable requests for certain record types (Note this configuration will override AppConfig[:pui_requests_permitted_for_types] for the repository)
# AppConfig[:pui_repos]['foo'][:requests_permitted_for_containers_only] = true # for a particular repository ,disable request
# AppConfig[:pui_repos]['foo'][:request_email] = {email address} # the email address to send any repository requests
# AppConfig[:pui_repos]['foo'][:hide] = {}
# AppConfig[:pui_repos]['foo'][:hide][:counts] = true

# PUI email settings (logs emails when disabled)
AppConfig[:pui_email_enabled] = false

# See above AppConfig[:pui_repos][{repo_code}][:request_email] for setting repository email overrides
# 'pui_email_override' for testing, this email will be the to-address for all sent emails
# AppConfig[:pui_email_override] = 'testing@example.com'
# 'pui_request_email_fallback_to_address' the 'to' email address for repositories that don't define their own email
#AppConfig[:pui_request_email_fallback_to_address] = 'testing@example.com'
# 'pui_request_email_fallback_from_address' the 'from' email address for repositories that don't define their own email
#AppConfig[:pui_request_email_fallback_from_address] = 'testing@example.com'

# use the repository record email address for requests (overrides config email)
AppConfig[:pui_request_use_repo_email] = false

# Example sendmail configuration:
# AppConfig[:pui_email_delivery_method] = :sendmail
# AppConfig[:pui_email_sendmail_settings] = {
#   location: '/usr/sbin/sendmail',
#   arguments: '-i'
# }
#AppConfig[:pui_email_perform_deliveries] = true
#AppConfig[:pui_email_raise_delivery_errors] = true
# Example SMTP configuration:
#AppConfig[:pui_email_delivery_method] = :smtp
#AppConfig[:pui_email_smtp_settings] = {
#      address:              'smtp.gmail.com',
#      port:                 587,
#      domain:               'gmail.com',
#      user_name:            '<username>',
#      password:             '<password>',
#      authentication:       'plain',
#      enable_starttls_auto: true,
#}
#AppConfig[:pui_email_perform_deliveries] = true
#AppConfig[:pui_email_raise_delivery_errors] = true

# Add page actions via the configuration
AppConfig[:pui_page_custom_actions] = []
# Examples:
# Javascript action example:
# AppConfig[:pui_page_custom_actions] << {
#   'record_type' => ['resource', 'archival_object'], # the jsonmodel type to show for
#   'label' => 'actions.do_something', # the I18n path for the action button
#   'icon' => 'fa-paw', # the font-awesome icon CSS class
#   'onclick_javascript' => 'alert("do something grand");',
# }
# # Hyperlink action example:
# AppConfig[:pui_page_custom_actions] << {
#   'record_type' => ['resource', 'archival_object'], # the jsonmodel type to show for
#   'label' => 'actions.do_something', # the I18n path for the action button
#   'icon' => 'fa-paw', # the font-awesome icon CSS class
#   'url_proc' => proc {|record| 'http://example.com/aspace?uri='+record.uri},
# }
# # Form-POST action example:
# AppConfig[:pui_page_custom_actions] << {
#   'record_type' => ['resource', 'archival_object'], # the jsonmodel type to show for
#   'label' => 'actions.do_something', # the I18n path for the action button
#   'icon' => 'fa-paw', # the font-awesome icon CSS class
#   # 'post_params_proc' returns a hash of params which populates a form with hidden inputs ('name' => 'value')
#   'post_params_proc' => proc {|record| {'uri' => record.uri, 'display_string' => record.display_string} },
#   # 'url_proc' returns the URL for the form to POST to
#   'url_proc' => proc {|record| 'http://example.com/aspace?uri='+record.uri},
#   # 'form_id' as string to be used as the form's ID
#   'form_id' => 'my_grand_action',
# }
# # ERB action example:
# AppConfig[:pui_page_custom_actions] << {
#   'record_type' => ['resource', 'archival_object'], # the jsonmodel type to show for
#   # 'erb_partial' returns the path to an erb template from which the action will be rendered
#   'erb_partial' => 'shared/my_special_action',
# }

# use_human_readable_URLs:
# Changing this option will not remove or clear any slugs that exist currently.
# This setting only affects links that are displayed. URLs that point to valid slugs will still work.
# WARNING: Changing this setting may require an index rebuild for changes to take effect.

# TODO: for release, uncomment below and remove line that follows that so that HRU's are off by default.
#AppConfig[:use_human_readable_URLs] = false
AppConfig[:use_human_readable_URLs] = false

# Use the repository in slug based URLs
# Warning: setting repo_name_in_slugs to true when it has previously been set to false will break links, unless all slugs are regenerated.
AppConfig[:repo_name_in_slugs] = false

# Autogenerate slugs based on IDs. If this is set to false, then slugs will autogenerate based on name.
AppConfig[:auto_generate_slugs_with_id] = false

# For Resources: if this option and auto_generate_slugs_with_id are both enabled, then slugs for Resources will be generated with EADID instead of the identifier.
AppConfig[:generate_resource_slugs_with_eadid] = false
<<<<<<< HEAD

# Use to specify the maximum number of columns to display when searching or browsing
AppConfig[:max_search_columns] = 5
=======
AppConfig[:generate_archival_object_slugs_with_cuid] = false

# For Accessions browse set if accession date year filter values should be sorted ascending rather than descending (default)
AppConfig[:sort_accession_date_filter_asc] = false
>>>>>>> ca9ca104
<|MERGE_RESOLUTION|>--- conflicted
+++ resolved
@@ -635,13 +635,10 @@
 
 # For Resources: if this option and auto_generate_slugs_with_id are both enabled, then slugs for Resources will be generated with EADID instead of the identifier.
 AppConfig[:generate_resource_slugs_with_eadid] = false
-<<<<<<< HEAD
-
-# Use to specify the maximum number of columns to display when searching or browsing
-AppConfig[:max_search_columns] = 5
-=======
 AppConfig[:generate_archival_object_slugs_with_cuid] = false
 
 # For Accessions browse set if accession date year filter values should be sorted ascending rather than descending (default)
 AppConfig[:sort_accession_date_filter_asc] = false
->>>>>>> ca9ca104
+
+# Use to specify the maximum number of columns to display when searching or browsing
+AppConfig[:max_search_columns] = 5