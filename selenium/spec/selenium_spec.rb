--- conflicted
+++ resolved
@@ -2843,14 +2843,11 @@
       $driver.clear_and_send_keys([:id, "enumeration_value_"], "IMPORTANT.\n")
 
       $driver.find_element_with_text('//td', /^IMPORTANT\.$/)
-<<<<<<< HEAD
      
       # lets move important up the list
       3.times do
         $driver.find_element_with_text('//tr', /IMPORTANT/).find_element(:css, '.position-up').click
       end
-=======
->>>>>>> 34e17515
 
       # now lets make sure it's there
       $driver.find_element(:link, "Create").click
