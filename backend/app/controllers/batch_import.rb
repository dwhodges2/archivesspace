--- conflicted
+++ resolved
@@ -20,8 +20,7 @@
              [400, :error],
              [409, :error]) \
   do
-<<<<<<< HEAD
-=======
+
     # The first time we're invoked, spool our input into a file.  Since the
     # transaction might get aborted and restarted, the body of this endpoint
     # might get invoked more than once (if the import gets rolled back, for
@@ -42,19 +41,12 @@
       env['batch_import_file'] = tempfile
     end
 
-    mapping = File.open(env['batch_import_file']) do |stream|
-      StreamingImport.new(stream).process
-    end
-
     File.unlink(env['batch_import_file'])
->>>>>>> 1350aaef
-
-    incoming_records = params[:batch_import]
 
     live_updates = ProgressTicker.new(:frequency_seconds => 1) do |job_monitor|
 
       begin
-        batch = StreamingImport.new(incoming_records, job_monitor)
+        batch = StreamingImport.new(stream, job_monitor)
         
         mapping = batch.process
         job_monitor.results = {:saved => Hash[mapping.map {|logical, real_uri|
