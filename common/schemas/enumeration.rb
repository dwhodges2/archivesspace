--- conflicted
+++ resolved
@@ -10,16 +10,13 @@
       "name" => {"type" => "string", "maxLength" => 255, "ifmissing" => "error"},
       "default_value" => {"type" => "string"},
       "editable" => {"type" => "boolean", "readonly" => true},
-<<<<<<< HEAD
       "relationships" => {
         "type" => "array",
         "items" => {
           "type" => "string",
         }
       },
-=======
       "enumeration_values" => {"type" => "array", "items" => {"type" => "JSONModel(:enumeration_value) object"}},
->>>>>>> 23c4000a
       "values" => {
         "type" => "array",
         "ifmissing" => "error",
