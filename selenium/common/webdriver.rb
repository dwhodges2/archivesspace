require 'selenium-webdriver'

module DriverMixin
  def click_and_wait_until_gone(*selector)
    element = self.find_element(*selector)
    element.click

    begin
      try = 0
      while self.find_element_orig(*selector).equal? element
        if try < Selenium::Config.retries
          try += 1
          $sleep_time += 0.1
          sleep 0.5
          puts "click_and_wait_until_gone: #{try} hits selector '#{selector}'.  Retrying..." if (try % 5) == 0
        else
          raise "Failed to remove: #{selector.inspect}"
        end
      end
    rescue Selenium::WebDriver::Error::NoSuchElementError, Selenium::WebDriver::Error::StaleElementReferenceError
    end
  end


  def wait_until_gone(*selector)
      timeout = 5
      wait = Selenium::WebDriver::Wait.new(timeout: timeout)
      wait.until { !self.find_element_orig(*selector).displayed? }
  end


  def test_group_prefix
    if ENV['TEST_ENV_NUMBER']
      number = ENV['TEST_ENV_NUMBER'].empty? ? 1 : ENV['TEST_ENV_NUMBER']
      "[#{number}] "
    else
      ""
    end
  end


  def clear_and_send_keys(selector, keys)
    Selenium::Config.retries.times do
      begin
        elt = self.find_element_orig(*selector)
        elt.clear
        elt.send_keys(keys)
        break
      rescue
        $sleep_time += 0.1
        sleep 0.3
      end
    end
  end
end



module Selenium
  module WebDriver
    module Firefox
      class Binary

        # Searching the registry causes a EXCEPTION_ACCESS_VIOLATION under
        # Windows 7.  Skip this step and just look for Firefox in the usual
        # places.
        def self.windows_registry_path
          nil
        end
      end
    end

# hack to allow Selenium to run offline
    module Platform
      class << self
        alias :ip_orig :ip

        def ip
          begin
            self.ip_orig
          rescue SocketError #JRuby raises this instead of Errno::ENETUNREACH
          end
        end
      end
    end


    class Driver
      include DriverMixin

      def wait_for_ajax
        try = 0
        while (self.execute_script("return document.readyState") != "complete" or
               not self.execute_script("return window.$ == undefined || $.active == 0"))
          if (try > Selenium::Config.retries)
            puts "Retry limit hit on wait_for_ajax.  Going ahead anyway."
            break
          end

          sleep(0.5)
          try += 1
        end

        raise_javascript_errors
      end

      def find_paginated_element(*selectors)

        start_page = self.current_url

        try = 0
        while true

          begin
            elt = self.find_element_orig(*selectors)

            if not elt.displayed?
              raise Selenium::WebDriver::Error::NoSuchElementError.new("Not visible (yet?)")
            end

            return elt

          rescue Selenium::WebDriver::Error::NoSuchElementError
            puts "#{test_group_prefix}find_element failed: trying to turn the page"
            self.find_element_orig(:css => "a[title='Next']").click
            retry
          rescue Selenium::WebDriver::Error::NoSuchElementError
            if try < Selenium::Config.retries
              try += 1
              sleep 0.5
              self.navigate.to(start_page)
              puts "#{test_group_prefix}find_paginated_element: #{try} misses on selector '#{selectors}'.  Retrying..." if (try % 5) == 0
            else
              raise Selenium::WebDriver::Error::NoSuchElementError.new(selectors.inspect)
            end
          end
        end
      end


      def element_finder(*selectors)
        lambda {
          self.find_element(*selectors)
        }
      end


      alias :find_element_orig :find_element
      def find_element(*selectors)
        wait_for_ajax

        try = 0
        while true
          begin
            elt = find_element_orig(*selectors)

            if not elt.displayed?
              raise Selenium::WebDriver::Error::NoSuchElementError.new("Not visible (yet?)")
            end

            return elt
          rescue Selenium::WebDriver::Error::NoSuchElementError, Selenium::WebDriver::Error::StaleElementReferenceError => e
            if try < Selenium::Config.retries
              try += 1
              $sleep_time += 0.1
              sleep 0.5
              puts "#{test_group_prefix}find_element: #{try} misses on selector '#{selectors}'.  Retrying..." if (try % 5) == 0

            else
              puts "Failed to find #{selectors}"

              if ENV['SCREENSHOT_ON_ERROR']
                SeleniumTest.save_screenshot(self)
              end

              raise e
            end
          end
        end
      end


      def find_last_element(*selectors)
        result = blocking_find_elements(*selectors)

        result[result.length - 1]
      end


      def blocking_find_elements(*selectors)
        # Hit with find_element first to invoke our usual retry logic
        find_element(*selectors)

        find_elements(*selectors)
      end


      def ensure_no_such_text(xpath, pattern, noError = false, noRetry = true )
        wait_for_ajax
        begin
          element = self.find_element(:tag_name => "body").find_element_with_text(xpath, pattern, noError, noRetry)

          if element.nil? or !element.displayed?
            true
          else
            raise "Element was supposed to be absent: #{xpath} #{pattern}"
          end
        rescue Selenium::WebDriver::Error::NoSuchElementError => e
          return true
        end
      end


      def ensure_no_such_element(*selectors)
        wait_for_ajax

        begin
          element = find_element_orig(*selectors)

          if element.displayed?
            raise "Element was supposed to be absent: #{selectors}"
          else
            true
          end
        rescue Selenium::WebDriver::Error::NoSuchElementError => e
          return true
        end
      end


      def generate_4part_id
        Digest::MD5.hexdigest("#{Time.now}#{SecureRandom.uuid}#{$$}").scan(/.{6}/)[0...1]
      end

      def complete_4part_id(pattern, accession_id = nil)
        # Was 4, but now that the input boxes are disabled this wasn't filling out the last 3.
        accession_id ||= generate_4part_id
        accession_id.each_with_index do |elt, i|
          self.clear_and_send_keys([:id, sprintf(pattern, i)], elt)
        end

        accession_id
      end


      def find_element_with_text(xpath, pattern, noError = false, noRetry = false)
        tries = 0

        begin
          self.find_element(:tag_name => "body").find_element_with_text(xpath, pattern, noError, noRetry)
        rescue Selenium::WebDriver::Error::StaleElementReferenceError
          if tries < Selenium::Config.retries
            tries += 1
            retry
          end
        end
      end


      def raise_javascript_errors
        errors = self.execute_script("return window.hasOwnProperty('TEST_ERRORS') ? TEST_ERRORS : []")
        raise "Javascript errors present: #{errors.inspect}" if errors.length > 0
      end


      # Convenient when using the console to update tests
      def test_find_element(*selectors)
        begin
          elt = find_element_orig(*selectors)

          if elt.displayed?
            return elt
          else
            raise "Can't find #{selectors}"
          end
        rescue Exception => e
          puts e
        end
      end
<<<<<<< HEAD

      # for some reason, find :css sometimes doesn't like names with [ ] 
      def find_input_by_name( name )
        find_elements(:css, "input" ).each do |input|
          return input if ( input.attribute("name") == name )
        end
        raise Selenium::WebDriver::Error::NoSuchElementError
      end

=======
>>>>>>> b835acea
    end


    class Element
      include DriverMixin

      def wait_for_class(className)
        try = 0
        while !self.attribute('class').split(" ").include? className
          if (try > Selenium::Config.retries)
            puts "Retry limit hit on wait_for_class.  Going ahead anyway."
            break
          end
        end
        sleep(0.5)
        try += 1
      end


      def select_option(value)
        self.find_elements(:tag_name => "option").each do |option|
          if option.attribute("value") === value
            option.click
            return
          end
        end

        raise "Couldn't select value: #{value}"
      end


      def select_option_with_text(value)
        self.find_elements(:tag_name => "option").each do |option|
          if option.text === value
            option.click
            return
          end
        end

        raise "Couldn't select value: #{value}"
      end


      def get_select_value
        self.find_elements(:tag_name => "option").each do |option|
          return option.attribute("value") if option.attribute("checked")
        end

        return ""
      end

      def nearest_ancestor(xpath)
        self.find_element(:xpath => './ancestor-or-self::' + xpath + '[1]')
      end


      def containing_subform
        nearest_ancestor('div[contains(@class, "subrecord-form-fields")]')
      end


      def find_last_element(*selectors)
        result = find_elements(*selectors)

        result[result.length - 1]
      end


      def find_element_with_text(xpath, pattern, noError = false, noRetry = false)
        Selenium::Config.retries.times do |try|

          matches = self.find_elements(:xpath => xpath)

          begin
            matches.each do | match |
              return match if match.text =~ pattern
            end
          rescue
            # Ignore exceptions and retry
          end

          if noRetry
            return nil
          end

          $sleep_time += 0.1
          sleep 0.5
          puts "find_element_with_text: #{try} misses on selector ':xpath => #{xpath}'.  Retrying..." if (try % 10) == 0
        end

        return nil if noError

        if ENV['SCREENSHOT_ON_ERROR']
          SeleniumTest.save_screenshot(self)
        end

        raise Selenium::WebDriver::Error::NoSuchElementError.new("Could not find element for xpath: #{xpath} pattern: #{pattern}")
      end

      alias :find_element_orig :find_element
      def find_element(*selectors)

        try = 0
        while true
          begin
            elt = find_element_orig(*selectors)

            if not elt.displayed?
              raise Selenium::WebDriver::Error::NoSuchElementError.new("Not visible (yet?)")
            end

            return elt
          rescue Selenium::WebDriver::Error::NoSuchElementError, Selenium::WebDriver::Error::StaleElementReferenceError => e
            if try < Selenium::Config.retries
              try += 1
              $sleep_time += 0.1
              sleep 0.5
              puts "#{test_group_prefix}find_element: #{try} misses on selector '#{selectors}'.  Retrying..." if (try % 5) == 0

            else
              puts "Failed to find #{selectors}"

              if ENV['SCREENSHOT_ON_ERROR']
                SeleniumTest.save_screenshot(self)
              end

              raise e
            end
          end
        end
      end

      # Convenient when using the console to update tests
      def test_find_element(*selectors)
        begin
          elt = find_element_orig(*selectors)

          if elt.displayed?
            return elt
          else
            raise "Can't find #{selectors}"
          end
        rescue Exception => e
          puts e
        end
      end

    end
  end
end<|MERGE_RESOLUTION|>--- conflicted
+++ resolved
@@ -277,7 +277,6 @@
           puts e
         end
       end
-<<<<<<< HEAD
 
       # for some reason, find :css sometimes doesn't like names with [ ] 
       def find_input_by_name( name )
@@ -287,8 +286,6 @@
         raise Selenium::WebDriver::Error::NoSuchElementError
       end
 
-=======
->>>>>>> b835acea
     end
 
 
