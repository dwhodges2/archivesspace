--- conflicted
+++ resolved
@@ -53,11 +53,7 @@
           <% result.ancestors.each do |ancestor| %>
             <%= t('context_delimiter') %>
             <span class="ancestor">
-<<<<<<< HEAD
-            <% identifier = ancestor.has_key?('id_0') ? (0..3).collect {|i| ancestor["id_#{i}"]}.compact.join('-') : nil %>
-=======
-            <% identifier = (0..3).collect {|i| ancestor["id_#{i}"]}.compact.join('-') %>
->>>>>>> 49f43141
+            <% identifier = ancestor.has_key?('id_0') ? (0..3).collect { |i| ancestor["id_#{i}"] }.compact.join('-') : nil %>
             <% title = process_mixed_content(ancestor.fetch('title', "[#{ ancestor.fetch('level', 'untitled')}]" )).html_safe %>
             <%= link_to (identifier.blank? ? title : "#{identifier}, #{title}"), app_prefix(ancestor.fetch('uri')) %>
             </span>
