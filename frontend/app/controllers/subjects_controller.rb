class SubjectsController < ApplicationController

  set_access_control  "view_repository" => [:index, :show],
                      "update_subject_record" => [:new, :edit, :create, :update, :merge],
                      "delete_subject_record" => [:delete],
                      "manage_repository" => [:defaults, :update_defaults]

  include ExportHelper


  def index
    respond_to do |format|
<<<<<<< HEAD
      format.html {
=======
      format.html {   
>>>>>>> a4395541
        @search_data = Search.global({"sort" => "title asc"}.merge(params_for_backend_search.merge({"facet[]" => SearchResultData.SUBJECT_FACETS})),
                                 "subjects")
      }
      format.csv {
        search_params = params_for_backend_search.merge({ "sort" => "title_sort asc",  "facet[]" => SearchResultData.SUBJECT_FACETS})
        uri = "/search/subjects"
        csv_response( uri, search_params )
      }
    end
  end

  def show
    @subject = JSONModel(:subject).find(params[:id])
  end

  def new
    @subject = JSONModel(:subject).new({:vocab_id => JSONModel(:vocabulary).id_for(current_vocabulary["uri"]), :terms => [{}]})._always_valid!

    if user_prefs['default_values']
      defaults = DefaultValues.get 'subject'

      @subject.update(defaults.values) if defaults
    end

    render_aspace_partial :partial => "subjects/new" if inline?
  end

  def edit
    @subject = JSONModel(:subject).find(params[:id])
  end

  def create
    handle_crud(:instance => :subject,
                :model => JSONModel(:subject),
                :on_invalid => ->(){
                  return render_aspace_partial :partial => "subjects/new" if inline?
                  return render :action => :new
                },
                :on_valid => ->(id){
                  if inline?
                    render :json => @subject.to_hash if inline?
                  else
                    flash[:success] = I18n.t("subject._frontend.messages.created")

                    if @subject["is_slug_auto"] == false &&
                       @subject["slug"] == nil &&
                       params["subject"] &&
                       params["subject"]["is_slug_auto"] == "1"
                      flash[:warning] = I18n.t("slug.autogen_disabled")
                    end

                    return redirect_to :controller => :subjects, :action => :new if params.has_key?(:plus_one)
                    redirect_to :controller => :subjects, :action => :edit, :id => id
                  end
                })
  end

  def update
    handle_crud(:instance => :subject,
                :model => JSONModel(:subject),
                :obj => JSONModel(:subject).find(params[:id]),
                :on_invalid => ->(){ return render :action => :edit },
                :on_valid => ->(id){
                  flash[:success] = I18n.t("subject._frontend.messages.updated")

                  if @subject["is_slug_auto"] == false &&
                     @subject["slug"] == nil &&
                     params["subject"] &&
                     params["subject"]["is_slug_auto"] == "1"
                    flash[:warning] = I18n.t("slug.autogen_disabled")
                  end

                  redirect_to :controller => :subjects, :action => :edit, :id => id
                })
  end

  def defaults
    defaults = DefaultValues.get 'subject'

    values = defaults ? defaults.form_values : {:vocab_id => JSONModel(:vocabulary).id_for(current_vocabulary["uri"]), :terms => [{}]}

    @subject = JSONModel(:subject).new(values)._always_valid!

    render "defaults"
  end

  def update_defaults

    begin
      DefaultValues.from_hash({
                                "record_type" => "subject",
                                "lock_version" => params[:subject].delete('lock_version'),
                                "defaults" => cleanup_params_for_schema(
                                                                        params[:subject],
                                                                        JSONModel(:subject).schema)
                              }).save

      flash[:success] = I18n.t("default_values.messages.defaults_updated")
      redirect_to :controller => :subjects, :action => :defaults
    rescue Exception => e
      flash[:error] = e.message
      redirect_to :controller => :subjects, :action => :defaults
    end
  end


  def terms_complete
    query = "#{params[:query]}".strip

    if !query.empty?
      begin
        results = JSONModel::HTTP::get_json("/terms", :q => params[:query])['results']

        return render :json => results.map{|term|
          term["_translated"] = {}
          term["_translated"]["term_type"] = I18n.t("enumerations.subject_term_type.#{term["term_type"]}")
          term
        }
      rescue
      end
    end

    render :json => []
  end


  def merge
    handle_merge( params[:refs],
                  JSONModel(:subject).uri_for(params[:id]),
                  'subject')
  end


  def delete
    subject = JSONModel(:subject).find(params[:id])
    subject.delete

    flash[:success] = I18n.t("subject._frontend.messages.deleted", JSONModelI18nWrapper.new(:subject => subject))
    redirect_to(:controller => :subjects, :action => :index, :deleted_uri => subject.uri)
  end


end<|MERGE_RESOLUTION|>--- conflicted
+++ resolved
@@ -10,11 +10,7 @@
 
   def index
     respond_to do |format|
-<<<<<<< HEAD
-      format.html {
-=======
       format.html {   
->>>>>>> a4395541
         @search_data = Search.global({"sort" => "title asc"}.merge(params_for_backend_search.merge({"facet[]" => SearchResultData.SUBJECT_FACETS})),
                                  "subjects")
       }
