--- conflicted
+++ resolved
@@ -1979,13 +1979,8 @@
       print_to_pdf_job: Generate PDF
       import_job: Import Data
       find_and_replace_job: Batch Find and Replace (Beta)
-<<<<<<< HEAD
-      report_job: Reports
-      container_conversion_job: Reports
-=======
       report_job: Create Report
       container_conversion_job: Create Report
->>>>>>> 58e18e64
       generate_slugs_job: Generate Slugs for Entities
       unknown_job_type: Unknown job type
     status: Status
