source 'https://rubygems.org'


# Bundle edge Rails
gem 'rails', '5.0.1'

gem 'loofah', '2.0.3'
gem 'i18n', '0.7.0'

# Use jdbcsqlite3 as the database for Active Record
# gem 'activerecord-jdbcsqlite3-adapter'

gem 'sprockets-rails', '2.3.3'

gem "mizuno", "0.6.11"
<<<<<<< HEAD
gem "nokogiri", "1.7.0.1"
=======
gem 'atomic', '= 1.0.1'
>>>>>>> dd5d6ca2

# use bootstrap's sass
gem 'bootstrap-sass', '~> 3.3.6'
# Use SCSS for stylesheets
gem 'sass-rails', '5.0.5'
# Use Uglifier as compressor for JavaScript assets
gem 'uglifier', '3.0.4'
# Use font-awesome icons
gem 'font-awesome-sass'

# not sure if we need to be using Compass....
# gem 'compass-rails'

# Use CoffeeScript for .coffee assets and views
gem 'coffee-rails', '4.2.1'
# See https://github.com/rails/execjs#readme for more supported runtimes
gem 'therubyrhino'
# Use jquery as the JavaScript library
gem 'jquery-rails'

# support clipboard
gem 'clipboard-rails'

# Turbolinks makes navigating your web application faster. Read more: https://github.com/turbolinks/turbolinks
gem 'turbolinks', '~> 5'
# Build JSON APIs with ease. Read more: https://github.com/rails/jbuilder
# FIXME? gem 'jbuilder', '~> 2.5'
# Use Redis adapter to run Action Cable in production
# gem 'redis', '~> 3.0'
# Use ActiveModel has_secure_password
# gem 'bcrypt', '~> 3.1.7'

# Use Capistrano for deployment
# gem 'capistrano-rails', group: :development

# Enable support for `rails server`
gem 'listen', group: :development

# Windows does not include zoneinfo files, so bundle the tzinfo-data gem
gem 'tzinfo-data', platforms: [:mingw, :mswin, :x64_mingw, :jruby]

gem 'pry-rails', group: :development<|MERGE_RESOLUTION|>--- conflicted
+++ resolved
@@ -13,11 +13,7 @@
 gem 'sprockets-rails', '2.3.3'
 
 gem "mizuno", "0.6.11"
-<<<<<<< HEAD
-gem "nokogiri", "1.7.0.1"
-=======
 gem 'atomic', '= 1.0.1'
->>>>>>> dd5d6ca2
 
 # use bootstrap's sass
 gem 'bootstrap-sass', '~> 3.3.6'
