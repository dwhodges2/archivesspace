--- conflicted
+++ resolved
@@ -368,47 +368,27 @@
   end
 
   describe "slug tests" do
-<<<<<<< HEAD
+    before (:all) do
+      AppConfig[:use_human_readable_URLs] = true
+    end
+
     describe "slug autogen enabled" do
       it "autogenerates a slug via title when configured to generate by name" do
         AppConfig[:auto_generate_slugs_with_id] = false
- 
+
         accession = Accession.create_from_json(build(:json_accession, :is_slug_auto => true))
- 
+
         expected_slug = clean_slug(accession[:title])
- 
+
         expect(accession[:slug]).to eq(expected_slug)
       end
- 
+
       it "autogenerates a slug via identifier when configured to generate by id" do
         AppConfig[:auto_generate_slugs_with_id] = true
- 
+
         accession = Accession.create_from_json(build(:json_accession, :is_slug_auto => true))
- 
-        expected_slug = format_identifier_array(accession[:identifier]) 
-=======
-    before (:all) do
-      AppConfig[:use_human_readable_URLs] = true
-    end
-
-    describe "slug autogen enabled" do
-      it "autogenerates a slug via title when configured to generate by name" do
-        AppConfig[:auto_generate_slugs_with_id] = false
-
-        accession = Accession.create_from_json(build(:json_accession, :is_slug_auto => true))
-
-        expected_slug = clean_slug(accession[:title])
-
-        expect(accession[:slug]).to eq(expected_slug)
-      end
-
-      it "autogenerates a slug via identifier when configured to generate by id" do
-        AppConfig[:auto_generate_slugs_with_id] = true
-
-        accession = Accession.create_from_json(build(:json_accession, :is_slug_auto => true))
 
         expected_slug = format_identifier_array(accession[:identifier])
->>>>>>> daede4b7
 
         expect(accession[:slug]).to eq(expected_slug)
       end
@@ -416,41 +396,19 @@
       it "turns off autogen if slug is blank" do
         accession = Accession.create_from_json(build(:json_accession, :is_slug_auto => true))
         accession.update(:slug => "")
-<<<<<<< HEAD
- 
-=======
-
->>>>>>> daede4b7
         expect(accession[:is_slug_auto]).to eq(0)
       end
 
       it "cleans slug when autogenerating by name" do
         AppConfig[:auto_generate_slugs_with_id] = false
-<<<<<<< HEAD
- 
         accession = Accession.create_from_json(build(:json_accession, :is_slug_auto => true, :title => "Foo Bar Baz&&&&"))
- 
-=======
-
-        accession = Accession.create_from_json(build(:json_accession, :is_slug_auto => true, :title => "Foo Bar Baz&&&&"))
-
->>>>>>> daede4b7
         expect(accession[:slug]).to eq("foo_bar_baz")
       end
 
       it "dedupes slug when autogenerating by name" do
         AppConfig[:auto_generate_slugs_with_id] = false
-<<<<<<< HEAD
- 
         accession1 = Accession.create_from_json(build(:json_accession, :is_slug_auto => true, :title => "foo"))
         accession2 = Accession.create_from_json(build(:json_accession, :is_slug_auto => true, :title => "foo"))
- 
-=======
-
-        accession1 = Accession.create_from_json(build(:json_accession, :is_slug_auto => true, :title => "foo"))
-        accession2 = Accession.create_from_json(build(:json_accession, :is_slug_auto => true, :title => "foo"))
-
->>>>>>> daede4b7
         expect(accession1[:slug]).to eq("foo")
         expect(accession2[:slug]).to eq("foo_1")
       end
@@ -459,11 +417,6 @@
         AppConfig[:auto_generate_slugs_with_id] = true
 
         accession = Accession.create_from_json(build(:json_accession, :is_slug_auto => true, :id_0 => "Foo Bar Baz&&&&", :id_1 => "", :id_2 => "", :id_3 => ""))
-<<<<<<< HEAD
- 
-=======
-
->>>>>>> daede4b7
         expect(accession[:slug]).to eq("foo_bar_baz-")
       end
 
@@ -472,56 +425,29 @@
 
         accession1 = Accession.create_from_json(build(:json_accession, :is_slug_auto => true, :id_0 => "foo", :id_1 => "", :id_2 => "", :id_3 => ""))
         accession2 = Accession.create_from_json(build(:json_accession, :is_slug_auto => true, :id_0 => "foo#", :id_1 => "", :id_2 => "", :id_3 => ""))
-<<<<<<< HEAD
- 
-=======
-
->>>>>>> daede4b7
         expect(accession1[:slug]).to eq("foo-")
         expect(accession2[:slug]).to eq("foo-_1")
       end
     end
-<<<<<<< HEAD
- 
+
     describe "slug autogen disabled" do
       it "slug does not change when config set to autogen by title and title updated" do
         AppConfig[:auto_generate_slugs_with_id] = false
- 
+
         accession = Accession.create_from_json(build(:json_accession, :is_slug_auto => false, :slug => "foo"))
- 
+
         accession.update(:title => rand(100000000))
- 
+
         expect(accession[:slug]).to eq("foo")
       end
 
       it "slug does not change when config set to autogen by id and id updated" do
         AppConfig[:auto_generate_slugs_with_id] = false
- 
+
         accession = Accession.create_from_json(build(:json_accession, :is_slug_auto => false, :slug => "foo"))
- 
+
         accession.update(:identifier => rand(100000000))
- 
-=======
-
-    describe "slug autogen disabled" do
-      it "slug does not change when config set to autogen by title and title updated" do
-        AppConfig[:auto_generate_slugs_with_id] = false
-
-        accession = Accession.create_from_json(build(:json_accession, :is_slug_auto => false, :slug => "foo"))
-
-        accession.update(:title => rand(100000000))
-
-        expect(accession[:slug]).to eq("foo")
-      end
-
-      it "slug does not change when config set to autogen by id and id updated" do
-        AppConfig[:auto_generate_slugs_with_id] = false
-
-        accession = Accession.create_from_json(build(:json_accession, :is_slug_auto => false, :slug => "foo"))
-
-        accession.update(:identifier => rand(100000000))
-
->>>>>>> daede4b7
+
         expect(accession[:slug]).to eq("foo")
       end
     end
@@ -530,11 +456,6 @@
       it "cleans manual slugs" do
         accession = Accession.create_from_json(build(:json_accession, :is_slug_auto => false))
         accession.update(:slug => "Foo Bar Baz ###")
-<<<<<<< HEAD
- 
-=======
-
->>>>>>> daede4b7
         expect(accession[:slug]).to eq("foo_bar_baz")
       end
 
