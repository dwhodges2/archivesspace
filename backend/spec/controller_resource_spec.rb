require 'spec_helper'

describe 'Resources controller' do

  before(:each) do
    create(:repo)
  end


  it "lets you create a resource and get it back" do
    resource = JSONModel(:resource).from_hash("title" => "a resource",
                                              "dates" => [{
                                                "date_type" => "single",
                                                "label" => "creation",
                                                "expression" => "1901" }],
                                              "id_0" => "abc123",
                                              "level" => "collection",
<<<<<<< HEAD
                                              "lang_materials" => [{
                                                "language_and_script" => {
                                                  "language" => "eng",
                                                  "script" => "Latn"}}],
                                              "extents" => [{
                                                "portion" => "whole",
                                                "number" => "5 or so",
                                                "extent_type" => "reels"}]
                                              )
=======
                                              "language" => "eng",
                                              "finding_aid_language" => "eng",
                                              "finding_aid_script" => "Latn",
                                              "extents" => [{
                                                "portion" => "whole",
                                                "number" => "5 or so",
                                                "extent_type" => "reels"}])
>>>>>>> dd401c36
    id = resource.save

    expect(JSONModel(:resource).find(id).title).to eq("a resource")
  end


  it "lets you update a resource" do
    resource = create(:json_resource)

    resource.title = "an updated resource"
    resource.save

    expect(JSONModel(:resource).find(resource.id).title).to eq("an updated resource")
  end


  it "doesn't let you create a resource without a 4-part identifier" do
    expect {
      create(:json_resource,
             :id_0 => nil, :id_1 => nil, :id_2 => nil, :id_3 => nil)
    }.to raise_error(JSONModel::ValidationException)
  end


<<<<<<< HEAD
  it "lets you create a resource with a language" do
    opts = {:language_and_script => {:language => generate(:language)}}

    lang_materials = [build(:json_lang_material, opts)]

    resource = create(:json_resource, :lang_materials => lang_materials)

    expect(JSONModel(:resource).find(resource.id).lang_materials[0]['language_and_script']['language'].length).to eq(3)
    expect(JSONModel(:resource).find(resource.id).lang_materials[0]['note']).to eq(nil)
  end


  it "doesn't let you create a resource without at least one language" do
    expect {
      create(:json_resource,
             :lang_materials => nil)
=======
  it "doesn't let you create a resource without a finding_aid_language" do
    expect {
      create(:json_resource,
             :finding_aid_language => nil)
    }.to raise_error(JSONModel::ValidationException)
  end


  it "doesn't let you create a resource without a finding_aid_script" do
    expect {
      create(:json_resource,
             :finding_aid_script => nil)
>>>>>>> dd401c36
    }.to raise_error(JSONModel::ValidationException)
  end


<<<<<<< HEAD
  it "doesn't let you create a resource with a script of scripty" do
    expect {
      create(:json_resource,
             :lang_materials => [build(:json_lang_material, {:language_and_script => {:script=> 'scripty'}})])
=======
  it "doesn't let you create a resource with a finding_aid_language of klingon" do
    expect {
      create(:json_resource,
             :finding_aid_language => "klingon")
>>>>>>> dd401c36
    }.to raise_error(JSONModel::ValidationException)
  end


  it "can handle asking for the tree of an empty resource" do
    resource = create(:json_resource)

    tree = JSONModel(:resource_tree).find(nil, :resource_id => resource.id)

    expect(tree.children.length).to eq(0)
  end


  it "lets you query the resource tree of related archival objects" do

    resource = create(:json_resource)
    id = resource.id

    aos = []
    ["earth", "australia", "canberra"].each do |name|
      ao = create(:json_archival_object, {:title => "archival object: #{name}"})
      if not aos.empty?
        ao.parent = {:ref => aos.last.uri}
      end

      ao.resource = {:ref => resource.uri}

      ao.save
      aos << ao
    end

    tree = JSONModel(:resource_tree).find(nil, :resource_id => resource.id).to_hash

    expect(tree['children'][0]['record_uri']).to eq(aos[0].uri)
    expect(tree['children'][0]['children'][0]['record_uri']).to eq(aos[1].uri)
  end


  it "lets you create a resource with a subject" do

    vocab = create(:json_vocab)
    vocab_uri = JSONModel(:vocabulary).uri_for(vocab.id)
    subject = create(:json_subject,
                    :terms => [build(:json_term, :vocabulary => vocab_uri)],
                    :vocabulary => vocab_uri
                    )

    resource = create(:json_resource, :subjects => [{:ref => subject.uri}])

    expect(JSONModel(:resource).find(resource.id).subjects[0]['ref']).to eq(subject.uri)
  end


  it "can give a list of all resources" do

    powers = ['coal', 'wind', 'love']

    powers.each do |p|
      create(:json_resource, {:title => p})
    end

    resources = JSONModel(:resource).all(:page => 1)['results']
    expect(resources.any? { |res| res.title == generate(:generic_title) }).to be_falsey

    powers.each do |p|
      expect(resources.any? { |res| res.title == p }).to be_truthy
    end
  end

  it "lets you create a resource with an extent" do

    opts = {:portion => generate(:portion)}

    extents = [build(:json_extent, opts)]

    resource = create(:json_resource, :extents => extents)

    expect(JSONModel(:resource).find(resource.id).extents.length).to eq(1)
    expect(JSONModel(:resource).find(resource.id).extents[0]["portion"]).to eq(opts[:portion])
  end


  it "lets you create a resource with an instance and container" do
    instance = build(:json_instance)

    id = create(:json_resource, :instances => [instance]).id

    expect(JSONModel(:resource).find(id).instances.length).to eq(1)
    expect(JSONModel(:resource).find(id).instances[0]["instance_type"]).to eq(instance[:instance_type])
    expect(JSONModel(:resource).find(id).instances[0]["sub_container"]["type_2"]).to eq(instance[:sub_container]['type_2'])
  end


  it "lets you create a resource with an instance linked to a digital object" do
    digital_object = create(:json_digital_object)

    opts = {:instance_type => "digital_object",
            :digital_object => {:ref => digital_object.uri}
    }

    id = create(:json_resource,
                :instances => [build(:json_instance, opts)]
    ).id

    resource = JSONModel(:resource).find(id)
    expect(resource.instances.length).to eq(1)
    expect(resource.instances[0]["instance_type"]).to eq(opts[:instance_type])
    expect(resource.instances[0]["digital_object"]["ref"]).to eq(opts[:digital_object][:ref])

    digital_object = JSONModel(:digital_object).find(digital_object.id)
    expect(digital_object.linked_instances[0]["ref"]).to eq(resource.uri)
  end


  it "lets you edit an instance of a resource" do
    instance = build(:json_instance)

    id = create(:json_resource, :instances => [instance]).id

    resource = JSONModel(:resource).find(id)

    new_instance_type = instance[:instance_type]
    new_instance_type = generate(:instance_type) until new_instance_type != instance[:instance_type]

    resource.instances[0]["instance_type"] = new_instance_type

    resource.save

    expect(JSONModel(:resource).find(id).instances[0]["instance_type"]).not_to eq(instance[:instance_type])
    expect(JSONModel(:resource).find(id).instances[0]["instance_type"]).to eq(new_instance_type)
  end

  it "lets you create a resource with an instance with a container with a location (and the location is resolved)" do

    # create the resource with all the instance/container etc
    location = create(:json_location, :temporary => generate(:temporary_location_type))
    status = 'current'

    top_container = create(:json_top_container,
                           :container_locations => [{'ref' => location.uri,
                                                      'status' => status,
                                                      'start_date' => generate(:yyyy_mm_dd),
                                                      'end_date' => generate(:yyyy_mm_dd)}])

    resource = create(:json_resource, {
                        :instances => [build(:json_instance,
                          :sub_container => build(:json_sub_container,
                                                  :top_container => {:ref => top_container.uri}))]})

    obj = JSONModel(:resource).find(resource.id, "resolve[]" => "top_container::container_locations")

    container_location = obj.instances[0]["sub_container"]['top_container']['_resolved']["container_locations"][0]

    expect(container_location["status"]).to eq(status)
    expect(container_location["_resolved"]["building"]).to eq(location.building)
  end


  it "correctly substitutes the repo_id in nested URIs" do

    accession = create(:json_accession)

    resource = create(:json_resource, {
                        :extents => [build(:json_extent)],
                        :related_accessions => [{
                          :ref => "/repositories/#{$repo_id}/accessions/#{accession.id}"
                        }]
    })

    # Set our default repository to nil here since we're really testing the fact
    # that the :repo_id parameter is passed through faithfully, and the global
    # setting would otherwise mask the error.
    #
    JSONModel.with_repository(nil) do
      accession_ref = JSONModel(:resource).find(resource.id, :repo_id => $repo_id)["related_accessions"][0]
      expect(accession_ref["ref"]).to eq("/repositories/#{$repo_id}/accessions/#{accession.id}")
    end
  end


  it "supports resolving subjects" do

    test_subject_term = generate(:term)

    vocab = create(:json_vocab)

    subject = create(:json_subject, {
                        :terms => [build(:json_term, {
                          :term => test_subject_term,
                          :vocabulary => vocab.uri
                        })],
                        :vocabulary => vocab.uri
    })

    r = create(:json_resource, {
                 :subjects => [{:ref => subject.uri}]
               })

    resource = JSONModel(:resource).find(r.id, "resolve[]" => ["subjects"])

    # yowza!
    expect(resource["subjects"][0]["_resolved"]["terms"][0]["term"]).to eq(test_subject_term)
  end


  it "allows an resource to be created with an attached deaccession" do

    test_begin_date = generate(:yyyy_mm_dd)
    test_boolean = (rand(2) == 1) ? false : true

    r = create(:json_resource,
               :deaccessions => [build(:json_deaccession, {
                 :scope => "whole",
                 :date => build(:json_date, {
                   :begin => test_begin_date
                 })
               })]
               )

    expect(JSONModel(:resource).find(r.id).deaccessions.length).to eq(1)
    expect(JSONModel(:resource).find(r.id).deaccessions[0]["scope"]).to eq("whole")
    expect(JSONModel(:resource).find(r.id).deaccessions[0]["date"]["begin"]).to eq(test_begin_date)
  end


  it "allows a resource to have multiple direct children" do
    resource = create(:json_resource)

    ao1 = build(:json_archival_object)
    ao2 = build(:json_archival_object)

    ao1.resource = {:ref => resource.uri}
    ao2.resource = {:ref => resource.uri}

    ao1.save
    ao2.save

    tree = JSONModel(:resource_tree).find(nil, :resource_id => resource.id)
    expect(tree.children.length).to eq(2)
  end


  it "doesn't mix up resources and archival objects when attaching extents" do
    resource = create(:json_resource)
    ao = create(:json_archival_object,
                :resource => {:ref => resource.uri})

    ao.extents = [build(:json_extent)]
    ao.save

    resource = JSONModel(:resource).find(resource.id)

    # Adding the extent to the archival object shouldn't affect the resource's extents.
    expect(resource.extents.length).to eq(1)
  end



  it "can store some notes and get them back" do
    resource = create(:json_resource)

    notes = build(:json_note_bibliography, :persistent_id => "something")
    index = build(:json_note_index, :persistent_id => "else")

    resource.notes = [notes, index]
    resource.save

    expect(JSONModel(:resource).find(resource.id)[:notes].first['content']).to eq(notes.to_hash['content'])
    expect(JSONModel(:resource).find(resource.id)[:notes].last['content']).to eq(index.to_hash['content'])
  end


  it "automatically generates persistent IDs for notes if not given" do
    resource = create(:json_resource)

    notes = build(:json_note_bibliography)
    resource.notes = [notes]
    resource.save

    expect(JSONModel(:resource).find(resource.id)[:notes].first['persistent_id']).not_to be_nil
  end


  it "doesn't allow you to link to a URI outside of the current repo" do
    resource = create(:json_resource)
    accession = create(:json_accession)

    # Rubbish!
    resource.related_accessions = [{'ref' => "/repositories/99999/accessions/#{accession.id}"}]

    expect {
      resource.save
    }.to raise_error(JSONModel::ValidationException)
  end


  it "retains order of linked agents" do

    agent_a = create(:json_agent_person)
    agent_b = create(:json_agent_family)

    resource = create(:json_resource, :linked_agents => [
                                                         {:ref => agent_a.uri, :role => 'creator'},
                                                         {:ref => agent_b.uri, :role => 'creator'},
                                                        ])

    expect(JSONModel(:resource).find(resource.id).linked_agents[0]['ref']).to eq(agent_a.uri)
    expect(JSONModel(:resource).find(resource.id).linked_agents[1]['ref']).to eq(agent_b.uri)

    agent_c = create(:json_agent_corporate_entity)

    resource.linked_agents = [
      {:ref => agent_c.uri, :role => 'creator'},
      {:ref => agent_b.uri, :role => 'creator'},
      {:ref => agent_a.uri, :role => 'creator'},
    ]
    resource.save

    expect(JSONModel(:resource).find(resource.id).linked_agents[0]['ref']).to eq(agent_c.uri)
    expect(JSONModel(:resource).find(resource.id).linked_agents[1]['ref']).to eq(agent_b.uri)
    expect(JSONModel(:resource).find(resource.id).linked_agents[2]['ref']).to eq(agent_a.uri)
  end


  it "supports a title property on linked agents" do

    agent_a = create(:json_agent_person)

    resource = create(:json_resource, :linked_agents => [
                                                         {
                                                           :ref => agent_a.uri,
                                                           :role => 'creator',
                                                           :title => 'the title'
                                                         }
                                                        ])

    expect(JSONModel(:resource).find(resource.id).linked_agents[0]['title']).to eq('the title')
  end


  it "publishes the resource, subrecords and components when /publish is POSTed" do
    resource = create(:json_resource, {
      :publish => false,
      :external_documents => [build(:json_external_document, {:publish => false})],
      :notes => [build(:json_note_bibliography, {:publish => false})]
    })


    vocab = create(:json_vocab)
    vocab_uri = JSONModel(:vocabulary).uri_for(vocab.id)

    subject = create(:json_subject,
                     :terms => [build(:json_term, :vocabulary => vocab_uri)],
                     :vocabulary => vocab_uri)


    archival_object = create(:json_archival_object, {
      :publish => false,
      :resource => {:ref => resource.uri},
      :external_documents => [build(:json_external_document, {:publish => false})],
      :notes => [build(:json_note_bibliography, {:publish => false})],
      :subjects => [{:ref => subject.uri}]
    })

    url = URI("#{JSONModel::HTTP.backend_url}#{resource.uri}/publish")

    request = Net::HTTP::Post.new(url.request_uri)
    response = JSONModel::HTTP.do_http_request(url, request)


    resource = JSONModel(:resource).find(resource.id)
    expect(resource.publish).to be_truthy
    expect(resource.external_documents[0]["publish"]).to be_truthy
    expect(resource.notes[0]["publish"]).to be_truthy

    archival_object = JSONModel(:archival_object).find(archival_object.id)
    expect(archival_object.publish).to be_truthy
    expect(archival_object.external_documents[0]["publish"]).to be_truthy
    expect(archival_object.notes[0]["publish"]).to be_truthy
  end


  it "allows posting of array of children" do
    resource = create(:json_resource)

    archival_object_1 = build(:json_archival_object)
    archival_object_2 = build(:json_archival_object)

    children = JSONModel(:archival_record_children).from_hash({
                                                                "children" => [archival_object_1, archival_object_2]
                                                              })

    url = URI("#{JSONModel::HTTP.backend_url}#{resource.uri}/children")
    response = JSONModel::HTTP.post_json(url, children.to_json)
    json_response = ASUtils.json_parse(response.body)

    expect(json_response["status"]).to eq("Updated")

    tree = JSONModel(:resource_tree).find(nil, :resource_id => resource.id)
    expect(tree.children.length).to eq(2)

    expect(tree.children[0]["title"]).to eq(archival_object_1["title"])
    expect(tree.children[1]["title"]).to eq(archival_object_2["title"])
  end


  it "accepts move of multiple children" do
    resource = create(:json_resource)
    ao = create(:json_archival_object, :resource => {:ref => resource.uri})

    child_1 = create(:json_archival_object, :resource => {:ref => resource.uri}, :parent => {:ref => ao.uri})
    child_2 = create(:json_archival_object, :resource => {:ref => resource.uri}, :parent => {:ref => ao.uri})

    response = JSONModel::HTTP::post_form("#{resource.uri}/accept_children", {"children[]" => [child_1.uri, child_2.uri], "position" => 0})
    json_response = ASUtils.json_parse(response.body)

    expect(json_response["status"]).to eq("Updated")

    tree = JSONModel(:resource_tree).find(nil, :resource_id => resource.id)

    expect(tree.children.length).to eq(3)
    expect(tree.children[0]["title"]).to eq(child_1["title"])
    expect(tree.children[0]["record_uri"]).to eq(child_1.uri)

    expect(tree.children[1]["title"]).to eq(child_2["title"])
    expect(tree.children[1]["record_uri"]).to eq(child_2.uri)

    expect(tree.children[2]["title"]).to eq(ao["title"])
    expect(tree.children[2]["record_uri"]).to eq(ao.uri)
  end


  it "can resolve a link in an index note" do
    resource = create(:json_resource)
    resource.save
    linked_archival_object = create(:json_archival_object, :resource => {:ref => resource.uri})
    linked_archival_object.save
    ref_id = linked_archival_object.ref_id
    linked_uri = linked_archival_object.uri

    archival_object = create(:json_archival_object, :resource => {:ref => resource.uri})

    notes = build(:json_note_index, 'items' => [build(:json_note_index_item, 'reference' => ref_id)])

    archival_object.notes = [notes]
    archival_object.save

    ao = JSONModel(:archival_object).find(archival_object.id)
    expect(ao[:notes].first['items'].first['reference_ref']['ref']).to eq(linked_uri)
  end


  it "can list the record types in the object's graph" do
    extents = [build(:json_extent)]

    resource = create(:json_resource, :extents => extents)
    uri = JSONModel(:resource).uri_for(resource.id) + "/models_in_graph"

    list = JSONModel::HTTP.get_json(uri)
    expect(list).to include('extent');
    expect(list).not_to include('subject');

  end

end<|MERGE_RESOLUTION|>--- conflicted
+++ resolved
@@ -15,27 +15,18 @@
                                                 "expression" => "1901" }],
                                               "id_0" => "abc123",
                                               "level" => "collection",
-<<<<<<< HEAD
                                               "lang_materials" => [{
                                                 "language_and_script" => {
                                                   "language" => "eng",
                                                   "script" => "Latn"}}],
-                                              "extents" => [{
-                                                "portion" => "whole",
-                                                "number" => "5 or so",
-                                                "extent_type" => "reels"}]
-                                              )
-=======
-                                              "language" => "eng",
                                               "finding_aid_language" => "eng",
                                               "finding_aid_script" => "Latn",
                                               "extents" => [{
                                                 "portion" => "whole",
                                                 "number" => "5 or so",
                                                 "extent_type" => "reels"}])
->>>>>>> dd401c36
+
     id = resource.save
-
     expect(JSONModel(:resource).find(id).title).to eq("a resource")
   end
 
@@ -58,7 +49,6 @@
   end
 
 
-<<<<<<< HEAD
   it "lets you create a resource with a language" do
     opts = {:language_and_script => {:language => generate(:language)}}
 
@@ -75,7 +65,10 @@
     expect {
       create(:json_resource,
              :lang_materials => nil)
-=======
+    }.to raise_error(JSONModel::ValidationException)
+   end
+
+
   it "doesn't let you create a resource without a finding_aid_language" do
     expect {
       create(:json_resource,
@@ -88,22 +81,22 @@
     expect {
       create(:json_resource,
              :finding_aid_script => nil)
->>>>>>> dd401c36
-    }.to raise_error(JSONModel::ValidationException)
-  end
-
-
-<<<<<<< HEAD
+    }.to raise_error(JSONModel::ValidationException)
+  end
+
+
   it "doesn't let you create a resource with a script of scripty" do
     expect {
       create(:json_resource,
              :lang_materials => [build(:json_lang_material, {:language_and_script => {:script=> 'scripty'}})])
-=======
+    }.to raise_error(JSONModel::ValidationException)
+  end
+
+
   it "doesn't let you create a resource with a finding_aid_language of klingon" do
     expect {
       create(:json_resource,
              :finding_aid_language => "klingon")
->>>>>>> dd401c36
     }.to raise_error(JSONModel::ValidationException)
   end
 
