<% if @search_data.results? %>
  <% add_identifier_column if show_identifier_column? %>
  <%= render_aspace_partial :partial => "shared/pagination_summary" %>

  <table id="tabledSearchResults" class="table table-striped table-bordered table-condensed table-hover table-sortable table-search-results" <% if allow_multi_select? %>data-multiselect="true"<% end %>>
    <thead>
    <tr>
      <% if allow_multi_select? %>
        <th><label for="select_all" class="sr-only"><%= I18n.t("search_results.selected") %></label><%= check_box_tag "select_all", 1, false, "autocomplete" => "off" %></th>
      <% end %>
      <% if params[:linker]==='true' %>
        <th></th>
      <% end %>
      <% if show_record_type? %>
        <th class="col record-type sortable <% if @search_data.sorted_by === "primary_type"%>sort-<%= @search_data.current_sort_direction %><% end %>">
          <%= link_to I18n.t("search_results.result_type"), build_search_params("sort" => @search_data.sort_filter_for("primary_type")) %>
        </th>
      <% end %>
      <% if show_title_column? %>
        <th class="col title sortable <% if @search_data.sorted_by === "title_sort"%>sort-<%= @search_data.current_sort_direction %><% end %>">
          <%= link_to title_column_header_label, build_search_params("sort" => @search_data.sort_filter_for("title_sort")) %>
        </th>
      <% end %>
      <% if show_context_column? %>
        <th>
          <%= context_column_header_label %>
        </th>
      <% end %>
      <% if request.path =~ /\/(advanced_)*search/ %>
        <th class="col identifier sortable <% if @search_data.sorted_by === "identifier"%>sort-<%= @search_data.current_sort_direction %><% end %>">
          <%= link_to I18n.t("search_results.result_identifier"), build_search_params("sort" => @search_data.sort_filter_for("identifier")) %>
        </th>
      <% end %>
      <% if extra_columns? %>
        <% extra_columns.each do |col| %>
          <th class="<%= col.class %>">
            <% if col.sortable? %>
              <%= link_to col.label, build_search_params("sort" => @search_data.sort_filter_for(col.sort_by)) %>
            <% else %>
              <%= col.label %>
            <% end %>
          </th>
        <% end %>
      <% end %>
      <th class="col audit-info"><span class="sr-only">Audit information</span></th>
      <% if !params[:linker] || params[:linker] === 'false' %>
        <th class="col actions"><span class="sr-only"><%= I18n.t("search_results.actions") %></span><!-- actions --></th>
      <% end %>
    </tr>
    </thead>
    <tbody>
    <% @search_data['results'].each do |result|
      deleted = (params.has_key?("deleted_uri") and Array(params["deleted_uri"]).include?(result["id"])) || false
    %>
      <tr class="<%= "deleted" if deleted %>">
        <% if allow_multi_select? %>
          <td class="multiselect-column">
            <label>
<<<<<<< HEAD
              <span class="sr-only"><%= I18n.t("search_results.selected") %>?</span>
              <%= check_box_tag "multiselect-item", result["id"], false, "data-display-string" => "#{clean_mixed_content(result["title"]).html_safe || clean_mixed_content(result['display_string']).html_safe}" %>
=======
              <span class="sr-only"><%= I18n.t("search_results.selected") %></span>
              <%= check_box_tag "multiselect-item", result["id"], false, "autocomplete" => "off" %>
>>>>>>> 2f4b79b0
            </label>
          </td>
        <% end %>
        <% if params[:linker] === 'true' %>
          <% if params[:multiplicity] === 'many' %>
            <td>
              <%= check_box_tag "linker-item", result["id"], false, :"data-object" => result.to_json %>
            </td>
          <% else %>
            <td>
              <%= radio_button_tag "linker-item", result["id"], false, :"data-object" => result.to_json %>
            </td>
          <% end %>
        <% end %>
        <% if show_record_type? %>
          <td>
             <%=  I18n.t("#{result["primary_type"]}._singular", :default => I18n.t("plugins.#{result["primary_type"]}._singular")) %>
          </td>
        <% end %>
        <% if show_title_column? %>
          <td>
            <% if result['primary_type'] === "repository" and session[:repo] === result['id'] %><span class="label label-success"><%= I18n.t("repository._frontend.messages.selected_short") %></span><% end %>
            <% if result["suppressed"] %><span class="label label-info"><%= I18n.t("states.suppressed") %></span><% end %>
            <% if deleted %><span class="label label-important"><%= I18n.t("states.deleted") %></span><% end %>
          <%=  clean_mixed_content(result["title"]).html_safe || clean_mixed_content(result['display_string']).html_safe %>
          </td>
        <% end %>
        <% if show_context_column? %>
          <td>
            <%= render_aspace_partial :partial => "search/context", :locals => {:result => result} %>
          </td>
        <% end %>
        <% if request.path =~ /\/(advanced_)*search/ %>
          <td>
            <%= identifier_for_search_result(result) %>
          </td>
        <% end %>
        <% if extra_columns? %>
          <% extra_columns.each do |col| %>
            <td><%= col.value_for(result) %></td>
          <% end %>
        <% end %>
        <td>
          <%= display_audit_info(result, :format => 'compact') %>
        </td>
        <% if !params[:linker] || params[:linker] === 'false' %>
          <td class="table-record-actions">
            <% if not deleted %>
              <div class="btn-group">
                <%= link_to I18n.t("actions.view"), {:controller => :resolver, :action => :resolve_readonly, :uri => result["id"]}, :class => "btn btn-xs btn-default" %>
                <% if can_edit_search_result?(result) %>
                  <%= link_to I18n.t("actions.edit"), {:controller => :resolver, :action => :resolve_edit, :uri => result["id"]}, :class => "btn btn-xs btn-primary" %>
                <% end %>
              </div>
              <% if result['primary_type'] === "repository" and @repositories.any?{|r| r['uri'] === result['id']} %>

                <% if current_repo['uri'] != result['id'] %>
                  <%= form_tag({:action => :select, :id => JSONModel(:repository).id_for(result['id'])}, {:style => "display: inline;"}) do |f| %>
                    <button type="submit" class="btn btn-xs btn-success"><%= I18n.t("repository._frontend.action.select") %></button>
                  <% end %>
                <% end %>
              <% end %>
            <% end %>
          </td>
        <% end %>
      </tr>
    <% end %>
    </tbody>
  </table>
  <%= render_aspace_partial :partial => "shared/pagination" %>
<% else %>
  <p class="alert alert-info">
    <%= I18n.t("search_results.no_results") %>
  </p>
<% end %><|MERGE_RESOLUTION|>--- conflicted
+++ resolved
@@ -56,13 +56,8 @@
         <% if allow_multi_select? %>
           <td class="multiselect-column">
             <label>
-<<<<<<< HEAD
               <span class="sr-only"><%= I18n.t("search_results.selected") %>?</span>
-              <%= check_box_tag "multiselect-item", result["id"], false, "data-display-string" => "#{clean_mixed_content(result["title"]).html_safe || clean_mixed_content(result['display_string']).html_safe}" %>
-=======
-              <span class="sr-only"><%= I18n.t("search_results.selected") %></span>
-              <%= check_box_tag "multiselect-item", result["id"], false, "autocomplete" => "off" %>
->>>>>>> 2f4b79b0
+              <%= check_box_tag "multiselect-item", result["id"], false, "autocomplete" => "off", "data-display-string" => "#{clean_mixed_content(result["title"]).html_safe || clean_mixed_content(result['display_string']).html_safe}" %>
             </label>
           </td>
         <% end %>
