--- conflicted
+++ resolved
@@ -12,11 +12,7 @@
   gem "sinatra", "1.4.7", :require => false
   gem "activesupport", "5.0.1"
   gem "selenium-webdriver", "= 3.6.0"
-<<<<<<< HEAD
-  gem 'rspec', "~> 3.6.0"
-=======
   gem "rspec", "~> 3.6.0"
->>>>>>> 3aec1196
   gem "rspec-retry"
   gem "parallel_tests", "~> 2.14.0"
   gem "factory_girl"
