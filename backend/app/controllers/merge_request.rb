class ArchivesSpaceService < Sinatra::Base

  Endpoint.post('/merge_requests/subject')
    .description("Carry out a merge request against Subject records")
    .params(["merge_request",
             JSONModel(:merge_request), "A merge request",
             :body => true])
    .permissions([:merge_subject_record])
    .returns([200, :updated]) \
  do
    target, victims = parse_references(params[:merge_request])

    ensure_type(target, victims, 'subject')

    Subject.get_or_die(target[:id]).assimilate(victims.map {|v| Subject.get_or_die(v[:id])})

    json_response(:status => "OK")
  end

  Endpoint.post('/merge_requests/container_profile')
    .description("Carry out a merge request against Container Profile records")
    .example('shell') do
    <<~SHELL
    curl -H 'Content-Type: application/json' \\
        -H "X-ArchivesSpace-Session: $SESSION" \\
        -d '{"uri": "merge_requests/container_profile", "target": {"ref": "/container_profiles/1" },"victims": [{"ref": "/container_profiles/2"}]}' \\
        "http://localhost:8089/merge_requests/container_profile"
    SHELL
    end
    .example('python') do
    <<~PYTHON
    from asnake.client import ASnakeClient
    client = ASnakeClient()
    client.authorize()
    client.post('/merge_requests/container_profile',
            json={
                'uri': 'merge_requests/container_profile',
                'target': {
                    'ref': '/container_profiles/1'
                  },
                'victims': [
                    {
                        'ref': '/container_profiles/2'
                    }
                  ]
                }
          )
    PYTHON
    end
    .params(["merge_request",
             JSONModel(:merge_request), "A merge request",
             :body => true])
    .permissions([:update_container_profile_record])
    .returns([200, :updated]) \
  do
    target, victims = parse_references(params[:merge_request])

    ensure_type(target, victims, 'container_profile')

    ContainerProfile.get_or_die(target[:id]).assimilate(victims.map {|v| ContainerProfile.get_or_die(v[:id])})

    json_response(:status => "OK")
  end

  Endpoint.post('/merge_requests/top_container')
    .description("Carry out a merge request against Top Container records")
    .example('shell') do
    <<-SHELL
curl -H 'Content-Type: application/json' \\
    -H "X-ArchivesSpace-Session: $SESSION" \\
    -d '{"uri": "merge_requests/top_container", "target": {"ref": "/repositories/2/top_containers/1" },"victims": [{"ref": "/repositories/2/top_containers/2"}]}' \\
    "http://localhost:8089/merge_requests/top_container?repo_id=2"
    SHELL
    end
    .example('python') do
    <<~PYTHON
    from asnake.client import ASnakeClient
    client = ASnakeClient()
    client.authorize()
    client.post('/merge_requests/top_container?repo_id=2',
            json={
                'uri': 'merge_requests/top_container',
                'target': {
                    'ref': '/repositories/2/top_containers/80'
                  },
                'victims': [
                    {
                        'ref': '/repositories/2/top_containers/171'
                    }
                  ]
                }
          )
    PYTHON
    end
    .params(["repo_id", :repo_id],
            ["merge_request",
             JSONModel(:merge_request), "A merge request",
             :body => true])
    .permissions([:manage_container_record])
    .returns([200, :updated]) \
  do
    target, victims = parse_references(params[:merge_request])

    check_repository(target, victims, params[:repo_id])
    ensure_type(target, victims, 'top_container')

    TopContainer.get_or_die(target[:id]).assimilate(victims.map {|v| TopContainer.get_or_die(v[:id])})

    json_response(:status => "OK")

  end


<<<<<<< HEAD
  Endpoint.post('/merge_requests/top_container')
    .description("Carry out a merge request against Top Container records")
    .example('shell') do
    <<-SHELL
curl -H 'Content-Type: application/json' \\
    -H "X-ArchivesSpace-Session: $SESSION" \\
    -d '{"uri": "merge_requests/top_container", "target": {"ref": "/repositories/2/top_containers/1" },"victims": [{"ref": "/repositories/2/top_containers/2"}]}' \\
    "http://localhost:8089/merge_requests/top_container?repo_id=2"
    SHELL
    end
    .example('python') do
    <<-PYTHON
from asnake.client import ASnakeClient
client = ASnakeClient()
client.authorize()
client.post('/merge_requests/top_container?repo_id=2',
            json={
                'uri': 'merge_requests/top_container',
                'target': {
                    'ref': '/repositories/2/top_containers/80'
                  },
                'victims': [
                    {
                        'ref': '/repositories/2/top_containers/171'
                    }
                  ]
                }
          )
    PYTHON
    end
    .params(["repo_id", :repo_id],
            ["merge_request",
             JSONModel(:merge_request), "A merge request",
             :body => true])
    .permissions([:manage_container_record])
    .returns([200, :updated]) \
  do
    target, victims = parse_references(params[:merge_request])

    check_repository(target, victims, params[:repo_id])
    ensure_type(target, victims, 'top_container')

    TopContainer.get_or_die(target[:id]).assimilate(victims.map {|v| TopContainer.get_or_die(v[:id])})

    json_response(:status => "OK")

  end


=======
>>>>>>> 45a2e9f1
  Endpoint.post('/merge_requests/agent')
    .description("Carry out a merge request against Agent records")
    .params(["merge_request",
             JSONModel(:merge_request), "A merge request",
             :body => true])
    .permissions([:merge_agent_record])
    .returns([200, :updated]) \
  do
    target, victims = parse_references(params[:merge_request])

    if (victims.map {|r| r[:type]} + [target[:type]]).any? {|type| !AgentManager.known_agent_type?(type)}
      raise BadParamsException.new(:merge_request => ["Agent merge request can only merge agent records"])
    end

    agent_model = AgentManager.model_for(target[:type])
    agent_model.get_or_die(target[:id]).assimilate(victims.map {|v|
                                                     AgentManager.model_for(v[:type]).get_or_die(v[:id])
                                                   })

    json_response(:status => "OK")
  end

  Endpoint.post('/merge_requests/agent_detail')
  .description("Carry out a detailed merge request against Agent records")
  .params(["dry_run", BooleanParam, "If true, don't process the merge, just display the merged record", :optional => true],
          ["merge_request_detail",
             JSONModel(:merge_request_detail), "A detailed merge request",
             :body => true])
  .permissions([:merge_agent_record])
  .returns([200, :updated]) \
  do
    target, victims = parse_references(params[:merge_request_detail])
    selections = parse_selections(params[:merge_request_detail].selections)
    if (victims.map {|r| r[:type]} + [target[:type]]).any? {|type| !AgentManager.known_agent_type?(type)}
      raise BadParamsException.new(:merge_request_detail => ["Agent merge request can only merge agent records"])
    end
    agent_model = AgentManager.model_for(target[:type])
    target = agent_model.get_or_die(target[:id])
    victim = agent_model.get_or_die(victims[0][:id])
    if params[:dry_run]
      target = agent_model.to_jsonmodel(target)
      victim = agent_model.to_jsonmodel(victim)
      new_target = merge_details(target, victim, selections, true)
      result = new_target
    else
      target_json = agent_model.to_jsonmodel(target)
      victim_json = agent_model.to_jsonmodel(victim)
      new_target = merge_details(target_json, victim_json, selections, false)
      target.assimilate((victims.map {|v|
                                       AgentManager.model_for(v[:type]).get_or_die(v[:id])
                                     }))
      if selections != {}
        target.update_from_json(new_target)
      end
      json_response(:status => "OK")
    end
    json_response(resolve_references(result, ['related_agents']))
  end

  Endpoint.post('/merge_requests/resource')
    .description("Carry out a merge request against Resource records")
    .params(["repo_id", :repo_id],
            ["merge_request",
             JSONModel(:merge_request), "A merge request",
             :body => true])
    .permissions([:merge_archival_record])
    .returns([200, :updated]) \
  do
    target, victims = parse_references(params[:merge_request])

    check_repository(target, victims, params[:repo_id])
    ensure_type(target, victims, 'resource')

    Resource.get_or_die(target[:id]).assimilate(victims.map {|v| Resource.get_or_die(v[:id])})

    json_response(:status => "OK")
  end


  Endpoint.post('/merge_requests/digital_object')
    .description("Carry out a merge request against Digital_Object records")
    .params(["repo_id", :repo_id],
            ["merge_request",
             JSONModel(:merge_request), "A merge request",
             :body => true])
    .permissions([:merge_archival_record])
    .returns([200, :updated]) \
  do
    target, victims = parse_references(params[:merge_request])

    check_repository(target, victims, params[:repo_id])
    ensure_type(target, victims, 'digital_object')

    DigitalObject.get_or_die(target[:id]).assimilate(victims.map {|v| DigitalObject.get_or_die(v[:id])})

    json_response(:status => "OK")
  end


  private

  def parse_references(request)
    target = JSONModel.parse_reference(request.target['ref'])
    victims = request.victims.map {|victim| JSONModel.parse_reference(victim['ref'])}

    [target, victims]
  end

  def check_repository(target, victims, repo_id)
    repo_uri = JSONModel(:repository).uri_for(repo_id)

    if ([target] + victims).any? {|r| r[:repository] != repo_uri}
      raise BadParamsException.new(:merge_request => ["All records to merge must be in the repository specified"])
    end
  end


  def ensure_type(target, victims, type)
    if (victims.map {|r| r[:type]} + [target[:type]]).any? {|t| t != type}
      raise BadParamsException.new(:merge_request => ["This merge request can only merge #{type} records"])
    end
  end

  def parse_selections(selections, path=[], all_values={})
    selections.each_pair do |k, v|
      path << k
      case v
        when String
          if v === "REPLACE"
            all_values.merge!({"#{path.join(".")}" => "#{v}"})
            path.pop
          else
            path.pop
            next
          end
        when Hash then parse_selections(v, path, all_values)
        when Array then v.each_with_index do |v2, index|
          path << index
          parse_selections(v2, path, all_values)
        end
        path.pop
        else
          path.pop
          next
      end
    end
    path.pop
    return all_values
  end
  def merge_details(target, victim, selections, dry_run)
    target[:linked_events] = []
    victim[:linked_events] = []
    selections.each_key do |key|
      path = key.split(".")
      path_fix = []
      path.each do |part|
        if part.length === 1
          part = part.to_i
        elsif (part.length === 2) and (part.start_with?('1'))
          part = part.to_i
        end
        path_fix.push(part)
      end
      path_fix_length = path_fix.length
      if path_fix[0] != 'related_agents' && path_fix[0] != 'external_documents' && path_fix[0] != 'notes'
        case path_fix_length
          when 1
            target[path_fix[0]] = victim[path_fix[0]]
          when 2
            target[path_fix[0]][path_fix[1]] = victim[path_fix[0]][path_fix[1]]
          when 3
            begin
              if target[path_fix[0]].length <= path_fix[1]
                target[path_fix[0]].push(victim[path_fix[0]][path_fix[1]])
              end
              target[path_fix[0]][path_fix[1]][path_fix[2]] = victim[path_fix[0]][path_fix[1]][path_fix[2]]
            rescue
              if target[path_fix[0]] === []
                target[path_fix[0]].push(victim[path_fix[0]][path_fix[1]])
              end
            end
          when 4
            target[path_fix[0]][path_fix[1]][path_fix[2]][path_fix[3]] = victim[path_fix[0]][path_fix[1]][path_fix[2]][path_fix[3]]
          when 5
            begin
              target[path_fix[0]][path_fix[1]][path_fix[2]][path_fix[3]][path_fix[4]] = victim[path_fix[0]][path_fix[1]][path_fix[2]][path_fix[3]][path_fix[4]]
            rescue
              if target[path_fix[0]] === []
                target[path_fix[0]].push(victim[path_fix[0]][path_fix[1]])
              elsif target[path_fix[0]][path_fix[1]][path_fix[2]] === []
                target[path_fix[0]][path_fix[1]][path_fix[2]].push(victim[path_fix[0]][path_fix[1]][path_fix[2]][path_fix[3]])
              end
            end
        end
      elsif path_fix[0] === 'external_documents'
        target['external_documents'].push(victim['external_documents'][path_fix[1]])
      elsif path_fix[0] === 'notes'
        target['notes'].push(victim['notes'][path_fix[1]])
      end
      target['title'] = target['names'][0]['sort_name']
    end
    if dry_run == true
      target['title'] = preview_sort_name(target['names'][0])
      target['names'][0]['sort_name'] = target['title']
      target['related_agents'] = (target['related_agents'] + victim['related_agents']).uniq
    end
    target
  end

  # NOTE: this code is a duplicate of the auto_generate code for creating sort name
  # in the name_person, name_family, name_software, name_corporate_entity models
  # Consider refactoring when continued work done on the agents model enhancements
  def preview_sort_name(target)
    result = ""

    case target['jsonmodel_type']
    when 'name_person'
      if target["name_order"] === "inverted"
        result << target["primary_name"] if target["primary_name"]
        result << ", #{target["rest_of_name"]}" if target["rest_of_name"]
      elsif target["name_order"] === "direct"
        result << target["rest_of_name"] if target["rest_of_name"]
        result << " #{target["primary_name"]}" if target["primary_name"]
      else
        result << target["primary_name"] if target["primary_name"]
      end

      result << ", #{target["prefix"]}" if target["prefix"]
      result << ", #{target["suffix"]}" if target["suffix"]
      result << ", #{target["title"]}" if target["title"]
      result << ", #{target["number"]}" if target["number"]
      result << " (#{target["fuller_form"]})" if target["fuller_form"]
      result << ", #{target["dates"]}" if target["dates"]
    when 'name_corporate_entity'
      result << "#{target["primary_name"]}" if target["primary_name"]
      result << ". #{target["subordinate_name_1"]}" if target["subordinate_name_1"]
      result << ". #{target["subordinate_name_2"]}" if target["subordinate_name_2"]

      grouped = [target["number"], target["dates"]].reject{|v| v.nil?}
      result << " (#{grouped.join(" : ")})" if not grouped.empty?
    when 'name_family'
      result << target["family_name"] if target["family_name"]
      result << ", #{target["prefix"]}" if target["prefix"]
      result << ", #{target["dates"]}" if target["dates"]
    when 'name_software'
      result << "#{target["manufacturer"]} " if target["manufacturer"]
      result << "#{target["software_name"]}" if target["software_name"]
      result << " #{target["version"]}" if target["version"]
    end

    result << " (#{target["qualifier"]})" if target["qualifier"]

    result.lstrip!

    if result.length > 255
      return result[0..254]
    else
      return result
    end

  end
end<|MERGE_RESOLUTION|>--- conflicted
+++ resolved
@@ -111,58 +111,6 @@
   end
 
 
-<<<<<<< HEAD
-  Endpoint.post('/merge_requests/top_container')
-    .description("Carry out a merge request against Top Container records")
-    .example('shell') do
-    <<-SHELL
-curl -H 'Content-Type: application/json' \\
-    -H "X-ArchivesSpace-Session: $SESSION" \\
-    -d '{"uri": "merge_requests/top_container", "target": {"ref": "/repositories/2/top_containers/1" },"victims": [{"ref": "/repositories/2/top_containers/2"}]}' \\
-    "http://localhost:8089/merge_requests/top_container?repo_id=2"
-    SHELL
-    end
-    .example('python') do
-    <<-PYTHON
-from asnake.client import ASnakeClient
-client = ASnakeClient()
-client.authorize()
-client.post('/merge_requests/top_container?repo_id=2',
-            json={
-                'uri': 'merge_requests/top_container',
-                'target': {
-                    'ref': '/repositories/2/top_containers/80'
-                  },
-                'victims': [
-                    {
-                        'ref': '/repositories/2/top_containers/171'
-                    }
-                  ]
-                }
-          )
-    PYTHON
-    end
-    .params(["repo_id", :repo_id],
-            ["merge_request",
-             JSONModel(:merge_request), "A merge request",
-             :body => true])
-    .permissions([:manage_container_record])
-    .returns([200, :updated]) \
-  do
-    target, victims = parse_references(params[:merge_request])
-
-    check_repository(target, victims, params[:repo_id])
-    ensure_type(target, victims, 'top_container')
-
-    TopContainer.get_or_die(target[:id]).assimilate(victims.map {|v| TopContainer.get_or_die(v[:id])})
-
-    json_response(:status => "OK")
-
-  end
-
-
-=======
->>>>>>> 45a2e9f1
   Endpoint.post('/merge_requests/agent')
     .description("Carry out a merge request against Agent records")
     .params(["merge_request",
