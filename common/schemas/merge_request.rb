MERGEABLE_TYPES = [
                   {"type" => "JSONModel(:subject) uri"},
                   {"type" => "JSONModel(:agent_person) uri"},
                   {"type" => "JSONModel(:agent_corporate_entity) uri"},
                   {"type" => "JSONModel(:agent_software) uri"},
                   {"type" => "JSONModel(:agent_family) uri"},
                   {"type" => "JSONModel(:resource) uri"},
<<<<<<< HEAD
                   {"type" => "JSONModel(:top_container) uri"},
=======
                   {"type" => "JSONModel(:container_profile) uri"},
>>>>>>> db60099f
                   {"type" => "JSONModel(:digital_object) uri"}
                  ]

{
  :schema => {
    "$schema" => "http://www.archivesspace.org/archivesspace.json",
    "uri" => "/merge_requests/:record_type",
    "version" => 1,
    "type" => "object",
    "properties" => {
      "uri" => {"type" => "string", "required" => false},

      "target" => {
        "type" => "object",
        "ifmissing" => "error",
        "subtype" => "ref",
        "properties" => {
          "ref" => {
            "type" => MERGEABLE_TYPES,
            "ifmissing" => "error"
          },
        }
      },

      "victims" => {
        "type" => "array",
        "minItems" => 1,
        "items" => {
          "type" => "object",
          "subtype" => "ref",
          "properties" => {
            "ref" => {
              "type" => MERGEABLE_TYPES,
              "ifmissing" => "error"
            },
          }
        }
      },
    },
  },
}<|MERGE_RESOLUTION|>--- conflicted
+++ resolved
@@ -5,11 +5,8 @@
                    {"type" => "JSONModel(:agent_software) uri"},
                    {"type" => "JSONModel(:agent_family) uri"},
                    {"type" => "JSONModel(:resource) uri"},
-<<<<<<< HEAD
                    {"type" => "JSONModel(:top_container) uri"},
-=======
                    {"type" => "JSONModel(:container_profile) uri"},
->>>>>>> db60099f
                    {"type" => "JSONModel(:digital_object) uri"}
                   ]
 
