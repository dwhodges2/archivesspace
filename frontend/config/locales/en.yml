--- conflicted
+++ resolved
@@ -1254,17 +1254,6 @@
         <p>A version of the name concatenating all the parts of the name provided in a given agent record. Used for display purposes in the application and for some exports.</p>
         <p>The sort name may be edited by unchecking the "Auto Generate Sort Name?" checkbox and then entering the form of the sort name desired.</p>
     sort_name_auto_generate: Auto Generate Sort Name?
-<<<<<<< HEAD
-=======
-    sort_name_auto_generate_tooltip: |
-        <p>An option to over-ride and then edit the Sort Name.</p>
-
-    # delete after #46409585 is delivered
-    description_type: Description Type
-    description_note: Description Note
-    description_citation: Description Citation
-
->>>>>>> 6efa0f75
     _html:
       singular: Name
       plural: Names
