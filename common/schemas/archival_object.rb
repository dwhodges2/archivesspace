{
  :schema => {
    "type" => "object",
    "properties" => {
<<<<<<< HEAD
      "id" => {"type" => "string", "minLength" => 1, "required" => true},
      "title" => {"type" => "string", "minLength" => 1},
      "level" => {"type" => "string", "minLength" => 1},
      "wraps" => {"type" => "array", 
                    "minItems" => 1, 
                    "uniqueItems" => true, 
                    "description" => "Array of IDs of objects nested within this one",
                    "items" => { "type" => "string", "minLength" => 1 } 
                    },
      "wrapped_by" => {"type" => "string", "description" =>"id of the object wrapping this one"}
=======

      "id_0" => {"type" => "string", "required" => true, "minLength" => 1, "pattern" => "^[a-zA-Z0-9]*$"},
      "id_1" => {"type" => "string", "required" => false, "default" => "", "pattern" => "^[a-zA-Z0-9]*$"},
      "id_2" => {"type" => "string", "required" => false, "default" => "", "pattern" => "^[a-zA-Z0-9]*$"},
      "id_3" => {"type" => "string", "required" => false, "default" => "", "pattern" => "^[a-zA-Z0-9]*$"},

      "title" => {"type" => "string", "minLength" => 1, "required" => true}
>>>>>>> bcc568ed
    },

    "additionalProperties" => false,
  },
}<|MERGE_RESOLUTION|>--- conflicted
+++ resolved
@@ -2,26 +2,12 @@
   :schema => {
     "type" => "object",
     "properties" => {
-<<<<<<< HEAD
-      "id" => {"type" => "string", "minLength" => 1, "required" => true},
-      "title" => {"type" => "string", "minLength" => 1},
-      "level" => {"type" => "string", "minLength" => 1},
-      "wraps" => {"type" => "array", 
-                    "minItems" => 1, 
-                    "uniqueItems" => true, 
-                    "description" => "Array of IDs of objects nested within this one",
-                    "items" => { "type" => "string", "minLength" => 1 } 
-                    },
-      "wrapped_by" => {"type" => "string", "description" =>"id of the object wrapping this one"}
-=======
-
       "id_0" => {"type" => "string", "required" => true, "minLength" => 1, "pattern" => "^[a-zA-Z0-9]*$"},
       "id_1" => {"type" => "string", "required" => false, "default" => "", "pattern" => "^[a-zA-Z0-9]*$"},
       "id_2" => {"type" => "string", "required" => false, "default" => "", "pattern" => "^[a-zA-Z0-9]*$"},
       "id_3" => {"type" => "string", "required" => false, "default" => "", "pattern" => "^[a-zA-Z0-9]*$"},
 
       "title" => {"type" => "string", "minLength" => 1, "required" => true}
->>>>>>> bcc568ed
     },
 
     "additionalProperties" => false,
