require 'spec_helper'

describe 'Default Values' do

  let(:resource_defaults) {
    {
      "record_type" => "resource",
      "defaults" => {
        "title" => "TITLE"
      }
    }
  }


  it "can create a default value set for a record type and get it back" do
    uri = "/repositories/#{JSONModel.repository}/default_values/resource"
    url = URI("#{JSONModel::HTTP.backend_url}#{uri}")

    response = JSONModel::HTTP.post_json(url, ASUtils.to_json(resource_defaults))

    expect(response.status).to eq(200)

    defaults = JSONModel::HTTP.get_json(uri)

    expect(defaults['defaults']['title']).to eq('TITLE')
  end


  it "can overwrite a default value set for a record type" do
    uri = "/repositories/#{JSONModel.repository}/default_values/resource"
    url = URI("#{JSONModel::HTTP.backend_url}#{uri}")

    response = JSONModel::HTTP.post_json(url, ASUtils.to_json(resource_defaults))

    defaults = JSONModel::HTTP.get_json(uri)


    defaults['defaults']['title'] = "NEW TITLE"

    response = JSONModel::HTTP.post_json(url, ASUtils.to_json(defaults))

    expect(response.status).to eq(200)

    defaults = JSONModel::HTTP.get_json(uri)

    expect(defaults['defaults']['title']).to eq('NEW TITLE')

  end


<<<<<<< HEAD
  it "can set a default language and script and retrieve them" do
=======
  it "can set a default finding aid language and script and retrieve them" do
>>>>>>> dd401c36
    uri = "/repositories/#{JSONModel.repository}/default_values/resource"
    url = URI("#{JSONModel::HTTP.backend_url}#{uri}")

    response = JSONModel::HTTP.post_json(url, ASUtils.to_json(resource_defaults))
    defaults = JSONModel::HTTP.get_json(uri)

<<<<<<< HEAD
    defaults['defaults']['languages'] = {:language => "eng", :script => "Latn"}
=======
    defaults['defaults']['finding_aid_language'] = "eng"
    defaults['defaults']['finding_aid_script'] = "Latn"
>>>>>>> dd401c36

    response = JSONModel::HTTP.post_json(url, ASUtils.to_json(defaults))

    expect(response.status).to eq(200)

    defaults = JSONModel::HTTP.get_json(uri)

<<<<<<< HEAD
    expect(defaults['defaults']['languages']['language']).to eq("eng")
    expect(defaults['defaults']['languages']['script']).to eq("Latn")
=======
    expect(defaults['defaults']['finding_aid_language']).to eq("eng")
    expect(defaults['defaults']['finding_aid_script']).to eq("Latn")
>>>>>>> dd401c36
  end


end<|MERGE_RESOLUTION|>--- conflicted
+++ resolved
@@ -48,23 +48,14 @@
   end
 
 
-<<<<<<< HEAD
   it "can set a default language and script and retrieve them" do
-=======
-  it "can set a default finding aid language and script and retrieve them" do
->>>>>>> dd401c36
     uri = "/repositories/#{JSONModel.repository}/default_values/resource"
     url = URI("#{JSONModel::HTTP.backend_url}#{uri}")
 
     response = JSONModel::HTTP.post_json(url, ASUtils.to_json(resource_defaults))
     defaults = JSONModel::HTTP.get_json(uri)
 
-<<<<<<< HEAD
     defaults['defaults']['languages'] = {:language => "eng", :script => "Latn"}
-=======
-    defaults['defaults']['finding_aid_language'] = "eng"
-    defaults['defaults']['finding_aid_script'] = "Latn"
->>>>>>> dd401c36
 
     response = JSONModel::HTTP.post_json(url, ASUtils.to_json(defaults))
 
@@ -72,13 +63,29 @@
 
     defaults = JSONModel::HTTP.get_json(uri)
 
-<<<<<<< HEAD
     expect(defaults['defaults']['languages']['language']).to eq("eng")
     expect(defaults['defaults']['languages']['script']).to eq("Latn")
-=======
+  end
+
+
+  it "can set a default finding aid language and script and retrieve them" do
+    uri = "/repositories/#{JSONModel.repository}/default_values/resource"
+    url = URI("#{JSONModel::HTTP.backend_url}#{uri}")
+
+    response = JSONModel::HTTP.post_json(url, ASUtils.to_json(resource_defaults))
+    defaults = JSONModel::HTTP.get_json(uri)
+
+    defaults['defaults']['finding_aid_language'] = "eng"
+    defaults['defaults']['finding_aid_script'] = "Latn"
+
+    response = JSONModel::HTTP.post_json(url, ASUtils.to_json(defaults))
+
+    expect(response.status).to eq(200)
+
+    defaults = JSONModel::HTTP.get_json(uri)
+
     expect(defaults['defaults']['finding_aid_language']).to eq("eng")
     expect(defaults['defaults']['finding_aid_script']).to eq("Latn")
->>>>>>> dd401c36
   end
 
 
