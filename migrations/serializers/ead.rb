require 'nokogiri'
require 'securerandom'

class RawXMLHandler

  def initialize
    @fragments = {}
  end

  def <<(s)
    id = SecureRandom.hex
    @fragments[id] = s

    ":aspace_fragment_#{id}"
  end

  def substitute_fragments(xml_string)
    @fragments.each do |id, fragment|
      xml_string.gsub!(/:aspace_fragment_#{id}/, fragment)
      xml_string.gsub!(/[&]([^a])/, '&amp;\1')
    end

    xml_string
  end
end


class StreamHandler

<<<<<<< HEAD
    builder = Nokogiri::XML::Builder.new do |xml|

      xml.ead('xmlns' => 'urn:isbn:1-931666-22-9',
                 'xmlns:xsi' => 'http://www.w3.org/2001/XMLSchema-instance',
                 'xsi:schemaLocation' => 'urn:isbn:1-931666-22-9 http://www.loc.gov/ead/ead.xsd',
                 'xmlns:xlink' => 'http://www.w3.org/1999/xlink'){

        eadheader_atts = {:findaidstatus => data.finding_aid_status,
                      :repositoryencoding => "iso15511",
                      :countryencoding => "iso3166-1",
                      :dateencoding => "iso8601",
                      :langencoding => "iso639-2b"}.reject{|k,v| v.nil? || v.empty?}

        xml.eadheader(eadheader_atts) {

          eadid_atts = {:countrycode => data.repo.country,
                  :url => data.ead_location,
                  :mainagencycode => data.mainagencycode}.reject{|k,v| v.nil? || v.empty?}
=======
  def initialize
    @sections = {}
    @depth = 0
  end


  def buffer(&block)
    id = SecureRandom.hex
    @sections[id] = block
    ":aspace_section_#{id}_"
  end
>>>>>>> 0a873d2d


  def stream_out(doc, fragments, y, depth=0)
    xml_text = doc.to_xml
    xml_text.force_encoding('utf-8')
    queue = xml_text.split(":aspace_section")

    y << fragments.substitute_fragments(queue.shift)

    while queue.length > 0
      next_section = queue.shift
      next_id = next_section.slice!(/^_(\w+)_/).gsub(/_/, '')
      next_fragments = RawXMLHandler.new
      doc_frag = Nokogiri::XML::DocumentFragment.parse ""
      Nokogiri::XML::Builder.with(doc_frag) do |xml|
        @sections[next_id].call(xml, next_fragments)
      end
      stream_out(doc_frag, next_fragments, y, depth + 1)

      if next_section && !next_section.empty?
        y << fragments.substitute_fragments(next_section)
      end
    end
  end
end


ASpaceExport::serializer :ead do

  def stream(data)

<<<<<<< HEAD
            if (val = data.finding_aid_series_statement)
              xml.seriesstmt {
                if val.strip.start_with?('<')
                  xml.text (@fragments << val)
                else
                  xml.p (@fragments << val)
                end
              }
            end
          }
=======
    @stream_handler = StreamHandler.new
    @fragments = RawXMLHandler.new
>>>>>>> 0a873d2d

    doc = Nokogiri::XML::Builder.new do |xml|

      xml.ead('xmlns' => 'urn:isbn:1-931666-22-9',
              'xmlns:xsi' => 'http://www.w3.org/2001/XMLSchema-instance',
              'xsi:schemaLocation' => 'http://www.loc.gov/ead/ead.xsd') {

<<<<<<< HEAD
          if data.finding_aid_revision_date || data.finding_aid_revision_description
            xml.revisiondesc {
              if data.finding_aid_revision_description.strip.start_with?('<')
                xml.text (@fragments << data.finding_aid_revision_description)
              else
                xml.change {
                  xml.date (@fragments << data.finding_aid_revision_date) if data.finding_aid_revision_date
                  xml.item (@fragments << data.finding_aid_revision_description) if data.finding_aid_revision_description
                }
              end
            }
          end
=======
>>>>>>> 0a873d2d

        xml.text (
          @stream_handler.buffer { |xml, new_fragments|
            serialize_eadheader(data, xml, new_fragments)
          })

        xml.archdesc(:level => data.level) {

          data.digital_objects.each do |dob|
            serialize_digital_object(dob, xml, @fragments)
          end

          xml.did {

            if (val = data.language)
              xml.langmaterial {
                xml.language(:langcode => val) {
                  xml.text I18n.t("enumerations.language_iso639_2.#{val}", :default => val)
                }
              }
            end

            if (val = data.repo.name)
              xml.repository {
                xml.corpname val
              }
            end

            if (val = data.title)
              xml.unittitle val
            end

            data.creators_and_sources.each do |link|
              agent = link['_resolved']
              role = link['role']
              relator = link['relator']
              sort_name = agent['names'][0]['sort_name']
              rules = agent['names'][0]['rules']
              source = agent['names'][0]['source']
              node_name = case agent['agent_type']
                          when 'agent_person'; 'persname'
                          when 'agent_family'; 'famname'
                          when 'agent_corporate_entity'; 'corpname'
                          end
<<<<<<< HEAD
              xml.origination(:label => role) {
               atts = {:relator => relator, :source => source, :rules => rules}
               atts.reject! {|k, v| v.nil?}
=======
              xml.origination(:role => role) {
                atts = {:relator => relator, :source => source, :rules => rules}
                atts.reject! {|k, v| v.nil?}
>>>>>>> 0a873d2d

                xml.send(node_name, atts) {
                  xml.text sort_name
                }
              }
            end

            xml.unitid (0..3).map{|i| data.send("id_#{i}")}.compact.join('.')

            serialize_extents(data, xml, @fragments)

            serialize_dates(data, xml, @fragments)

            serialize_did_notes(data.notes, xml, @fragments)

            data.ead_containers.each do |container|
              att = container[:label] ? {:label => container[:label]} : {}
              att[:type] = container[:type] if container[:type]
              xml.container(att) {
                xml.text container[:text]
              }
            end

          }# </did>

          data.notes.each do |note|
            next if note['internal']
            next unless data.archdesc_note_types.include?(note['type'])

            xml.text(
              @stream_handler.buffer { |xml, new_fragments|
                content = ASpaceExport::Utils.extract_note_text(note)
                head_text = note['label'] ? note['label'] : I18n.t("enumerations._note_types.#{note['type']}", :default => note['type'])
                atts = {:id => note['persistent_id']}.reject{|k,v| v.nil? || v.empty?}

<<<<<<< HEAD
            xml.send(note['type'], atts) {
              xml.head head_text unless content.strip.start_with?('<head')
              if content.strip.start_with?('<')
                xml.text (@fragments << content)
              else
                xml.p (@fragments << content)
              end
=======
                xml.send(note['type'], atts) {
                  xml.head head_text
                  xml.p (new_fragments << content)
>>>>>>> 0a873d2d

                  if note['subnotes']
                    serialize_subnotes(note['subnotes'], xml, new_fragments)
                  end
                }
              }
            )
          end

          data.bibliographies.each do |note|

            content = ASpaceExport::Utils.extract_note_text(note)
            head_text = note['label'] ? note['label'] : I18n.t("enumerations._note_types.#{note['type']}")
            atts = {:id => note['persistent_id']}.reject{|k,v| v.nil? || v.empty?}

            xml.bibliography(atts) {
              xml.head head_text unless content.strip.start_with?('<head')
              if content.strip.start_with?('<')
                xml.text (@fragments << content)
              else
                xml.p (@fragments << content)
              end
              note['items'].each do |item|
                xml.bibref item unless item.empty?
              end
            }
          end

          data.indexes.each do |note|

            content = ASpaceExport::Utils.extract_note_text(note)
            head_text = nil
            if note['label']
              head_text = note['label']
            elsif note['type']
              head_text = I18n.t("enumerations._note_types.#{note['type']}", :default => note['type'])
            end

            atts = {:id => note['persistent_id']}.reject{|k,v| v.nil? || v.empty?}

            xml.index(atts) {
              xml.head head_text unless content.strip.start_with?('<head')
              if content.strip.start_with?('<')
                xml.text (@fragments << content)
              else
                xml.p (@fragments << content)
              end
              note['items'].each do |item|
                next unless (node_name = data.index_item_type_map[item['type']])
                xml.indexentry {
                  atts = item['reference'] ? {:target => item['reference']} : {}
                  xml.ref(atts) {
                    xml.text item['reference_text']
                  }
                  if (val = item['value'])
                    xml.send(node_name, val)
                  end
                }
              end
            }
          end

<<<<<<< HEAD

          if (data.controlaccess_subjects.length + data.controlaccess_linked_agents.length) > 0
            xml.controlaccess {
=======
          xml.controlaccess {
>>>>>>> 0a873d2d

              data.controlaccess_subjects.each do |node_data|
                xml.send(node_data[:node_name], node_data[:atts]) {
                  xml.text node_data[:content]
                }
              end

<<<<<<< HEAD

              data.controlaccess_linked_agents.each do |node_data|
                xml.send(node_data[:node_name], node_data[:atts]) {
                  xml.text node_data[:content]
                }
              end
=======
            data.controlaccess_linked_agents.each do |node_data|
              xml.send(node_data[:node_name], node_data[:atts]) {
                xml.text node_data[:content]
              }
            end
>>>>>>> 0a873d2d

            } #</controlaccess>
          end

          xml.dsc {

            data.children_indexes.each do |i|
              xml.text(
                @stream_handler.buffer {|xml, new_fragments|
                  serialize_child(data.get_child(i), xml, new_fragments)
                }
              )
            end
          }
        }
      }
    end

    Enumerator.new do |y|
      @stream_handler.stream_out(doc, @fragments, y)
    end
  end


  def serialize_child(obj, xml, fragments)
    xml.c(:level => obj.level, :id => obj.ref_id) {

      xml.did {
        xml.unittitle obj.title

        if (val = obj.component_id)
          xml.unitid val
        end

        serialize_extents(obj, xml, fragments)
        serialize_dates(obj, xml, fragments)
        serialize_did_notes(obj.notes, xml, fragments)
      }

      if (obj.controlaccess_subjects.length + obj.controlaccess_linked_agents.length) > 0
        xml.controlaccess {

          obj.controlaccess_subjects.each do |node_data|
            xml.send(node_data[:node_name], node_data[:atts]) {
              xml.text node_data[:content]
            }
          end


          obj.controlaccess_linked_agents.each do |node_data|
            xml.send(node_data[:node_name], node_data[:atts]) {
              xml.text node_data[:content]
            }
          end

        } #</controlaccess>
      end

      obj.children_indexes.each do |i|
        xml.text(
          @stream_handler.buffer {|xml, new_fragments|
            serialize_child(obj.get_child(i), xml, new_fragments)
          }
        )
      end
    }
  end


  def serialize_subnotes(subnotes, xml, fragments)
    subnotes.each do |sn|

      title = sn['title']

      case sn['jsonmodel_type']
      when 'note_chronology'
        xml.chronlist {
          xml.head title if title

          sn['items'].each do |item|
            xml.chronitem {
              if (val = item['event_date'])
                xml.date val
              end
              if item['events'] && !item['events'].empty?
                xml.eventgrp {
                  item['events'].each do |event|
                    xml.event event
                  end
                }
              end
            }
          end
        }
      when 'note_orderedlist'
        atts = {:type => 'ordered', :numeration => sn['enumeration']}.reject{|k,v| v.nil? || v.empty?}
        xml.list(atts) {
          xml.head title if title

          sn['items'].each do |item|
            xml.item item
          end
        }
      when 'note_definedlist'
        xml.list(:type => 'deflist') {
          xml.head title if title

          sn['items'].each do |item|
            xml.defitem {
              xml.label item['label'] if item['label']
              xml.item item['value'] if item['value']
            } 
          end
        }
      end
    end
  end


  def serialize_digital_object(digital_object, xml, fragments)
    file_version = digital_object['file_versions'][0] || {}
    title = digital_object['title']
    date = digital_object['dates'][0] || {}
    atts = {}

    content = if digital_object['title']
              digital_object['title']
            elsif date['expression']
              date['expression']
            elsif date['begin'] || date['end']
              ['begin', 'end'].map {|e| date[e]}.join('/')
            end

    content = ""
    content << title if title
    content << ": " if date['expression'] || date['begin']
    if date['expression']
      content << date['expression']
    elsif date['begin']
      content << date['begin']
      if date['end'] != date['begin']
        content << "-#{date['end']}"
      end
    end

    atts['xlink:href'] = digital_object['digital_object_id']
    atts['xlink:title'] = digital_object['title'] if digital_object['title']
    atts['xlink:actuate'] = file_version['xlink_actuate_attribute'] || 'onRequest'
    atts['xlink:show'] = file_version['xlink_show_attribute'] || 'new'

    xml.dao(atts) {
      xml.daodesc{ xml.p(content) } if content
    }
  end


  def serialize_extents(obj, xml, fragments)
    if obj.ead_extents.length
      xml.physdesc {
        obj.ead_extents.each do |e|
          xml.extent e
        end
      }
    end
  end


  def serialize_dates(obj, xml, fragments)
    obj.archdesc_dates.each do |node_data|
      xml.unitdate(node_data[:atts]){
        xml.text node_data[:content]
      }
    end
  end


  def serialize_did_notes(notes, xml, fragments)
    notes.each do |note|
      next unless %w(abstract dimensions physdesc langmaterial physloc materialspec physfacet).include?(note['type'])

      content = ASpaceExport::Utils.extract_note_text(note)
      id = note['persistent_id']
      att = id ? {:id => id} : {}

      case note['type']
      when 'dimensions', 'physfacet'
        xml.physdesc {
<<<<<<< HEAD
          xml.send(note['type'], att) {
            xml.text (@fragments << content)
=======
          xml.dimensions(att) {
            xml.text (fragments << content)
>>>>>>> 0a873d2d
          }
        }
      else
        xml.send(note['type'], att) {
          xml.text (fragments << content)
        }
      end
    end
  end


  def serialize_eadheader(data, xml, fragments)
    xml.eadheader(:findaidstatus => data.finding_aid_status,
                  :repositoryencoding => "iso15511",
                  :countryencoding => "iso3166-1",
                  :dateencoding => "iso8601",
                  :langencoding => "iso639-2b") {

      eadid_atts = {:countrycode => data.repo.country,
              :ead_location => data.ead_location,
              :mainagencycode => data.mainagencycode}.reject{|k,v| v.nil?}

      xml.eadid(eadid_atts) {
        xml.text data.ead_id
      }

      xml.filedesc {

        xml.titlestmt {

          titleproper = ""
          titleproper += "#{data.title} " if data.title
          titleproper += "<num>#{(0..3).map{|i| data.send("id_#{i}")}.compact.join('.')}</num>"
          xml.titleproper (fragments << titleproper)

        }

        xml.publicationstmt {
          xml.publisher data.repo.name

          if data.repo.image_url
            xml.p {
              xml.extref ({"xlink:href" => data.repo.image_url,
                          "xlink:actuate" => "onLoad",
                          "xlink:show" => "embed",
                          "xlink:linktype" => "simple"})
            }
          end

          xml.address {
            data.addresslines.each do |line|
              xml.addressline line
            end
          }
        }

        if (val = data.finding_aid_series_statement)
          xml.seriesstmt {
            xml.p val
          }
        end
      }

      xml.profiledesc {
        creation = "This finding aid was produced using ArchivesSpace on <date>#{Time.now}</date>."
        xml.creation (fragments << creation)

        if (val = data.finding_aid_language)
          xml.langusage (fragments << val)
        end

        if (val = data.descrules)
          xml.descrules val
        end
      }

      if data.finding_aid_revision_date || data.finding_aid_revision_description
        xml.revisiondesc {
          xml.change {
            xml.date data.finding_aid_revision_date if data.finding_aid_revision_date
            xml.item data.finding_aid_revision_description if data.finding_aid_revision_description
          }
        }
      end
    }
  end
end<|MERGE_RESOLUTION|>--- conflicted
+++ resolved
@@ -27,26 +27,6 @@
 
 class StreamHandler
 
-<<<<<<< HEAD
-    builder = Nokogiri::XML::Builder.new do |xml|
-
-      xml.ead('xmlns' => 'urn:isbn:1-931666-22-9',
-                 'xmlns:xsi' => 'http://www.w3.org/2001/XMLSchema-instance',
-                 'xsi:schemaLocation' => 'urn:isbn:1-931666-22-9 http://www.loc.gov/ead/ead.xsd',
-                 'xmlns:xlink' => 'http://www.w3.org/1999/xlink'){
-
-        eadheader_atts = {:findaidstatus => data.finding_aid_status,
-                      :repositoryencoding => "iso15511",
-                      :countryencoding => "iso3166-1",
-                      :dateencoding => "iso8601",
-                      :langencoding => "iso639-2b"}.reject{|k,v| v.nil? || v.empty?}
-
-        xml.eadheader(eadheader_atts) {
-
-          eadid_atts = {:countrycode => data.repo.country,
-                  :url => data.ead_location,
-                  :mainagencycode => data.mainagencycode}.reject{|k,v| v.nil? || v.empty?}
-=======
   def initialize
     @sections = {}
     @depth = 0
@@ -58,7 +38,6 @@
     @sections[id] = block
     ":aspace_section_#{id}_"
   end
->>>>>>> 0a873d2d
 
 
   def stream_out(doc, fragments, y, depth=0)
@@ -90,43 +69,15 @@
 
   def stream(data)
 
-<<<<<<< HEAD
-            if (val = data.finding_aid_series_statement)
-              xml.seriesstmt {
-                if val.strip.start_with?('<')
-                  xml.text (@fragments << val)
-                else
-                  xml.p (@fragments << val)
-                end
-              }
-            end
-          }
-=======
     @stream_handler = StreamHandler.new
     @fragments = RawXMLHandler.new
->>>>>>> 0a873d2d
 
     doc = Nokogiri::XML::Builder.new do |xml|
 
       xml.ead('xmlns' => 'urn:isbn:1-931666-22-9',
-              'xmlns:xsi' => 'http://www.w3.org/2001/XMLSchema-instance',
-              'xsi:schemaLocation' => 'http://www.loc.gov/ead/ead.xsd') {
-
-<<<<<<< HEAD
-          if data.finding_aid_revision_date || data.finding_aid_revision_description
-            xml.revisiondesc {
-              if data.finding_aid_revision_description.strip.start_with?('<')
-                xml.text (@fragments << data.finding_aid_revision_description)
-              else
-                xml.change {
-                  xml.date (@fragments << data.finding_aid_revision_date) if data.finding_aid_revision_date
-                  xml.item (@fragments << data.finding_aid_revision_description) if data.finding_aid_revision_description
-                }
-              end
-            }
-          end
-=======
->>>>>>> 0a873d2d
+                 'xmlns:xsi' => 'http://www.w3.org/2001/XMLSchema-instance',
+                 'xsi:schemaLocation' => 'urn:isbn:1-931666-22-9 http://www.loc.gov/ead/ead.xsd',
+                 'xmlns:xlink' => 'http://www.w3.org/1999/xlink') {
 
         xml.text (
           @stream_handler.buffer { |xml, new_fragments|
@@ -171,15 +122,9 @@
                           when 'agent_family'; 'famname'
                           when 'agent_corporate_entity'; 'corpname'
                           end
-<<<<<<< HEAD
               xml.origination(:label => role) {
                atts = {:relator => relator, :source => source, :rules => rules}
                atts.reject! {|k, v| v.nil?}
-=======
-              xml.origination(:role => role) {
-                atts = {:relator => relator, :source => source, :rules => rules}
-                atts.reject! {|k, v| v.nil?}
->>>>>>> 0a873d2d
 
                 xml.send(node_name, atts) {
                   xml.text sort_name
@@ -215,19 +160,13 @@
                 head_text = note['label'] ? note['label'] : I18n.t("enumerations._note_types.#{note['type']}", :default => note['type'])
                 atts = {:id => note['persistent_id']}.reject{|k,v| v.nil? || v.empty?}
 
-<<<<<<< HEAD
-            xml.send(note['type'], atts) {
-              xml.head head_text unless content.strip.start_with?('<head')
-              if content.strip.start_with?('<')
-                xml.text (@fragments << content)
-              else
-                xml.p (@fragments << content)
-              end
-=======
                 xml.send(note['type'], atts) {
-                  xml.head head_text
-                  xml.p (new_fragments << content)
->>>>>>> 0a873d2d
+                  xml.head head_text unless content.strip.start_with?('<head')
+                  if content.strip.start_with?('<')
+                    xml.text (new_fragments << content)
+                  else
+                    xml.p (new_fragments << content)
+                  end
 
                   if note['subnotes']
                     serialize_subnotes(note['subnotes'], xml, new_fragments)
@@ -290,13 +229,9 @@
             }
           end
 
-<<<<<<< HEAD
 
           if (data.controlaccess_subjects.length + data.controlaccess_linked_agents.length) > 0
             xml.controlaccess {
-=======
-          xml.controlaccess {
->>>>>>> 0a873d2d
 
               data.controlaccess_subjects.each do |node_data|
                 xml.send(node_data[:node_name], node_data[:atts]) {
@@ -304,20 +239,12 @@
                 }
               end
 
-<<<<<<< HEAD
 
               data.controlaccess_linked_agents.each do |node_data|
                 xml.send(node_data[:node_name], node_data[:atts]) {
                   xml.text node_data[:content]
                 }
               end
-=======
-            data.controlaccess_linked_agents.each do |node_data|
-              xml.send(node_data[:node_name], node_data[:atts]) {
-                xml.text node_data[:content]
-              }
-            end
->>>>>>> 0a873d2d
 
             } #</controlaccess>
           end
@@ -505,13 +432,8 @@
       case note['type']
       when 'dimensions', 'physfacet'
         xml.physdesc {
-<<<<<<< HEAD
           xml.send(note['type'], att) {
-            xml.text (@fragments << content)
-=======
-          xml.dimensions(att) {
             xml.text (fragments << content)
->>>>>>> 0a873d2d
           }
         }
       else
@@ -524,15 +446,17 @@
 
 
   def serialize_eadheader(data, xml, fragments)
-    xml.eadheader(:findaidstatus => data.finding_aid_status,
-                  :repositoryencoding => "iso15511",
-                  :countryencoding => "iso3166-1",
-                  :dateencoding => "iso8601",
-                  :langencoding => "iso639-2b") {
+    eadheader_atts = {:findaidstatus => data.finding_aid_status,
+                      :repositoryencoding => "iso15511",
+                      :countryencoding => "iso3166-1",
+                      :dateencoding => "iso8601",
+                      :langencoding => "iso639-2b"}.reject{|k,v| v.nil? || v.empty?}
+
+    xml.eadheader(eadheader_atts) {
 
       eadid_atts = {:countrycode => data.repo.country,
-              :ead_location => data.ead_location,
-              :mainagencycode => data.mainagencycode}.reject{|k,v| v.nil?}
+              :url => data.ead_location,
+              :mainagencycode => data.mainagencycode}.reject{|k,v| v.nil? || v.empty?}
 
       xml.eadid(eadid_atts) {
         xml.text data.ead_id
@@ -570,7 +494,11 @@
 
         if (val = data.finding_aid_series_statement)
           xml.seriesstmt {
-            xml.p val
+            if val.strip.start_with?('<')
+              xml.text (fragments << val)
+            else
+              xml.p (fragments << val)
+            end
           }
         end
       }
@@ -590,10 +518,14 @@
 
       if data.finding_aid_revision_date || data.finding_aid_revision_description
         xml.revisiondesc {
-          xml.change {
-            xml.date data.finding_aid_revision_date if data.finding_aid_revision_date
-            xml.item data.finding_aid_revision_description if data.finding_aid_revision_description
-          }
+          if data.finding_aid_revision_description.strip.start_with?('<')
+            xml.text (fragments << data.finding_aid_revision_description)
+          else
+            xml.change {
+              xml.date (fragments << data.finding_aid_revision_date) if data.finding_aid_revision_date
+              xml.item (fragments << data.finding_aid_revision_description) if data.finding_aid_revision_description
+            }
+          end
         }
       end
     }
