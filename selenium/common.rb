require "net/http"
require "uri"
require "json"
require "selenium-webdriver"
require "digest"
require "rspec"
require 'test_utils'
require 'config/config-distribution'
require 'securerandom'

$server_pids = []
$sleep_time = 0.0


class RSpec::Core::Example
  def passed?
    @exception.nil?
  end

  def failed?
    !passed?
  end
end


module Selenium
  module WebDriver
    module Firefox
      class Binary

        # Searching the registry causes a EXCEPTION_ACCESS_VIOLATION under
        # Windows 7.  Skip this step and just look for Firefox in the usual
        # places.
        def self.windows_registry_path
          nil
        end
      end
    end
  end

  module Config
    def self.retries
      10
    end
  end

end


class Selenium::WebDriver::Driver
  def wait_for_ajax
    try = 0
    while (self.execute_script("return document.readyState") != "complete" or
      not self.execute_script("return window.$ == undefined || $.active == 0"))
      if (try > Selenium::Config.retries)
        puts "Retry limit hit on wait_for_ajax.  Going ahead anyway."
        break
      end

      sleep(0.5)
      try += 1
    end

    raise_javascript_errors
  end

  alias :find_element_orig :find_element
  def find_element(*selectors)
    wait_for_ajax

    try = 0
    while true
      begin
        elt = find_element_orig(*selectors)

        if not elt.displayed?
          raise Selenium::WebDriver::Error::NoSuchElementError.new("Not visible (yet?)")
        end

        return elt
      rescue Selenium::WebDriver::Error::NoSuchElementError => e
        if try < Selenium::Config.retries
          try += 1
          $sleep_time += 0.1
          sleep 0.5
          puts "find_element: #{try} misses on selector '#{selectors}'.  Retrying..." if (try % 5) == 0
        else
          puts "Failed to find #{selectors}"

          if ENV['SCREENSHOT_ON_ERROR']
            SeleniumTest.save_screenshot
          end

          raise e
        end
      end
    end
  end


  def find_last_element(*selectors)
    result = blocking_find_elements(*selectors)

    result[result.length - 1]
  end


  def blocking_find_elements(*selectors)
    # Hit with find_element first to invoke our usual retry logic
    find_element(*selectors)

    find_elements(*selectors)
  end


  def ensure_no_such_text(xpath, pattern, noError = false, noRetry = true )
    wait_for_ajax 
    begin
      element = self.find_element(:tag_name => "body").find_element_with_text(xpath, pattern, noError, noRetry)

      if element.nil? or !element.displayed?
        true 
      else
        raise "Element was supposed to be absent: #{xpath} #{pattern}"
      end
    rescue Selenium::WebDriver::Error::NoSuchElementError => e
      return true
    end
  end


  def ensure_no_such_element(*selectors)
    wait_for_ajax

    begin
      element = find_element_orig(*selectors)

      if element.displayed?
        raise "Element was supposed to be absent: #{selectors}"
      else
        true
      end
    rescue Selenium::WebDriver::Error::NoSuchElementError => e
      return true
    end
  end


  def click_and_wait_until_gone(*selector)
    element = self.find_element(*selector)
    element.click

    begin
      try = 0
      while self.find_element_orig(*selector).equal? element
        if try < Selenium::Config.retries
          try += 1
          $sleep_time += 0.1
          sleep 0.5
          puts "click_and_wait_until_gone: #{try} hits selector '#{selector}'.  Retrying..." if (try % 5) == 0
        else
          raise Selenium::WebDriver::Error::NoSuchElementError.new(selector.inspect)
        end
      end
    rescue Selenium::WebDriver::Error::NoSuchElementError
      nil
    end
  end


  def generate_4part_id
    Digest::MD5.hexdigest("#{Time.now}#{SecureRandom.uuid}#{$$}").scan(/.{6}/)[0...1]
  end

  def complete_4part_id(pattern, accession_id = nil)
    # Was 4, but now that the input boxes are disabled this wasn't filling out the last 3.
    accession_id ||= generate_4part_id
    accession_id.each_with_index do |elt, i|
      self.clear_and_send_keys([:id, sprintf(pattern, i)], elt)
    end

    accession_id
  end


  def find_element_with_text(xpath, pattern, noError = false, noRetry = false)
    self.find_element(:tag_name => "body").find_element_with_text(xpath, pattern, noError, noRetry)
  end


  def clear_and_send_keys(selector, keys)
    Selenium::Config.retries.times do
      begin
        elt = self.find_element(*selector)
        elt.clear
        elt.send_keys(keys)
        break
      rescue
        $sleep_time += 0.1
        sleep 0.3
      end
    end
  end

  def raise_javascript_errors
    errors = $driver.execute_script("return window.hasOwnProperty('TEST_ERRORS') ? TEST_ERRORS : []")
    raise "Javascript errors present: #{errors.inspect}" if errors.length > 0
  end

end


class Selenium::WebDriver::Element

  def select_option(value)
    self.find_elements(:tag_name => "option").each do |option|
      if option.attribute("value") === value
        option.click
        return
      end
    end

    raise "Couldn't select value: #{value}"
  end


  def select_option_with_text(value)
    self.find_elements(:tag_name => "option").each do |option|
      if option.text === value
        option.click
        return
      end
    end

    raise "Couldn't select value: #{value}"
  end


  def get_select_value
    self.find_elements(:tag_name => "option").each do |option|
      return option.attribute("value") if option.attribute("checked")
    end

    return ""
  end

  def nearest_ancestor(xpath)
    self.find_element(:xpath => './ancestor-or-self::' + xpath + '[1]')
  end


  def containing_subform
    nearest_ancestor('div[contains(@class, "subrecord-form-fields")]')
  end


  def find_last_element(*selectors)
    result = find_elements(*selectors)

    result[result.length - 1]
  end


  def find_element_with_text(xpath, pattern, noError = false, noRetry = false)
    Selenium::Config.retries.times do |try|

      matches = self.find_elements(:xpath => xpath)
      begin
        matches.each do | match |
          return match if match.text =~ pattern
        end
      rescue
        # Ignore exceptions and retry
      end

      if noRetry
        return nil
      end

      $sleep_time += 0.1
      sleep 0.5
      puts "find_element_with_text: #{try} misses on selector ':xpath => #{xpath}'.  Retrying..." if (try % 10) == 0
    end

    return nil if noError
    raise Selenium::WebDriver::Error::NoSuchElementError.new("Could not find element for xpath: #{xpath} pattern: #{pattern}")
  end

end



def login(user, pass)
  $driver.navigate.to $frontend

  $driver.find_element(:link, "Sign In").click
  $driver.clear_and_send_keys([:id, 'user_username'], user)
  $driver.clear_and_send_keys([:id, 'user_password'], pass)
  $driver.find_element(:id, 'login').click
end


def logout
  $driver.navigate.to $frontend
  ## Complete the logout process
  user_menu = $driver.find_elements(:css, '.user-container .dropdown-menu.pull-right').first
  if !user_menu || !user_menu.displayed?
    $driver.find_element(:css, 'body').find_element(:css, '.user-container .btn.dropdown-toggle').click
  end

  $driver.find_element(:link, "Logout").click
  $driver.find_element(:link, "Sign In")
end


# Drop a call to this into a Selenium test block to work with the browser
# interactively.  Useful during test development!
def debug_repl
  $stderr.puts("Debug REPL active.  Type :eof to abort")
  while true
    line = $stdin.readline
    break if line.strip == ":eof"
    begin
      puts eval(line).inspect
    rescue
      puts $!
    end
  end
end


RSpec.configure do |c|
  c.fail_fast = true
end


def cleanup
  $driver.quit if $driver

  if ENV["COVERAGE_REPORTS"] == 'true'
    begin
      TestUtils::get(URI("#{$frontend}/test/shutdown"))
    rescue
      # Expected to throw an error here, but that's fine.
    end
  end

  $server_pids.each do |pid|
    TestUtils::kill(pid)
  end
end



def selenium_init(backend_fn, frontend_fn)
  standalone = true

  if ENV["ASPACE_BACKEND_URL"] and ENV["ASPACE_FRONTEND_URL"]
    $backend = ENV["ASPACE_BACKEND_URL"]
    $frontend = ENV["ASPACE_FRONTEND_URL"]

    if ENV["ASPACE_SOLR_URL"]
      AppConfig[:solr_url] = ENV["ASPACE_SOLR_URL"]
    end

    AppConfig[:help_enabled] = true
    AppConfig[:help_url] = "http://localhost:9999/help_stub"
    AppConfig[:help_topic_prefix] = "?topic="

    standalone = false
  end


  AppConfig[:backend_url] = $backend

  (@backend, @frontend) = [false, false]
  if standalone
    puts "Starting backend and frontend using #{$backend} and #{$frontend}"
    $server_pids << backend_fn.call
    $server_pids << frontend_fn.call
  end

  @user = "testuser#{Time.now.to_i}_#{$$}"


  if ENV['TRAVIS'] && ENV['WITH_FIREFOX']
    puts "Loading stable version of Firefox and nodejs"
    Dir.chdir('/var/tmp') do
      firefox_archive = "firefox-16.0.tar.bz2"
      if `uname --machine`.strip == "x86_64"
        firefox_archive = "firefox_x86_64-16.0.tar.bz2"
      end

      system('wget', "http://aspace.hudmol.com/#{firefox_archive}")
      system('tar', 'xvjf', firefox_archive)
      ENV['PATH'] = (File.join(Dir.getwd, 'firefox') + ':' + ENV['PATH'])


      puts "Path now: #{ENV['PATH']}"
      puts "Firefox version:"
      system('firefox', '--version')
    end
  end

  system("rm #{File.join(Dir.tmpdir, '*.pdf')}")
  system("rm #{File.join(Dir.tmpdir, '*.xml')}")

  puts "get profile"
  profile = Selenium::WebDriver::Firefox::Profile.new
  profile["browser.download.dir"] = Dir.tmpdir 
  profile["browser.download.folderList"] = 2
  profile["browser.helperApps.alwaysAsk.force"] = false
  profile["browser.helperApps.neverAsk.saveToDisk"] = "application/pdf, application/xml"
  profile['pdfjs.disabled'] = true
<<<<<<< HEAD

  puts profile.inspect
  puts "get driver"
=======
  
  
  if ENV['FIREFOX_PATH']
    Selenium::WebDriver::Firefox.path = ENV['FIREFOX_PATH'] 
  end

>>>>>>> 8b20b073
  $driver = Selenium::WebDriver.for :firefox,:profile => profile
  puts "got driver"
  $wait   = Selenium::WebDriver::Wait.new(:timeout => 10)
  $driver.manage.window.maximize
end


def assert(times = nil, &block)
  try = 0
  times ||= Selenium::Config.retries

  begin
    block.call
  rescue
    try += 1
    if try < times
      $sleep_time += 0.1
      sleep 0.5
      retry
    else
      puts "Assert giving up"
      raise $!
    end
  end
end


def admin_backend_request(req)
  res = Net::HTTP.post_form(URI("#{$backend}/users/admin/login"), :password => "admin")
  admin_session = JSON(res.body)["session"]

  req["X-ARCHIVESSPACE-SESSION"] = admin_session
  req["X-ARCHIVESSPACE-PRIORITY"] = "high"

  uri = URI("#{$backend}")

  Net::HTTP.start(uri.hostname, uri.port) do |http|
    res = http.request(req)

    if res.code != "200"
      raise "Bad response: #{res.body}"
    end

    res
  end
end


def create_test_repo(code, name, wait = true)
  create_repo = URI("#{$backend}/repositories")

  req = Net::HTTP::Post.new(create_repo.path)
  req.body = "{\"repo_code\": \"#{code}\", \"name\": \"#{name}\"}"

  response = admin_backend_request(req)
  repo_uri = JSON.parse(response.body)['uri']


  # Give the notification time to fire
  sleep 5 if wait

  [code, repo_uri]
end


def create_user
  user = "test user_#{SecureRandom.hex}"
  pass = "pass_#{SecureRandom.hex}"

  req = Net::HTTP::Post.new("/users?password=#{pass}")
  req.body = "{\"username\": \"#{user}\", \"name\": \"#{user}\"}"

  admin_backend_request(req)

  [user, pass]
end


def select_repo(code)
  $driver.find_element(:link, 'Select Repository').click
  $driver.find_element(:css, '.select-a-repository').find_element(:id => "id").select_option_with_text(code)
  $driver.find_element(:css, '.select-a-repository .btn-primary').click
end


def add_user_to_archivists(user, repo)
  add_user_to_group(user, repo, 'repository-archivists')
end


def add_user_to_managers(user, repo)
  add_user_to_group(user, repo, 'repository-managers')
end

def add_user_to_viewers(user, repo)
  add_user_to_group(user, repo, 'repository-viewers')
end
	

def add_user_to_group(user, repo, group_code)
  req = Net::HTTP::Get.new("#{repo}/groups")

  groups = admin_backend_request(req)

  uri = JSON.parse(groups.body).find {|group| group['group_code'] == group_code}['uri']

  req = Net::HTTP::Get.new(uri)
  group = JSON.parse(admin_backend_request(req).body)
  group['member_usernames'] = [user]

  req = Net::HTTP::Post.new(uri)
  req.body = group.to_json

  admin_backend_request(req)
end


def create_accession(values = {})
  accession_data = {:id_0 => SecureRandom.hex, :accession_date => "2000-01-01"}.merge(values)

  title = accession_data[:title]

  req = Net::HTTP::Post.new("#{$test_repo_uri}/accessions")
  req.body = accession_data.to_json

  response = admin_backend_request(req)

  raise response.body if response.code != '200'

  title
end


def create_digital_object(values = {})
  default_values = { :title => "Digital Object #{SecureRandom.hex}",
                      :digital_object_id => SecureRandom.hex
                    }
  values_to_post = default_values.merge(values)
  req = Net::HTTP::Post.new("#{$test_repo_uri}/digital_objects")
  req.body = values_to_post.to_json

  response = admin_backend_request(req)

  raise response.body if response.code != '200'
  uri = JSON.parse(response.body)['uri']

  [ uri, values_to_post[:title] ]
end


def create_resource(values = {})
  if !$test_repo
    ($test_repo, $test_repo_uri) = create_test_repo("repo_#{SecureRandom.hex}", "description")
  end

  default_values = {:title => "Test Resource #{SecureRandom.hex}",
    :id_0 => SecureRandom.hex, :level => "collection", :language => "eng",
    :dates => [ { :date_type => "single", :label => "creation", :expression => "1945" } ],
    :extents => [{:portion => "whole", :number => "1", :extent_type => "files"}]}
  values_to_post = default_values.merge(values)

  req = Net::HTTP::Post.new("#{$test_repo_uri}/resources")
  req.body = values_to_post.to_json

  response = admin_backend_request(req)

  raise response.body if response.code != '200'

  uri = JSON.parse(response.body)['uri']

  [uri, values_to_post[:title]]
end


def create_archival_object(values = {})

  if !$test_repo
    ($test_repo, $test_repo_uri) = create_test_repo("repo_#{SecureRandom.hex}", "description")
  end

  if not values.has_key?(:resource)
    # need to create a resource
    resource_uri, resource_title = create_resource
    values[:resource] = {:ref => resource_uri}
  end

  default_values = {:title => "Test Archival Object #{SecureRandom.hex}", :level => "item"}
  values_to_post = default_values.merge(values)

  req = Net::HTTP::Post.new("#{$test_repo_uri}/archival_objects")
  req.body = values_to_post.to_json

  response = admin_backend_request(req)

  raise response.body if response.code != '200'

  uri = JSON.parse(response.body)['uri']

  [uri, values_to_post[:title]]
end


def create_agent(name, values = {})
  req = Net::HTTP::Post.new("/agents/people")
  req.body = {
    "agent_contacts" => [],
    "agent_type" => "agent_person",
    "names" => [
      {
        "name_order" => "inverted",
        "authority_id" => SecureRandom.hex,
        "primary_name" => name,
        "rest_of_name" => name,
        "sort_name" => name,
        "sort_name_auto_generate" => false,
        "source" => "local"
      }
    ],
  }.merge(values).to_json


  response = admin_backend_request(req)

  raise response.body if response.code != '200'

  uri = JSON.parse(response.body)['uri']

  [uri, name]
end


def create_subject(values = {})
  subject_hash = {
    "source" => "local",
    "terms" => [{
                  "term" => SecureRandom.hex,
                  "term_type" => "cultural_context",
                  "vocabulary" => "/vocabularies/1"
                }],
    "vocabulary" => "/vocabularies/1"
  }.merge(values)

  req = Net::HTTP::Post.new("/subjects")
  req.body = subject_hash.to_json

  response = admin_backend_request(req)

  raise response.body if response.code != '200'

  [JSON.parse(response.body)['uri'], subject_hash["terms"].map{|t| t["term"]}.join(" -- ")]
end


# A few globals here to allow things to be re-used between nested suites.
def login_as_archivist
  if !$test_repo
    ($test_repo, $test_repo_uri) = create_test_repo("repo_#{SecureRandom.hex}", "description")
  end

  if !$archivist_user
    ($archivist_user, $archivist_pass) = create_user
    add_user_to_archivists($archivist_user, $test_repo_uri)
  end


  login($archivist_user, $archivist_pass)

  select_repo($test_repo)
end

def login_as_viewer
  if !$test_repo
    ($test_repo, $test_repo_uri) = create_test_repo("repo_#{SecureRandom.hex}", "description")
  end

  if !$viewer_user
    ($viewer_user, $viewer_pass) = create_user
    add_user_to_viewers($viewer_user, $test_repo_uri)
  end


  login($viewer_user, $viewer_pass)

  select_repo($test_repo)
end


def login_as_repo_manager
  if !$test_repo
    ($test_repo, $test_repo_uri) = create_test_repo("repo_#{SecureRandom.hex}", "description")
  end

  if !$repo_manager_user
    ($repo_manager_user, $repo_manager_password) = create_user
    add_user_to_managers($repo_manager_user, $test_repo_uri)
  end


  login($repo_manager_user, $repo_manager_password)

  select_repo($test_repo)
end


def login_as_admin
  if !$test_repo
    ($test_repo, $test_repo_uri) = create_test_repo("repo_#{SecureRandom.hex}", "description")
  end

  login("admin", "admin")

  select_repo($test_repo)
end


def report_sleep
  puts "Total time spent sleeping: #{$sleep_time.inspect} seconds"
end



module SeleniumTest
  def self.save_screenshot
    outfile = "/tmp/#{Time.now.to_i}_#{$$}.png"
    puts "Saving screenshot to #{outfile}"
    $driver.save_screenshot(outfile)

    if ENV['TRAVIS']
      # Send it back to the hudmol devserver
      system('curl', '-H', 'Content-Type: application/octet-stream',
             '--data-binary', "@#{outfile}", 'http://aspace.hudmol.com/cgi-bin/store.cgi')
    end
  end
end<|MERGE_RESOLUTION|>--- conflicted
+++ resolved
@@ -412,20 +412,12 @@
   profile["browser.helperApps.alwaysAsk.force"] = false
   profile["browser.helperApps.neverAsk.saveToDisk"] = "application/pdf, application/xml"
   profile['pdfjs.disabled'] = true
-<<<<<<< HEAD
-
-  puts profile.inspect
-  puts "get driver"
-=======
-  
   
   if ENV['FIREFOX_PATH']
     Selenium::WebDriver::Firefox.path = ENV['FIREFOX_PATH'] 
   end
 
->>>>>>> 8b20b073
   $driver = Selenium::WebDriver.for :firefox,:profile => profile
-  puts "got driver"
   $wait   = Selenium::WebDriver::Wait.new(:timeout => 10)
   $driver.manage.window.maximize
 end
