
require 'java'
require 'tmpdir'
require 'tempfile'
require 'config/config-distribution'
require 'asconstants'

# Some basic helpers that are used in all parts of the application, both
# development and packaged.
# Note: ASUtils gets pulled in all over the place, and in some places prior to
# any gems having been loaded.  Be careful about loading gems here, as the gem
# path might not yet be configured.  For example, loading the 'json' gem can
# cause you to pull in the version that ships with JRuby, rather than the one in
# your Gemfile.
module ASUtils
  def self.keys_as_strings(hash)
    result = {}

    hash.each do |key, value|
      result[key.to_s] = value.is_a?(Date) ? value.to_s : value
    end

    result
  end

  def self.as_array(thing)
    return [] if thing.nil?
    thing.is_a?(Array) ? thing : [thing]
  end

  def self.jsonmodels_to_hashes(elt)
    if elt.is_a?(JSONModelType)
      elt = elt.to_hash(:raw)
    end

    if elt.is_a?(Hash)
      Hash[elt.map { |k, v| [k, self.jsonmodels_to_hashes(v)] }]
    elsif elt.is_a?(Array)
      elt.map { |v| self.jsonmodels_to_hashes(v) }
    else
      elt
    end
  end

  def self.json_parse(s)
    JSON.parse(s, max_nesting: false, create_additions: false)
  end

  # A bit funny to wrap this ourselves, but there's an interesting case when
  # running under rspec.
  #
  # Rspec reseeds the random number generator at the beginning of every suite
  # run, which means that Tempfile's "random" filenames are often IDENTICAL
  # between subsequent Tempfile invocations across test runs.
  #
  # This shouldn't really matter, except when this happens:
  #
  #  * Test1 runs and produces tempfile "somerandomfile", which gets closed and
  #    unlinked.
  #
  #  * Test2 runs and gets given "somerandomfile" too.  It starts working with it.
  #
  #  * Then, bam!  Garbage collection runs, and finalizes the object from Test1.
  #    This unlinks the underlying temp file while Test2 is still using it!
  #
  # So yeah, not cool.  We try to inject a little randomness into "base" to
  # avoid these sort of shenanigans, even though it really shouldn't matter in
  # production.
  def self.tempfile(base)
    Tempfile.new("#{base}_#{java.lang.System.currentTimeMillis}")
  end

  def self.to_json(obj, opts = {})
    if obj.respond_to?(:jsonize)
      obj.jsonize(opts.merge(max_nesting: false))
    else
      obj.to_json(opts.merge(max_nesting: false))
    end
  end

  def self.fixed_jruby_path(root = nil)
    this_dir = __dir__.gsub(%r{uri:classloader:(\/)?}, '')
    this_dir = this_dir.length.zero? ? '.' : this_dir
    [
      File.join(*[this_dir, '..', root].compact),
      File.join(*[File.realpath(this_dir), '..', root].compact)
    ].find { |dir| dir && Dir.exist?(dir) }
  end

  def self.find_base_directory(root = nil)
    # JRuby 9K seems to be adding this strange suffix...
    # Example: /pat/to/archivesspace/backend/uri:classloader:
    res = [java.lang.System.get_property('ASPACE_LAUNCHER_BASE'),
           java.lang.System.get_property('catalina.base'),
           fixed_jruby_path(root)]
          .find { |dir| dir && Dir.exist?(dir) }

    res
  end

  def self.find_local_directories(base = nil, *plugins)
    plugins = AppConfig[:plugins] if plugins.empty?
    # if a specific plugins directory is set in config.rb,
    # we use that. Otherwise, find the 'plugins' dir in the
    # aspace base.
    base_directory =
      if AppConfig.changed?(:plugins_directory)
        AppConfig[:plugins_directory]
      else
        File.join( *[ self.find_base_directory, 'plugins'])
      end
    Array(plugins).map do |plugin|
      File.join(*[base_directory, plugin, base].compact)
    end
  end

  def self.find_locales_directories(base = nil)
    [File.join(*[self.find_base_directory('common'), 'locales', base].compact)]
  end

  def self.extract_nested_strings(coll)
    if coll.is_a?(Hash)
      coll.values.map { |v| self.extract_nested_strings(v) }.flatten.compact
    elsif coll.is_a?(Array)
      coll.map { |v| self.extract_nested_strings(v) }.flatten.compact
    else
      coll
    end
  end

  def self.get_diagnostics(exception = nil)
    runtime = java.lang.Runtime.getRuntime
    {
      version: ASConstants.VERSION,
      appconfig: defined?(AppConfig) ? AppConfig.dump_sanitized : 'not loaded',
      memory: { free: runtime.freeMemory, max: runtime.maxMemory,
                total: runtime.totalMemory },
      cpu_count: runtime.availableProcessors,
      exception: exception && { msg: exception, backtrace: exception.backtrace }
    }
  end

<<<<<<< HEAD
  def self.diagnostic_trace_msg(trace_file_location)
    <<ERRMSG
      #{'=' * 72}
      A trace file has been written to the following location: #{trace_file_location}
=======
  def self.diagnostic_trace_msg(filename)
    <<ERRMSG
      #{'=' * 72}
      A trace file has been written to the following location: #{filename}
>>>>>>> 8c2815e0

      This file contains information that will assist developers in diagnosing
      problems with your ArchivesSpace installation.  Please review the file's
      contents for sensitive information (such as passwords) that you might not
      want to share.
      #{'=' * 72}
ERRMSG
  end

  def self.dump_diagnostics(exception = nil)
    unless defined?(JSON)
      # We might get invoked before everything has been loaded,
      # so just load a minimal set.
      require 'json'
    end
    diagnostics = get_diagnostics(exception)
    tmp = File.join(Dir.tmpdir, "aspace_diagnostic_#{Time.now.to_i}.txt")
    File.open(tmp, 'w') { |fh| fh.write(JSON.pretty_generate(diagnostics)) }
    $stderr.puts diagnostic_trace_msg(tmp)
    raise exception if exception
  end

  # Recursively overlays hash2 onto hash 1
  def self.deep_merge(hash1, hash2)
    target = hash1.dup
    hash2.each_key do |key|
      if hash2[key].is_a?(Hash) && hash1[key].is_a?(Hash)
        target[key] = self.deep_merge(target[key], hash2[key])
        next
      end
      target[key] = hash2[key]
    end
    target
  end

  # Recursively concatenates hash2 onto hash 1
  def self.deep_merge_concat(hash1, hash2)
    target = hash1.dup
    hash2.keys.each do |key|
      if hash2[key].is_a? Hash and hash1[key].is_a? Hash
        target[key] = self.deep_merge_concat(target[key], hash2[key])
        next
      end
      if hash2[key].is_a? Array and hash1[key].is_a? Array
        
        if hash1[key] === []
          target[key] = hash2[key]
        elsif hash2[key] === []
          target[key] = target[key]
        else
          target_array = []
          target[key].zip(hash2[key]).each do |target_a, hash2_a|
            if target_a.nil?
              target_array << hash2_a
            elsif hash2_a.nil?
              target_array << target_a
            else  
              target_array << self.deep_merge_concat(target_a, hash2_a)
            end
          end
          target[key] = target_array
        end
        next
      end
      if hash1[key] === true and key != "is_display_name" and key != "authorized"
        hash1[key] = "true"
      elsif hash1[key] === false and key != "is_display_name" and key != "authorized"
        hash1[key] = "false"        
      end
      if hash2[key] === true and key != "is_display_name" and key != "authorized"
        hash2[key] = "1"
      elsif hash2[key] === false and key != "is_display_name" and key != "authorized"
        hash2[key] = "0"        
      end
      if hash1[key].is_a? String
        if hash1[key] == hash2[key]
          target[key] = hash2[key]
        else
          if key == "jsonmodel_type" and hash1[key].include?("note") and hash2[key].include?("note")
            raise "Required Note Types must not conflict with Default Note Types"
          elsif key == "jsonmodel_type" and hash1[key].include?("relationship") and hash2[key].include?("relationship")
            raise "Required Relationship Types must not conflict with Default Relationship Types"
          else
            target[key] = hash1[key] + '_' + hash2[key]
          end
        end
      else
        target[key] = hash2[key]
      end
    end
    target
  end

  def self.load_plugin_gems(context)
    ASUtils.find_local_directories.each do |plugin|
      gemfile = File.join(plugin, 'Gemfile')
      if File.exist?(gemfile)
        # only load Gemfiles we find
        context.instance_eval(File.read(gemfile))
      end
    end
  end

  # Borrowed from:activesupport/lib/active_support/core_ext/array/wrap.rb:36
  def self.wrap(object)
    if object.nil?
      []
    elsif object.respond_to?(:to_ary)
      object.to_ary || [object]
    else
      [object]
    end
  end

  # Recursively find any hash entry whose key is in `keys`.  When we find a
  # match, call `block` with the key and value as arguments.
  #
  # Skips descending into any hash entry whose key is in `ignore_keys` (allowing
  # us to avoid walking '_resolved' subtrees, for example)
  def self.search_nested(elt, keys, ignore_keys = [], &block)
    if elt.respond_to?(:key?)
      keys.each do |key|
        if elt.key?(key)
          block.call(key, elt.fetch(key))
        end
      end

      elt.each.each do |next_key, value|
        unless ignore_keys.include?(next_key)
          search_nested(value, keys, ignore_keys, &block)
        end
      end
    elsif elt.respond_to?(:each)
      elt.each do |value|
        search_nested(value, keys, ignore_keys, &block)
      end
    end
  end

  # recursively walk `obj` and remove any hash entry whose key returns `true`
  # for `block.call(key)`.
  #
  # `obj` can be an arbitrarily nested combination of array-like and hash-like
  # things.
  def self.recursive_reject_key(obj, &block)
    if obj.nil? || block.nil?
      obj
    elsif obj.respond_to?(:each_pair)
      result = {}
      obj.each_pair do |k, v|
        if !block.call(k)
          result[k] = recursive_reject_key(v, &block)
        end
      end
      result
    elsif obj.respond_to?(:map)
      obj.map { |elt| recursive_reject_key(elt, &block) }
    else
      obj
    end
  end

  def self.blank?(obj)
    if obj.nil?
      true
    elsif obj.respond_to?(:empty?)
      !!obj.empty?
    else
      !obj
    end
  end

  def self.present?(obj)
    !blank?(obj)
  end
end<|MERGE_RESOLUTION|>--- conflicted
+++ resolved
@@ -140,17 +140,10 @@
     }
   end
 
-<<<<<<< HEAD
-  def self.diagnostic_trace_msg(trace_file_location)
-    <<ERRMSG
-      #{'=' * 72}
-      A trace file has been written to the following location: #{trace_file_location}
-=======
   def self.diagnostic_trace_msg(filename)
     <<ERRMSG
       #{'=' * 72}
       A trace file has been written to the following location: #{filename}
->>>>>>> 8c2815e0
 
       This file contains information that will assist developers in diagnosing
       problems with your ArchivesSpace installation.  Please review the file's
