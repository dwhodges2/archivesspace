require 'spec_helper'
require_relative 'spec_slugs_helper'

describe 'Agent model' do

  it "allows agents to be created" do

    n1 = build(:json_name_person)
    n2 = build(:json_name_person)

    agent = AgentPerson.create_from_json(build(:json_agent_person, :names => [n1, n2]))

    expect(AgentPerson[agent[:id]].name_person.length).to eq(2)
  end


  it "doesn't have a leading whitespace in the sort name" do

    n1 = build(:json_name_person, :rest_of_name => nil)

    agent = AgentPerson.create_from_json(build(:json_agent_person, :names => [n1]))

    expect(AgentPerson[agent[:id]].name_person.first[:sort_name]).to match(Regexp.new("^#{n1.primary_name}.*"))
  end


  it "allows agents to have a linked contact details" do

    c1 = build(:json_agent_contact)

    agent = AgentPerson.create_from_json(build(:json_agent_person, :agent_contacts => [c1]))

    expect(AgentPerson[agent[:id]].agent_contact.length).to eq(1)
    expect(AgentPerson[agent[:id]].agent_contact[0][:name]).to eq(c1.name)
  end


  it "for authorized names, requires rules to be set if source is not provided" do
    expect { n1 = build(:json_name_person, :rules => nil, :source => nil, :authorized => true).to_hash }.to raise_error(JSONModel::ValidationException)
  end


  it "for authorized names, require rules to be set if source is not provided (even if the name is only implicitly authorized)" do
    expect {
      name = build(:json_name_person, :rules => nil, :source => nil, :authorized => false)

      AgentPerson.create_from_json(build(:json_agent_person, :names => [name]))
    }.to raise_error(JSONModel::ValidationException)
  end


  it "for unauthorized names, no requirement for source or rules" do
    expect { n1 = build(:json_name_person, :rules => nil, :source => nil, :authorized => false, :authority_id => nil).to_hash }.not_to raise_error
  end


  it "requires a source to be set if an authority id is provided, but only in strict mode" do

    expect { n1 = build(:json_name_person, :authority_id => 'wooo', :source => nil).to_hash }.to raise_error(JSONModel::ValidationException)

    JSONModel.strict_mode(false)

    expect { n1 = build(:json_name_person, :authority_id => 'wooo').to_hash }.not_to raise_error

    JSONModel.strict_mode(true)

  end


  it "allows rules to be nil if authority id and source are provided" do

    n1 = build(:json_name_person,
                {:rules => nil,
                 :source => 'local',
                 :authority_id => '123123'
                }
              )

    expect { n1.to_hash }.not_to raise_error

    agent = AgentPerson.create_from_json(build(:json_agent_person, :names => [n1]))

    expect(AgentPerson[agent[:id]].name_person.length).to eq(1)
  end


  it "requires a sort_name if sort_name_auto_generate is false" do
    expect { build(:json_name_person, :sort_name => nil, :sort_name_auto_generate => false).to_hash }.to raise_error(JSONModel::ValidationException)
  end


  it "truncates an auto-generated sort name of more than 255 chars" do
    name = build(:json_name_person,
                 :primary_name => (0..200).map{ rand(3)==1?rand(10):(65 + rand(25)).chr }.join,
                 :rest_of_name => (0..200).map{ rand(3)==1?rand(10):(65 + rand(25)).chr }.join
                 )

    agent = AgentPerson.create_from_json(build(:json_agent_person, :names => [name]))
    expect(JSONModel(:agent_person).find(agent[:id]).names[0]['sort_name'].length).to eq(255)
  end


  it "allows dates_of_existence for an agent, and filters out other labels" do
    n = build(:json_name_person)

    d1 = build(:json_date, :label => 'existence')
    d2 = build(:json_date, :label => 'creation')

    agent = AgentPerson.create_from_json(build(:json_agent_person, {:names => [n], :dates_of_existence => [d1]}))

    expect(JSONModel(:agent_person).find(agent[:id]).dates_of_existence.length).to eq(1)

    expect { AgentPerson.create_from_json(build(:json_agent_person, {:names => [n], :dates_of_existence => [d2]})) }.to raise_error(JSONModel::ValidationException)
  end


  it "can merge one agent into another" do
    victim_agent = AgentPerson.create_from_json(build(:json_agent_person))
    target_agent = AgentPerson.create_from_json(build(:json_agent_person))

    # A record that uses the victim agent
    acc = create(:json_accession, 'linked_agents' => [{
                                                        'ref' => victim_agent.uri,
                                                        'role' => 'source'
                                                      }])

    target_agent.assimilate([victim_agent])

    expect(JSONModel(:accession).find(acc.id).linked_agents[0]['ref']).to eq(target_agent.uri)

    expect(victim_agent.exists?).to be_falsey
  end


  it "handles related agents when merging" do
    victim_agent = AgentPerson.create_from_json(build(:json_agent_person))
    target_agent = AgentPerson.create_from_json(build(:json_agent_person))

    relationship = JSONModel(:agent_relationship_parentchild).new
    relationship.relator = "is_child_of"
    relationship.ref = victim_agent.uri
    related_agent = create(:json_agent_person, "related_agents" => [relationship.to_hash])

    # Merging victim into target updates the related agent relationship too
    target_agent.assimilate([victim_agent])
    expect(JSONModel(:agent_person).find(related_agent.id).related_agents[0]['ref']).to eq(target_agent.uri)
  end


  it "can merge different agent types into another" do
    victim_agent = AgentFamily.create_from_json(build(:json_agent_family))
    target_agent = AgentPerson.create_from_json(build(:json_agent_person))

    # A record that uses the victim agent
    acc = create(:json_accession, 'linked_agents' => [{
                                                        'ref' => victim_agent.uri,
                                                        'role' => 'source'
                                                      }])

    target_agent.assimilate([victim_agent])
    expect(JSONModel(:accession).find(acc.id).linked_agents[0]['ref']).to eq(target_agent.uri)

    expect(victim_agent.exists?).to be_falsey
  end


  it "can merge different agent types into another, even if they have the same DB id" do
    victim_agent = AgentFamily.create_from_json(build(:json_agent_family))
    target_agent = AgentPerson.create_from_json(build(:json_agent_person))

    db_id = [victim_agent.id, target_agent.id].max
    (victim_agent.id - target_agent.id).abs.times do |n|
      AgentFamily.create_from_json(build(:json_agent_family))
      AgentPerson.create_from_json(build(:json_agent_person))
    end

    victim_agent = AgentFamily[db_id]
    target_agent = AgentPerson[db_id]

    target_agent.assimilate([victim_agent])
    expect(victim_agent.exists?).to be_falsey
  end


  it "can get a list of roles that a given agent participates in" do
    person_agent = AgentPerson.create_from_json(build(:json_agent_person))

    acc = create(:json_accession, 'linked_agents' => [{
                                                        'ref' => person_agent.uri,
                                                        'role' => 'source'
                                                      }])


    expect(person_agent.linked_agent_roles).to eq(['source'])
  end


  it "can mark an agent's name as authorized" do
    person_agent = AgentPerson.create_from_json(build(:json_agent_person,
                                                      :names => [build(:json_name_person, 'authorized' => false),
                                                                 build(:json_name_person, 'authorized' => true)]))

    agent = AgentPerson.to_jsonmodel(person_agent.id)

    expect(agent.names[0]['authorized']).to be_falsey
    expect(agent.names[1]['authorized']).to be_truthy
  end


  it "ensures that an agent only has one authorized name" do
    expect {
      AgentPerson.create_from_json(build(:json_agent_person,
                                                      :names => [build(:json_name_person,
                                                                       'authorized' => true),
                                                                 build(:json_name_person,
                                                                       'authorized' => true)]))
    }.to raise_error(Sequel::ValidationFailed)
  end


  it "takes the first name as authorized if no indication is present" do
    agent = AgentPerson.create_from_json(build(:json_agent_person,
                                               :names => [build(:json_name_person,
                                                                'authorized' => false),
                                                          build(:json_name_person,
                                                                'authorized' => false)]))

    expect(AgentPerson.to_jsonmodel(agent.id).names[0]['authorized']).to be_truthy
    expect(AgentPerson.to_jsonmodel(agent.id).names[1]['authorized']).to be_falsey
  end


  it "doesn't allow two agent records to have a name with the same authority ID" do
    expect {
      2.times do
        AgentPerson.create_from_json(build(:json_agent_person,
                                           :names => [build(:json_name_person,
                                                            'authority_id' => 'same',
                                                            'authorized' => true)]))
      end
    }.to raise_error(Sequel::ValidationFailed)
  end

  it "returns the existing agent if an name authority id is already in place " do
    json =    build( :json_agent_person,
                     :names => [build(:json_name_person,
                     'authority_id' => 'thesame'
                     )])
    json2 =    build( :json_agent_person,
                     :names => [build(:json_name_person,
                     'authority_id' => 'thesame'
                     )])

    a1 =    AgentPerson.create_from_json(json)
    a2 =    AgentPerson.ensure_exists(json2, nil)

    expect(a1).to eq(a2) # the names should still be the same as the first authority_id names
  end


  it "supports having a display name" do
    display_name = build(:json_name_person,
                         'authorized' => false,
                         'is_display_name' => true)
    agent = AgentPerson.create_from_json(build(:json_agent_person,
                                               :names => [display_name,
                                                          build(:json_name_person,
                                                                'authorized' => true,
                                                                'is_display_name' => false)]))

    expect(AgentPerson.to_jsonmodel(agent.id).display_name['primary_name']).to eq(display_name['primary_name'])
  end


  it "stops agents from having more than one display name" do
    expect {
      AgentPerson.create_from_json(build(:json_agent_person,
                                         :names => [build(:json_name_person,
                                                          'authorized' => false,
                                                          'is_display_name' => true),
                                                    build(:json_name_person,
                                                          'authorized' => true,
                                                          'is_display_name' => true)]))
    }.to raise_error(Sequel::ValidationFailed)
  end


  it "defaults the display name to the authorized name" do
    authorized_name = build(:json_name_person, 'authorized' => true)

    agent = AgentPerson.create_from_json(build(:json_agent_person,
                                               :names => [build(:json_name_person, 'authorized' => false),
                                                          authorized_name]))

    expect(AgentPerson.to_jsonmodel(agent.id).display_name['primary_name']).to eq(authorized_name['primary_name'])
  end


  it "combines unauthorized names when they're the same field-for-field" do
    unique_name = build(:json_name_person, 'authorized' => true)

    name_template = build(:json_name_person, 'authorized' => false)
    values = name_template.to_hash.reject {|name, val| val.nil?}

    duplicated_name = JSONModel(:name_person).from_hash(values)
    another_duplicated_name = JSONModel(:name_person).from_hash(values)

    agent = AgentPerson.create_from_json(build(:json_agent_person,
                                               :names => [unique_name, duplicated_name, another_duplicated_name]))

    expect(AgentPerson.to_jsonmodel(agent.id).names.length).to eq(2)
  end


  it "can update an agent's name list" do
    name = build(:json_name_person,
                 'authorized' => true,
                 'source' => 'local',
                 'authority_id' => 'something_great')
    agent_obj = AgentPerson.create_from_json(build(:json_agent_person, :names => [name]))

    agent = AgentPerson.to_jsonmodel(agent_obj.id)

    agent.names[0]['primary_name'] = 'something else'

    RequestContext.in_global_repo do
      agent_obj.update_from_json(JSONModel(:agent_person).from_hash(agent.to_hash))
    end
  end


  describe "non-duplicative agents" do

    let(:agent) {
      build(:json_agent_person,
            :names => [build(:json_name_person, :authority_id => nil),
                       build(:json_name_person, :authority_id => nil)],
            :agent_contacts => [build(:json_agent_contact)],
            :external_documents => [build(:json_external_document)],
            :notes => [build(:json_note_bioghist)]
            )
    }

    before(:each) do
      @agent_obj = AgentPerson.create_from_json(agent)
    end

    it "won't create the 'same exact' agent twice" do
      expect { AgentPerson.create_from_json(agent) }.to raise_error(Sequel::ValidationFailed)
    end

    it "will ensure an agent exists if you ask nicely" do
      agent_too = AgentPerson.ensure_exists(agent, nil)
      expect(agent_too.id).to eq(@agent_obj.id)
    end

    it "will accept two agents differing only in one contact field" do
      post_code = agent.agent_contacts[0]['post_code'] || "a"
      agent.agent_contacts[0]['post_code'] = post_code + "x"

      expect { AgentPerson.create_from_json(agent) }.not_to raise_error
    end

    it "will accept two agents differing only in one name field" do
      dates = agent.names[0]['dates'] || "a"
      agent.names[0]['dates'] = dates + "x"

      expect { AgentPerson.create_from_json(agent) }.not_to raise_error
    end

    it "will accept two agents differing only in one external document field" do
      ext_doc_loc = agent.external_documents[0]['location'] || "a"
      agent.external_documents[0]['location'] = ext_doc_loc + "x"

      expect { AgentPerson.create_from_json(agent) }.not_to raise_error
    end

    it "will accept two agents differing only in a note field" do
      agent.notes[0]['subnotes'][0]['levels'][0]['items'][0] << "x"

      expect { AgentPerson.create_from_json(agent) }.not_to raise_error
    end

    it "will *not* consider authority_id when comparing agents" do
      agent.names[0]['authority_id'] = 'x'
      expect { AgentPerson.create_from_json(agent) }.to raise_error(Sequel::ValidationFailed)

      agent.names[0]['primary_name'] += 'x'
      expect { AgentPerson.create_from_json(agent) }.not_to raise_error

      agent.names[0]['authority_id'] = 'y'
      expect { AgentPerson.create_from_json(agent) }.to raise_error(Sequel::ValidationFailed)
    end

    it "will not be fooled by the order of name records" do
      agent.names.unshift(agent.names.pop)

      expect { AgentPerson.create_from_json(agent) }.to raise_error(Sequel::ValidationFailed)
    end

    it "will catch duplications resulting from updates" do
      agent.names[0]['primary_name'] << "x"

      agent_obj = AgentPerson.create_from_json(agent)

      agent.names[0]['primary_name'].chomp!('x')

      agent[:lock_version] = 0

      expect {
        RequestContext.in_global_repo do
          agent_obj.update_from_json(JSONModel(:agent_person).from_hash(agent.to_hash))
        end
      }.to raise_error(Sequel::ValidationFailed)

      agent.names[0]['primary_name'] << "y"

      expect {
        RequestContext.in_global_repo do
          agent_obj.update_from_json(JSONModel(:agent_person).from_hash(agent.to_hash))
        end
      }.not_to raise_error
    end

    describe "slug tests" do
<<<<<<< HEAD
      describe "slug autogen enabled" do
        it "autogenerates a slug via title when configured to generate by name" do
          AppConfig[:auto_generate_slugs_with_id] = false
 
          agent_name_person = build(:json_name_person, :name_order => "direct", :rest_of_name => "")
          agent_person = AgentPerson.create_from_json(
            build(:json_agent_person, 
                :is_slug_auto => true, 
=======
      before (:all) do
        AppConfig[:use_human_readable_URLs] = true
      end

      describe "slug autogen enabled" do
        it "autogenerates a slug via title when configured to generate by name" do
          AppConfig[:auto_generate_slugs_with_id] = false

          agent_name_person = build(:json_name_person, :name_order => "direct", :rest_of_name => "")
          agent_person = AgentPerson.create_from_json(
            build(:json_agent_person,
                :is_slug_auto => true,
>>>>>>> daede4b7
                :names => [agent_name_person])
          )

          expected_slug = clean_slug(get_generated_name_for_agent(agent_person))
<<<<<<< HEAD
 
          expect(agent_person[:slug]).to eq(expected_slug)
        end
 
=======

          expect(agent_person[:slug]).to eq(expected_slug)
        end

>>>>>>> daede4b7
        it "autogenerates a slug via identifier when configured to generate by id" do
          AppConfig[:auto_generate_slugs_with_id] = true

          agent_name_person = build(:json_name_person, :authority_id => rand(100000).to_s)
          agent_person = AgentPerson.create_from_json(
<<<<<<< HEAD
            build(:json_agent_person, 
                :is_slug_auto => true, 
                :names => [agent_name_person])
          )
 
          expected_slug = clean_slug(agent_name_person[:authority_id]) 
=======
            build(:json_agent_person,
                :is_slug_auto => true,
                :names => [agent_name_person])
          )

          expected_slug = clean_slug(agent_name_person[:authority_id])
>>>>>>> daede4b7

          expect(agent_person[:slug]).to eq(expected_slug)
        end

        it "turns off autogen if slug is blank" do
          agent_person = AgentPerson.create_from_json(build(:json_agent_person, :is_slug_auto => true))
          agent_person.update(:slug => "")
<<<<<<< HEAD
 
          expect(agent_person[:is_slug_auto]).to eq(0)
        end

        it "cleans slug when autogenerating by name" do
          AppConfig[:auto_generate_slugs_with_id] = false
 
          agent_name_person = build(:json_name_person, :name_order => "direct", :rest_of_name => "")
          agent_person = AgentPerson.create_from_json(
            build(:json_agent_person, 
                :is_slug_auto => true, 
                :names => [agent_name_person])
          )

          expected_slug = clean_slug(get_generated_name_for_agent(agent_person))
 
          expect(agent_person[:slug]).to eq(expected_slug)
        end

        it "dedupes slug when autogenerating by name" do
          AppConfig[:auto_generate_slugs_with_id] = false
 
          agent_name_person1 = build(:json_name_person, :name_order => "direct", :rest_of_name => "", :primary_name => "foo")
          agent_person1 = AgentPerson.create_from_json(
            build(:json_agent_person, 
                :is_slug_auto => true, 
                :names => [agent_name_person1])
          )

          agent_name_person2 = build(:json_name_person, :name_order => "direct", :rest_of_name => "", :primary_name => "foo")
          agent_person2 = AgentPerson.create_from_json(
            build(:json_agent_person, 
                :is_slug_auto => true, 
                :names => [agent_name_person2])
          )

          expect(agent_person1[:slug]).to eq("foo")
          expect(agent_person2[:slug]).to eq("foo_1")
        end


        it "cleans slug when autogenerating by id" do
          AppConfig[:auto_generate_slugs_with_id] = true

          agent_name_person = build(:json_name_person, :authority_id => "Foo Bar Baz&&&&")
          agent_person = AgentPerson.create_from_json(
            build(:json_agent_person, 
                :is_slug_auto => true, 
                :names => [agent_name_person])
          )
 
=======

          expect(agent_person[:is_slug_auto]).to eq(0)
        end

        it "cleans slug when autogenerating by name" do
          AppConfig[:auto_generate_slugs_with_id] = false

          agent_name_person = build(:json_name_person, :name_order => "direct", :rest_of_name => "")
          agent_person = AgentPerson.create_from_json(
            build(:json_agent_person,
                :is_slug_auto => true,
                :names => [agent_name_person])
          )

          expected_slug = clean_slug(get_generated_name_for_agent(agent_person))

          expect(agent_person[:slug]).to eq(expected_slug)
        end

        it "dedupes slug when autogenerating by name" do
          AppConfig[:auto_generate_slugs_with_id] = false

          agent_name_person1 = build(:json_name_person, :name_order => "direct", :rest_of_name => "", :primary_name => "foo")
          agent_person1 = AgentPerson.create_from_json(
            build(:json_agent_person,
                :is_slug_auto => true,
                :names => [agent_name_person1])
          )

          agent_name_person2 = build(:json_name_person, :name_order => "direct", :rest_of_name => "", :primary_name => "foo")
          agent_person2 = AgentPerson.create_from_json(
            build(:json_agent_person,
                :is_slug_auto => true,
                :names => [agent_name_person2])
          )

          expect(agent_person1[:slug]).to eq("foo")
          expect(agent_person2[:slug]).to eq("foo_1")
        end


        it "cleans slug when autogenerating by id" do
          AppConfig[:auto_generate_slugs_with_id] = true

          agent_name_person = build(:json_name_person, :authority_id => "Foo Bar Baz&&&&")
          agent_person = AgentPerson.create_from_json(
            build(:json_agent_person,
                :is_slug_auto => true,
                :names => [agent_name_person])
          )

>>>>>>> daede4b7
          expect(agent_person[:slug]).to eq("foo_bar_baz")
        end

        it "dedupes slug when autogenerating by id" do
          AppConfig[:auto_generate_slugs_with_id] = true

          agent_name_person1 = build(:json_name_person, :authority_id => "foo")
          agent_person1 = AgentPerson.create_from_json(
<<<<<<< HEAD
            build(:json_agent_person, 
                :is_slug_auto => true, 
=======
            build(:json_agent_person,
                :is_slug_auto => true,
>>>>>>> daede4b7
                :names => [agent_name_person1])
          )

          agent_name_person2 = build(:json_name_person, :authority_id => "foo#")
          agent_person2 = AgentPerson.create_from_json(
<<<<<<< HEAD
            build(:json_agent_person, 
                :is_slug_auto => true, 
                :names => [agent_name_person2])
          )
 
=======
            build(:json_agent_person,
                :is_slug_auto => true,
                :names => [agent_name_person2])
          )

>>>>>>> daede4b7
          expect(agent_person1[:slug]).to eq("foo")
          expect(agent_person2[:slug]).to eq("foo_1")
        end
      end
<<<<<<< HEAD
 
      describe "slug autogen disabled" do
        it "slug does not change when config set to autogen by title and title updated" do
          AppConfig[:auto_generate_slugs_with_id] = false
 
          agent_person = AgentPerson.create_from_json(build(:json_agent_person, :is_slug_auto => false, :slug => "foo"))
 
          agent_person.update(:title => rand(100000000))
 
=======

      describe "slug autogen disabled" do
        it "slug does not change when config set to autogen by title and title updated" do
          AppConfig[:auto_generate_slugs_with_id] = false

          agent_person = AgentPerson.create_from_json(build(:json_agent_person, :is_slug_auto => false, :slug => "foo"))

          agent_person.update(:title => rand(100000000))

>>>>>>> daede4b7
          expect(agent_person[:slug]).to eq("foo")
        end

        it "slug does not change when config set to autogen by id and id updated" do
          AppConfig[:auto_generate_slugs_with_id] = false
<<<<<<< HEAD
 
          agent_person = AgentPerson.create_from_json(build(:json_agent_person, :is_slug_auto => false, :slug => "foo"))
 
          agent_person_name = NamePerson.find(:agent_person_id => agent_person.id)
          agent_person_name.update(:authority_id => rand(100000000))
 
=======

          agent_person = AgentPerson.create_from_json(build(:json_agent_person, :is_slug_auto => false, :slug => "foo"))

          agent_person_name = NamePerson.find(:agent_person_id => agent_person.id)
          agent_person_name.update(:authority_id => rand(100000000))

>>>>>>> daede4b7
          expect(agent_person[:slug]).to eq("foo")
        end
      end

      describe "manual slugs" do
        it "cleans manual slugs" do
          agent_person = AgentPerson.create_from_json(build(:json_agent_person, :is_slug_auto => false))
          agent_person.update(:slug => "Foo Bar Baz ###")
<<<<<<< HEAD
 
=======

>>>>>>> daede4b7
          expect(agent_person[:slug]).to eq("foo_bar_baz")
        end

        it "dedupes manual slugs" do
          agent_person1 = AgentPerson.create_from_json(build(:json_agent_person, :is_slug_auto => false, :slug => "foo"))
          agent_person2 = AgentPerson.create_from_json(build(:json_agent_person, :is_slug_auto => false))

          agent_person2.update(:slug => "foo")

          expect(agent_person1[:slug]).to eq("foo")
          expect(agent_person2[:slug]).to eq("foo_1")
        end
      end
<<<<<<< HEAD
    end  
=======
    end
>>>>>>> daede4b7
  end

end<|MERGE_RESOLUTION|>--- conflicted
+++ resolved
@@ -423,64 +423,37 @@
     end
 
     describe "slug tests" do
-<<<<<<< HEAD
+      before (:all) do
+        AppConfig[:use_human_readable_URLs] = true
+      end
+
       describe "slug autogen enabled" do
         it "autogenerates a slug via title when configured to generate by name" do
           AppConfig[:auto_generate_slugs_with_id] = false
- 
+
           agent_name_person = build(:json_name_person, :name_order => "direct", :rest_of_name => "")
           agent_person = AgentPerson.create_from_json(
-            build(:json_agent_person, 
-                :is_slug_auto => true, 
-=======
-      before (:all) do
-        AppConfig[:use_human_readable_URLs] = true
-      end
-
-      describe "slug autogen enabled" do
-        it "autogenerates a slug via title when configured to generate by name" do
-          AppConfig[:auto_generate_slugs_with_id] = false
-
-          agent_name_person = build(:json_name_person, :name_order => "direct", :rest_of_name => "")
-          agent_person = AgentPerson.create_from_json(
-            build(:json_agent_person,
-                :is_slug_auto => true,
->>>>>>> daede4b7
+            build(:json_agent_person,
+                :is_slug_auto => true,
                 :names => [agent_name_person])
           )
 
           expected_slug = clean_slug(get_generated_name_for_agent(agent_person))
-<<<<<<< HEAD
- 
+
           expect(agent_person[:slug]).to eq(expected_slug)
         end
- 
-=======
-
-          expect(agent_person[:slug]).to eq(expected_slug)
-        end
-
->>>>>>> daede4b7
+
         it "autogenerates a slug via identifier when configured to generate by id" do
           AppConfig[:auto_generate_slugs_with_id] = true
 
           agent_name_person = build(:json_name_person, :authority_id => rand(100000).to_s)
           agent_person = AgentPerson.create_from_json(
-<<<<<<< HEAD
-            build(:json_agent_person, 
-                :is_slug_auto => true, 
+            build(:json_agent_person,
+                :is_slug_auto => true,
                 :names => [agent_name_person])
           )
- 
-          expected_slug = clean_slug(agent_name_person[:authority_id]) 
-=======
-            build(:json_agent_person,
-                :is_slug_auto => true,
-                :names => [agent_name_person])
-          )
 
           expected_slug = clean_slug(agent_name_person[:authority_id])
->>>>>>> daede4b7
 
           expect(agent_person[:slug]).to eq(expected_slug)
         end
@@ -488,40 +461,38 @@
         it "turns off autogen if slug is blank" do
           agent_person = AgentPerson.create_from_json(build(:json_agent_person, :is_slug_auto => true))
           agent_person.update(:slug => "")
-<<<<<<< HEAD
- 
           expect(agent_person[:is_slug_auto]).to eq(0)
         end
 
         it "cleans slug when autogenerating by name" do
           AppConfig[:auto_generate_slugs_with_id] = false
- 
+
           agent_name_person = build(:json_name_person, :name_order => "direct", :rest_of_name => "")
           agent_person = AgentPerson.create_from_json(
-            build(:json_agent_person, 
-                :is_slug_auto => true, 
+            build(:json_agent_person,
+                :is_slug_auto => true,
                 :names => [agent_name_person])
           )
 
           expected_slug = clean_slug(get_generated_name_for_agent(agent_person))
- 
+
           expect(agent_person[:slug]).to eq(expected_slug)
         end
 
         it "dedupes slug when autogenerating by name" do
           AppConfig[:auto_generate_slugs_with_id] = false
- 
+
           agent_name_person1 = build(:json_name_person, :name_order => "direct", :rest_of_name => "", :primary_name => "foo")
           agent_person1 = AgentPerson.create_from_json(
-            build(:json_agent_person, 
-                :is_slug_auto => true, 
+            build(:json_agent_person,
+                :is_slug_auto => true,
                 :names => [agent_name_person1])
           )
 
           agent_name_person2 = build(:json_name_person, :name_order => "direct", :rest_of_name => "", :primary_name => "foo")
           agent_person2 = AgentPerson.create_from_json(
-            build(:json_agent_person, 
-                :is_slug_auto => true, 
+            build(:json_agent_person,
+                :is_slug_auto => true,
                 :names => [agent_name_person2])
           )
 
@@ -535,42 +506,25 @@
 
           agent_name_person = build(:json_name_person, :authority_id => "Foo Bar Baz&&&&")
           agent_person = AgentPerson.create_from_json(
-            build(:json_agent_person, 
-                :is_slug_auto => true, 
+            build(:json_agent_person,
+                :is_slug_auto => true,
                 :names => [agent_name_person])
           )
- 
-=======
-
-          expect(agent_person[:is_slug_auto]).to eq(0)
-        end
-
-        it "cleans slug when autogenerating by name" do
-          AppConfig[:auto_generate_slugs_with_id] = false
-
-          agent_name_person = build(:json_name_person, :name_order => "direct", :rest_of_name => "")
-          agent_person = AgentPerson.create_from_json(
-            build(:json_agent_person,
-                :is_slug_auto => true,
-                :names => [agent_name_person])
-          )
-
-          expected_slug = clean_slug(get_generated_name_for_agent(agent_person))
-
-          expect(agent_person[:slug]).to eq(expected_slug)
-        end
-
-        it "dedupes slug when autogenerating by name" do
-          AppConfig[:auto_generate_slugs_with_id] = false
-
-          agent_name_person1 = build(:json_name_person, :name_order => "direct", :rest_of_name => "", :primary_name => "foo")
+
+          expect(agent_person[:slug]).to eq("foo_bar_baz")
+        end
+
+        it "dedupes slug when autogenerating by id" do
+          AppConfig[:auto_generate_slugs_with_id] = true
+
+          agent_name_person1 = build(:json_name_person, :authority_id => "foo")
           agent_person1 = AgentPerson.create_from_json(
             build(:json_agent_person,
                 :is_slug_auto => true,
                 :names => [agent_name_person1])
           )
 
-          agent_name_person2 = build(:json_name_person, :name_order => "direct", :rest_of_name => "", :primary_name => "foo")
+          agent_name_person2 = build(:json_name_person, :authority_id => "foo#")
           agent_person2 = AgentPerson.create_from_json(
             build(:json_agent_person,
                 :is_slug_auto => true,
@@ -580,97 +534,27 @@
           expect(agent_person1[:slug]).to eq("foo")
           expect(agent_person2[:slug]).to eq("foo_1")
         end
-
-
-        it "cleans slug when autogenerating by id" do
-          AppConfig[:auto_generate_slugs_with_id] = true
-
-          agent_name_person = build(:json_name_person, :authority_id => "Foo Bar Baz&&&&")
-          agent_person = AgentPerson.create_from_json(
-            build(:json_agent_person,
-                :is_slug_auto => true,
-                :names => [agent_name_person])
-          )
-
->>>>>>> daede4b7
-          expect(agent_person[:slug]).to eq("foo_bar_baz")
-        end
-
-        it "dedupes slug when autogenerating by id" do
-          AppConfig[:auto_generate_slugs_with_id] = true
-
-          agent_name_person1 = build(:json_name_person, :authority_id => "foo")
-          agent_person1 = AgentPerson.create_from_json(
-<<<<<<< HEAD
-            build(:json_agent_person, 
-                :is_slug_auto => true, 
-=======
-            build(:json_agent_person,
-                :is_slug_auto => true,
->>>>>>> daede4b7
-                :names => [agent_name_person1])
-          )
-
-          agent_name_person2 = build(:json_name_person, :authority_id => "foo#")
-          agent_person2 = AgentPerson.create_from_json(
-<<<<<<< HEAD
-            build(:json_agent_person, 
-                :is_slug_auto => true, 
-                :names => [agent_name_person2])
-          )
- 
-=======
-            build(:json_agent_person,
-                :is_slug_auto => true,
-                :names => [agent_name_person2])
-          )
-
->>>>>>> daede4b7
-          expect(agent_person1[:slug]).to eq("foo")
-          expect(agent_person2[:slug]).to eq("foo_1")
-        end
       end
-<<<<<<< HEAD
- 
+
       describe "slug autogen disabled" do
         it "slug does not change when config set to autogen by title and title updated" do
           AppConfig[:auto_generate_slugs_with_id] = false
- 
+
           agent_person = AgentPerson.create_from_json(build(:json_agent_person, :is_slug_auto => false, :slug => "foo"))
- 
+
           agent_person.update(:title => rand(100000000))
- 
-=======
-
-      describe "slug autogen disabled" do
-        it "slug does not change when config set to autogen by title and title updated" do
-          AppConfig[:auto_generate_slugs_with_id] = false
-
-          agent_person = AgentPerson.create_from_json(build(:json_agent_person, :is_slug_auto => false, :slug => "foo"))
-
-          agent_person.update(:title => rand(100000000))
-
->>>>>>> daede4b7
+
           expect(agent_person[:slug]).to eq("foo")
         end
 
         it "slug does not change when config set to autogen by id and id updated" do
           AppConfig[:auto_generate_slugs_with_id] = false
-<<<<<<< HEAD
- 
+
           agent_person = AgentPerson.create_from_json(build(:json_agent_person, :is_slug_auto => false, :slug => "foo"))
- 
+
           agent_person_name = NamePerson.find(:agent_person_id => agent_person.id)
           agent_person_name.update(:authority_id => rand(100000000))
- 
-=======
-
-          agent_person = AgentPerson.create_from_json(build(:json_agent_person, :is_slug_auto => false, :slug => "foo"))
-
-          agent_person_name = NamePerson.find(:agent_person_id => agent_person.id)
-          agent_person_name.update(:authority_id => rand(100000000))
-
->>>>>>> daede4b7
+
           expect(agent_person[:slug]).to eq("foo")
         end
       end
@@ -679,11 +563,6 @@
         it "cleans manual slugs" do
           agent_person = AgentPerson.create_from_json(build(:json_agent_person, :is_slug_auto => false))
           agent_person.update(:slug => "Foo Bar Baz ###")
-<<<<<<< HEAD
- 
-=======
-
->>>>>>> daede4b7
           expect(agent_person[:slug]).to eq("foo_bar_baz")
         end
 
@@ -697,11 +576,7 @@
           expect(agent_person2[:slug]).to eq("foo_1")
         end
       end
-<<<<<<< HEAD
-    end  
-=======
-    end
->>>>>>> daede4b7
+    end
   end
 
 end