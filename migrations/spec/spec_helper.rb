require 'test_utils'
require 'config/config-distribution'
<<<<<<< HEAD
require 'I18n'
require 'rspec/expectations'
=======
require 'i18n'
>>>>>>> 8ccc266e

$test_mode = true

$standalone = ENV['ASPACE_BACKEND_URL'] ? true : false

if $standalone
  $backend_url = ENV['ASPACE_BACKEND_URL']
else
  $backend_port = TestUtils::free_port_from(3636)
  $backend_url = "http://localhost:#{$backend_port}"
end


$backend_start_fn = proc {
  TestUtils::start_backend($backend_port,
                           {
                             :session_expire_after_seconds => 300,
                             :realtime_index_backlog_ms => 600000,
                             :db_url => AppConfig.demo_db_url
                           })
}

AppConfig[:backend_url] = $backend_url

I18n.load_path += [File.join(File.dirname(__FILE__), "../", "../", "common", "locales", "enums", "#{AppConfig[:locale]}.yml")]


def start_backend
  $backend_pid = $backend_start_fn.call unless $standalone
  response = JSON.parse(`curl -F'password=admin' #{$backend_url}/users/admin/login`)
  session_id = response['session']
  Thread.current[:backend_session] = session_id
end


def stop_backend
    TestUtils::kill($backend_pid) unless $standalone
end


if ENV['COVERAGE_REPORTS'] == 'true'
  require 'aspace_coverage'
  ASpaceCoverage.start('migrations:test')
end

require_relative "../lib/bootstrap"
require_relative "../../backend/app/lib/request_context"

JSONModel::init( { :strict_mode => true, :enum_source => MockEnumSource, :client_mode => true, :url => $backend_url} )

require 'factory_girl'
require_relative 'factories'
include FactoryGirl::Syntax::Methods


def make_test_vocab
  vocab = create(:json_vocab)

  vocab.uri
end

require_relative 'helpers/import_spec_helpers'
require_relative 'helpers/export_spec_helpers'
require_relative 'helpers/marc_export_spec_helpers'
require_relative 'helpers/custom_matchers'


# shortcut xpath method
module SloppyXpath
  def sxp(path)
    ns_path = path.split('/').map {|p| (p.empty? || p =~ /\w+:/) ? p : "xmlns:#{p}"}.join('/')
    self.xpath(ns_path)
  end
end


class Nokogiri::XML::Node
  include SloppyXpath
end

class Nokogiri::XML::NodeSet
  include SloppyXpath
end


def get_note(obj, id)
  obj['notes'].find{|n| n['persistent_id'] == id}
end


def get_notes_by_type(obj, note_type)
  obj['notes'].select{|n| n['type'] == note_type}
end


def get_note_by_type(obj, note_type)
  get_notes_by_type(obj, note_type)[0]
end


def get_subnotes_by_type(obj, note_type)
  obj['subnotes'].select {|sn| sn['jsonmodel_type'] == note_type}
end


def note_content(note)
  if note['content']
    Array(note['content']).join(" ")
  else
    get_subnotes_by_type(note, 'note_text').map {|sn| sn['content']}.join(" ").gsub(/\n +/, "\n")
  end
end


def get_notes_by_string(notes, string)
  notes.select {|note| (note.has_key?('subnotes') && note['subnotes'][0]['content'] == string) \
                    || (note['content'].is_a?(Array) && note['content'][0] == string) }
end


def get_family_by_name(families, famname)
  families.find {|f| f['names'][0]['family_name'] == famname}
end


def get_person_by_name(people, primary_name)
  people.find {|p| p['names'][0]['primary_name'] == primary_name}
end


def get_corp_by_name(corps, primary_name)
  corps.find {|c| c['names'][0]['primary_name'] == primary_name}
end


def translate(enum_path, value)
  enum_path << "." unless enum_path =~ /\.$/
  I18n.t("#{enum_path}#{value}", :default => value)
end<|MERGE_RESOLUTION|>--- conflicted
+++ resolved
@@ -1,11 +1,7 @@
 require 'test_utils'
 require 'config/config-distribution'
-<<<<<<< HEAD
-require 'I18n'
 require 'rspec/expectations'
-=======
 require 'i18n'
->>>>>>> 8ccc266e
 
 $test_mode = true
 
