require 'spec_helper'
require_relative 'spec_slugs_helper'

describe 'Classification models' do

  describe "slug tests" do
<<<<<<< HEAD
    describe "slug autogen enabled" do
      it "autogenerates a slug via title when configured to generate by name" do
        AppConfig[:auto_generate_slugs_with_id] = false
 
        classification_term = ClassificationTerm.create_from_json(build(:json_classification_term, :is_slug_auto => true, :title => rand(100000).to_s))
 
        expected_slug = clean_slug(classification_term[:title])
 
        expect(classification_term[:slug]).to eq(expected_slug)
      end
 
      it "autogenerates a slug via identifier when configured to generate by id" do
        AppConfig[:auto_generate_slugs_with_id] = true
 
        classification_term = ClassificationTerm.create_from_json(build(:json_classification_term, :is_slug_auto => true))
 
        expected_slug = clean_slug(classification_term[:identifier]) 
=======
    before (:all) do
      AppConfig[:use_human_readable_URLs] = true
    end

    describe "slug autogen enabled" do
      it "autogenerates a slug via title when configured to generate by name" do
        AppConfig[:auto_generate_slugs_with_id] = false

        classification_term = ClassificationTerm.create_from_json(build(:json_classification_term, :is_slug_auto => true, :title => rand(100000).to_s))

        expected_slug = clean_slug(classification_term[:title])

        expect(classification_term[:slug]).to eq(expected_slug)
      end

      it "autogenerates a slug via identifier when configured to generate by id" do
        AppConfig[:auto_generate_slugs_with_id] = true

        classification_term = ClassificationTerm.create_from_json(build(:json_classification_term, :is_slug_auto => true))

        expected_slug = clean_slug(classification_term[:identifier])
>>>>>>> daede4b7

        expect(classification_term[:slug]).to eq(expected_slug)
      end

      it "turns off autogen if slug is blank" do
        classification_term = ClassificationTerm.create_from_json(build(:json_classification_term, :is_slug_auto => true))
        classification_term.update(:slug => "")
<<<<<<< HEAD
 
=======

>>>>>>> daede4b7
        expect(classification_term[:is_slug_auto]).to eq(0)
      end

      it "cleans slug when autogenerating by name" do
        AppConfig[:auto_generate_slugs_with_id] = false
<<<<<<< HEAD
 
        classification_term = ClassificationTerm.create_from_json(build(:json_classification_term, :is_slug_auto => true, :title => "Foo Bar Baz&&&&"))
 
=======

        classification_term = ClassificationTerm.create_from_json(build(:json_classification_term, :is_slug_auto => true, :title => "Foo Bar Baz&&&&"))

>>>>>>> daede4b7
        expect(classification_term[:slug]).to eq("foo_bar_baz")
      end

      it "dedupes slug when autogenerating by name" do
        AppConfig[:auto_generate_slugs_with_id] = false
<<<<<<< HEAD
 
        classification_term1 = ClassificationTerm.create_from_json(build(:json_classification_term, :is_slug_auto => true, :title => "foo"))
        classification_term2 = ClassificationTerm.create_from_json(build(:json_classification_term, :is_slug_auto => true, :title => "foo"))
 
=======

        classification_term1 = ClassificationTerm.create_from_json(build(:json_classification_term, :is_slug_auto => true, :title => "foo"))
        classification_term2 = ClassificationTerm.create_from_json(build(:json_classification_term, :is_slug_auto => true, :title => "foo"))

>>>>>>> daede4b7
        expect(classification_term1[:slug]).to eq("foo")
        expect(classification_term2[:slug]).to eq("foo_1")
      end

      it "cleans slug when autogenerating by id" do
        AppConfig[:auto_generate_slugs_with_id] = true

        classification_term = ClassificationTerm.create_from_json(build(:json_classification_term, :is_slug_auto => true, :identifier => "Foo Bar Baz&&&&"))
<<<<<<< HEAD
 
=======

>>>>>>> daede4b7
        expect(classification_term[:slug]).to eq("foo_bar_baz")
      end

      it "dedupes slug when autogenerating by id" do
        AppConfig[:auto_generate_slugs_with_id] = true

        classification_term1 = ClassificationTerm.create_from_json(build(:json_classification_term, :is_slug_auto => true, :identifier => "foo"))
        classification_term2 = ClassificationTerm.create_from_json(build(:json_classification_term, :is_slug_auto => true, :identifier => "foo#"))
<<<<<<< HEAD
 
=======

>>>>>>> daede4b7
        expect(classification_term1[:slug]).to eq("foo")
        expect(classification_term2[:slug]).to eq("foo_1")
      end
    end
<<<<<<< HEAD
 
    describe "slug autogen disabled" do
      it "slug does not change when config set to autogen by title and title updated" do
        AppConfig[:auto_generate_slugs_with_id] = false
 
        classification_term = ClassificationTerm.create_from_json(build(:json_classification_term, :is_slug_auto => false, :slug => "foo"))
 
        classification_term.update(:title => rand(100000000))
 
=======

    describe "slug autogen disabled" do
      it "slug does not change when config set to autogen by title and title updated" do
        AppConfig[:auto_generate_slugs_with_id] = false

        classification_term = ClassificationTerm.create_from_json(build(:json_classification_term, :is_slug_auto => false, :slug => "foo"))

        classification_term.update(:title => rand(100000000))

>>>>>>> daede4b7
        expect(classification_term[:slug]).to eq("foo")
      end

      it "slug does not change when config set to autogen by id and id updated" do
        AppConfig[:auto_generate_slugs_with_id] = false
<<<<<<< HEAD
 
        classification_term = ClassificationTerm.create_from_json(build(:json_classification_term, :is_slug_auto => false, :slug => "foo"))
 
        classification_term.update(:identifier => rand(100000000))
 
=======

        classification_term = ClassificationTerm.create_from_json(build(:json_classification_term, :is_slug_auto => false, :slug => "foo"))

        classification_term.update(:identifier => rand(100000000))

>>>>>>> daede4b7
        expect(classification_term[:slug]).to eq("foo")
      end
    end

    describe "manual slugs" do
      it "cleans manual slugs" do
        classification_term = ClassificationTerm.create_from_json(build(:json_classification_term, :is_slug_auto => false))
        classification_term.update(:slug => "Foo Bar Baz ###")
<<<<<<< HEAD
 
=======

>>>>>>> daede4b7
        expect(classification_term[:slug]).to eq("foo_bar_baz")
      end

      it "dedupes manual slugs" do
        classification_term1 = ClassificationTerm.create_from_json(build(:json_classification_term, :is_slug_auto => false, :slug => "foo"))
        classification_term2 = ClassificationTerm.create_from_json(build(:json_classification_term, :is_slug_auto => false))

        classification_term2.update(:slug => "foo")

        expect(classification_term1[:slug]).to eq("foo")
        expect(classification_term2[:slug]).to eq("foo_1")
      end
    end
<<<<<<< HEAD
  end  
=======
  end
>>>>>>> daede4b7
end<|MERGE_RESOLUTION|>--- conflicted
+++ resolved
@@ -4,25 +4,6 @@
 describe 'Classification models' do
 
   describe "slug tests" do
-<<<<<<< HEAD
-    describe "slug autogen enabled" do
-      it "autogenerates a slug via title when configured to generate by name" do
-        AppConfig[:auto_generate_slugs_with_id] = false
- 
-        classification_term = ClassificationTerm.create_from_json(build(:json_classification_term, :is_slug_auto => true, :title => rand(100000).to_s))
- 
-        expected_slug = clean_slug(classification_term[:title])
- 
-        expect(classification_term[:slug]).to eq(expected_slug)
-      end
- 
-      it "autogenerates a slug via identifier when configured to generate by id" do
-        AppConfig[:auto_generate_slugs_with_id] = true
- 
-        classification_term = ClassificationTerm.create_from_json(build(:json_classification_term, :is_slug_auto => true))
- 
-        expected_slug = clean_slug(classification_term[:identifier]) 
-=======
     before (:all) do
       AppConfig[:use_human_readable_URLs] = true
     end
@@ -44,7 +25,6 @@
         classification_term = ClassificationTerm.create_from_json(build(:json_classification_term, :is_slug_auto => true))
 
         expected_slug = clean_slug(classification_term[:identifier])
->>>>>>> daede4b7
 
         expect(classification_term[:slug]).to eq(expected_slug)
       end
@@ -52,41 +32,23 @@
       it "turns off autogen if slug is blank" do
         classification_term = ClassificationTerm.create_from_json(build(:json_classification_term, :is_slug_auto => true))
         classification_term.update(:slug => "")
-<<<<<<< HEAD
- 
-=======
-
->>>>>>> daede4b7
         expect(classification_term[:is_slug_auto]).to eq(0)
       end
 
       it "cleans slug when autogenerating by name" do
         AppConfig[:auto_generate_slugs_with_id] = false
-<<<<<<< HEAD
- 
-        classification_term = ClassificationTerm.create_from_json(build(:json_classification_term, :is_slug_auto => true, :title => "Foo Bar Baz&&&&"))
- 
-=======
 
         classification_term = ClassificationTerm.create_from_json(build(:json_classification_term, :is_slug_auto => true, :title => "Foo Bar Baz&&&&"))
 
->>>>>>> daede4b7
         expect(classification_term[:slug]).to eq("foo_bar_baz")
       end
 
       it "dedupes slug when autogenerating by name" do
         AppConfig[:auto_generate_slugs_with_id] = false
-<<<<<<< HEAD
- 
-        classification_term1 = ClassificationTerm.create_from_json(build(:json_classification_term, :is_slug_auto => true, :title => "foo"))
-        classification_term2 = ClassificationTerm.create_from_json(build(:json_classification_term, :is_slug_auto => true, :title => "foo"))
- 
-=======
 
         classification_term1 = ClassificationTerm.create_from_json(build(:json_classification_term, :is_slug_auto => true, :title => "foo"))
         classification_term2 = ClassificationTerm.create_from_json(build(:json_classification_term, :is_slug_auto => true, :title => "foo"))
 
->>>>>>> daede4b7
         expect(classification_term1[:slug]).to eq("foo")
         expect(classification_term2[:slug]).to eq("foo_1")
       end
@@ -95,11 +57,6 @@
         AppConfig[:auto_generate_slugs_with_id] = true
 
         classification_term = ClassificationTerm.create_from_json(build(:json_classification_term, :is_slug_auto => true, :identifier => "Foo Bar Baz&&&&"))
-<<<<<<< HEAD
- 
-=======
-
->>>>>>> daede4b7
         expect(classification_term[:slug]).to eq("foo_bar_baz")
       end
 
@@ -108,26 +65,10 @@
 
         classification_term1 = ClassificationTerm.create_from_json(build(:json_classification_term, :is_slug_auto => true, :identifier => "foo"))
         classification_term2 = ClassificationTerm.create_from_json(build(:json_classification_term, :is_slug_auto => true, :identifier => "foo#"))
-<<<<<<< HEAD
- 
-=======
-
->>>>>>> daede4b7
         expect(classification_term1[:slug]).to eq("foo")
         expect(classification_term2[:slug]).to eq("foo_1")
       end
     end
-<<<<<<< HEAD
- 
-    describe "slug autogen disabled" do
-      it "slug does not change when config set to autogen by title and title updated" do
-        AppConfig[:auto_generate_slugs_with_id] = false
- 
-        classification_term = ClassificationTerm.create_from_json(build(:json_classification_term, :is_slug_auto => false, :slug => "foo"))
- 
-        classification_term.update(:title => rand(100000000))
- 
-=======
 
     describe "slug autogen disabled" do
       it "slug does not change when config set to autogen by title and title updated" do
@@ -137,25 +78,16 @@
 
         classification_term.update(:title => rand(100000000))
 
->>>>>>> daede4b7
         expect(classification_term[:slug]).to eq("foo")
       end
 
       it "slug does not change when config set to autogen by id and id updated" do
         AppConfig[:auto_generate_slugs_with_id] = false
-<<<<<<< HEAD
- 
-        classification_term = ClassificationTerm.create_from_json(build(:json_classification_term, :is_slug_auto => false, :slug => "foo"))
- 
-        classification_term.update(:identifier => rand(100000000))
- 
-=======
 
         classification_term = ClassificationTerm.create_from_json(build(:json_classification_term, :is_slug_auto => false, :slug => "foo"))
 
         classification_term.update(:identifier => rand(100000000))
 
->>>>>>> daede4b7
         expect(classification_term[:slug]).to eq("foo")
       end
     end
@@ -164,11 +96,6 @@
       it "cleans manual slugs" do
         classification_term = ClassificationTerm.create_from_json(build(:json_classification_term, :is_slug_auto => false))
         classification_term.update(:slug => "Foo Bar Baz ###")
-<<<<<<< HEAD
- 
-=======
-
->>>>>>> daede4b7
         expect(classification_term[:slug]).to eq("foo_bar_baz")
       end
 
@@ -182,9 +109,5 @@
         expect(classification_term2[:slug]).to eq("foo_1")
       end
     end
-<<<<<<< HEAD
-  end  
-=======
   end
->>>>>>> daede4b7
 end