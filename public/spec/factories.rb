require 'jsonmodel'
require 'factory_bot'
require 'spec/lib/factory_bot_helpers'


include BackendClientMethods
include JSONModel

module AspaceFactories

  def self.init


    @@inited ||= false

    if @@inited
      return true
    end

    JSONModel::init(:client_mode => true,
                    :url => AppConfig[:backend_url],
                    :priority => :high)

    FactoryBot.define do

      to_create{|instance|
        try_again = true
        begin
          instance.save
        rescue Exception => e
          if e.class.name == "AccessDeniedException" && try_again
            try_again = false
            url = URI.parse(AppConfig[:backend_url] + "/users/admin/login")
            request = Net::HTTP::Post.new(url.request_uri)
            request.set_form_data("expiring" => "false",
                                  "password" => "admin")
            response = do_http_request(url, request)

            if response.code == '200'
              auth = ASUtils.json_parse(response.body)

              JSONModel::HTTP.current_backend_session = auth['session']
              retry
            else
              raise "Authentication to backend failed: #{response.body}"
            end
          else
            raise e
          end
        end
      }

      sequence(:generic_description) {|n| "Description: #{n}"}
      sequence(:yyyy_mm_dd) { Time.at(rand * Time.now.to_i).to_s.sub(/\s.*/, '') }
      sequence(:alphanumstr) { SecureRandom.hex }

      sequence(:username) {|n| "testuser_#{n}_#{Time.now.to_i}"}
      sequence(:user_name) {|n| "Test User #{n}_#{Time.now.to_i}"}

      sequence(:repo_code) {|n| "testrepo_#{n}_#{Time.now.to_i}"}
      sequence(:repo_name) {|n| "Test Repo #{n}"}
      sequence(:accession_id) {|n| "#{n}" }

      sequence(:ref_id) {|n| "aspace_#{n}"}
      sequence(:id_0) {|n| "#{Time.now.to_i}_#{n}"}

      sequence(:number) { rand(1_000) }
      sequence(:accession_title) { |n| "Accession #{n}" }
      sequence(:resource_title) { |n| "Resource #{n}" }
      sequence(:archival_object_title) {|n| "Archival Object #{n}"}
      sequence(:digital_object_title) {|n| "Digital Object #{n}"}
      sequence(:digital_object_component_title) {|n| "Digital Object #{n}"}
      sequence(:classification_title) {|n| "Classification #{n}"}
      sequence(:classification_term_title) {|n| "Classification Term #{n}"}

      sequence(:use_statement) { ["application", "application-pdf", "audio-clip",
                                  "audio-master", "audio-master-edited",
                                  "audio-service", "image-master",
                                  "image-master-edited","image-service",
                                  "image-service-edited", "image-thumbnail",
                                  "text-codebook","test-data",
                                  "text-data_definition","text-georeference",
                                  "text-ocr-edited","text-ocr-unedited",
                                  "text-tei-transcripted","text-tei-translated",
                                  "video-clip", "video-master",
                                  "video-master-edited","video-service",
                                  "video-streaming"].sample }
      sequence(:checksum_method) { ["md5", "sha-1", "sha-256", "sha-384", "sha-512"].sample }
      sequence(:xlink_actuate_attribute) {  ["none", "other", "onLoad", "onRequest"].sample }
      sequence(:xlink_show_attribute) {  ["new", "replace", "embed", "other", "none"].sample }
      sequence(:file_format) { %w[aiff avi gif jpeg mp3 pdf tiff txt].sample }

<<<<<<< HEAD
      sequence(:language) { sample(JSONModel(:language_and_script).schema['properties']['language']) }
      sequence(:script) { sample(JSONModel(:language_and_script).schema['properties']['script']) }
=======
      sequence(:finding_aid_language) { sample(JSONModel(:resource).schema['properties']['finding_aid_language']) }
      sequence(:finding_aid_script) { sample(JSONModel(:resource).schema['properties']['finding_aid_script']) }
>>>>>>> dd401c36

      sequence(:name_rule) {  ["local", "aacr", "dacs", "rda"].sample }
      sequence(:name_source) { ["local", "naf", "nad", "ulan"].sample }
      sequence(:generic_name) { SecureRandom.hex }
      sequence(:sort_name) { SecureRandom.hex }


      sequence(:rde_template_name) {|n| "RDE Template #{n}_#{Time.now.to_i}"}
      sequence(:four_part_id) { Digest::MD5.hexdigest("#{Time.now}#{SecureRandom.uuid}#{$$}").scan(/.{6}/)[0...1] }

      sequence(:top_container_indicator) {|n| "Container #{n}"}
      sequence(:building) {|n| "Maggie's #{n}th Farm_#{Time.now.to_i}" }
      sequence(:url) { |n| "http://example#{n}.com" }

      factory :repo, class: JSONModel(:repository) do
        repo_code { generate :repo_code }
        name { generate :repo_name }
        publish { true }
        org_code { "123" }
        image_url { "http://foo.com/bar" }
        url { "http://foo.com" }
      end

      factory :user, class: JSONModel(:user) do
        username { generate :username }
        name { generate :user_name}
      end

      factory :accession, class: JSONModel(:accession) do
        title { generate(:accession_title) }
        id_0 { generate(:accession_id) }
        id_1 { generate(:accession_id) }
        id_2 { generate(:accession_id) }
        id_3 { generate(:accession_id) }
        publish { true }
        content_description { "9 guinea pigs" }
        condition_description { "furious" }
        accession_date { "1990-01-01" }
      end

      factory :json_date_single, class: JSONModel(:date) do
        date_type { 'single' }
        label { 'creation' }
        self.begin { generate(:yyyy_mm_dd) }
        self.certainty { 'inferred' }
        self.era { 'ce' }
        self.calendar { 'gregorian' }
        expression { generate(:alphanumstr) }
      end

      factory :json_deaccession, class: JSONModel(:deaccession) do
        scope { "whole" }
        description { generate(:generic_description) }
        date { build(:json_date_single) }
      end

      factory :accession_with_deaccession, class: JSONModel(:accession) do
        title { generate(:accession_title) }
        id_0 { generate(:accession_id) }
        id_1 { generate(:accession_id) }
        id_2 { generate(:accession_id) }
        id_3 { generate(:accession_id) }
        publish { true }
        content_description { generate(:generic_description) }
        condition_description { generate(:generic_description) }
        accession_date { generate(:yyyy_mm_dd) }
        deaccessions { [build(:json_deaccession)] }
      end

      factory :collection_management, class: JSONModel(:collection_management) do
        processing_total_extent { "10" }
        processing_status { "completed" }
        processing_total_extent_type { "cassettes" }
        processing_hours_per_foot_estimate { "80" }
      end


      factory :resource, class: JSONModel(:resource) do
        title { generate :resource_title }
        id_0 { generate :id_0 }
        extents { [build(:extent)] }
        dates { [build(:date)] }
        level { "collection" }
<<<<<<< HEAD
        lang_materials { [build(:lang_material)] }
=======
        language { "eng" }
        finding_aid_language {  [generate(:finding_aid_language)].sample  }
        finding_aid_script {  [generate(:finding_aid_script)].sample  }
        finding_aid_language_note { nil_or_whatever }
>>>>>>> dd401c36
      end

      factory :resource_with_scope, class: JSONModel(:resource) do
        title { generate :resource_title }
        id_0 { generate :id_0 }
        extents { [build(:extent)] }
        dates { [build(:date)] }
        level { "collection" }
<<<<<<< HEAD
        lang_materials { [build(:lang_material)] }
=======
        language { "eng" }
        finding_aid_language {  [generate(:finding_aid_language)].sample  }
        finding_aid_script {  [generate(:finding_aid_script)].sample  }
>>>>>>> dd401c36
        notes { [build(:json_note_multipart)] }
      end

      factory :archival_object, class: JSONModel(:archival_object) do
        title { generate(:archival_object_title) }
        ref_id { generate(:ref_id) }
        level { "item" }
      end


      factory :digital_object, class: JSONModel(:digital_object) do
        title { generate :digital_object_title }
        lang_materials { [build(:lang_material)] }
        digital_object_id { generate(:ref_id) }
        extents { [build(:extent)] }
        file_versions { [build(:file_version)] }
        dates { few_or_none(:date) }
      end

      factory :digital_object_component, class: JSONModel(:digital_object_component) do
        component_id { generate(:alphanumstr) }
        title { generate :digital_object_component_title }
      end

      factory :instance_digital, class: JSONModel(:instance) do
        instance_type { 'digital_object' }
        digital_object { { "ref" => create(:digital_object).uri } }
      end

      factory :file_version, class: JSONModel(:file_version) do
        file_uri { "http://example.com/1" }
        use_statement { generate(:use_statement) }
        xlink_actuate_attribute { generate(:xlink_actuate_attribute) }
        xlink_show_attribute { generate(:xlink_show_attribute) }
        file_format_name { generate(:file_format) }
        file_format_version { generate(:alphanumstr) }
        file_size_bytes { generate(:number).to_i }
        checksum { generate(:alphanumstr) }
        checksum_method { generate(:checksum_method) }
      end

      factory :lang_material, class: JSONModel(:lang_material) do
        language_and_script { build(:language_and_script) }
      end

      factory :lang_material_with_note, class: JSONModel(:lang_material) do
        language_and_script { build(:language_and_script) }
        notes { [build(:note_langmaterial)] }
      end

      factory :language_and_script, class: JSONModel(:language_and_script) do
        language { generate(:language) }
        script { generate(:script) }
      end

      factory :note_langmaterial, class: JSONModel(:note_langmaterial) do
        type { generate(:langmaterial_note_type)}
        content { [ generate(:string), generate(:string) ] }
      end

      factory :extent, class: JSONModel(:extent) do
        portion { "whole" }
        number { "1" }
        extent_type { "linear_feet" }
      end

      factory :date, class: JSONModel(:date) do
        date_type { "inclusive" }
        label { 'creation' }
        self.begin { "1900-01-01" }
        self.end { "1999-12-31" }
        expression { "1900s" }
      end

      factory :rde_template, class: JSONModel(:rde_template) do
        record_type { "archival_object" }
        name { generate(:rde_template_name) }
        order { [] }
        visible { ["colLevel", "colOtherLevel", "colTitle", "colCompId", "colLang", "colExpr", "colDType", "colDBegin", "colDEnd", "colIType", "colCType1", "colCInd1", "colCBarc1", "colCType2", "colCInd2", "colCType3", "colCInd3", "colNType1", "colNCont1", "colNType2", "colNCont2", "colNType3", "colNCont3"]}
        defaults { {
          "colTitle" => "DEFAULT TITLE",
          "colLevel" => "item"
        } }
      end

      factory :json_note_multipart, class: JSONModel(:note_multipart) do
        type { 'scopecontent' }
        subnotes { [ build(:json_note_text, :publish => true) ] }
        publish { true } 
      end

      factory :json_note_text, class: JSONModel(:note_text) do
        content { generate(:alphanumstr) }
      end

      factory :name_person, class: JSONModel(:name_person) do
        rules { generate(:name_rule) }
        source { generate(:name_source) }
        primary_name { generate(:generic_name) }
        sort_name { generate(:sort_name) }
        name_order { %w(direct inverted).sample }
        number { generate(:alphanumstr) }
        sort_name_auto_generate { true }
        dates { generate(:alphanumstr) }
        qualifier { generate(:alphanumstr) }
        fuller_form { generate(:alphanumstr) }
        prefix { [nil, generate(:alphanumstr)].sample }
        title { [nil, generate(:alphanumstr)].sample }
        suffix { [nil, generate(:alphanumstr)].sample }
        rest_of_name { [nil, generate(:alphanumstr)].sample }
        authority_id { generate(:url) }
      end

      factory :agent_person, class: JSONModel(:agent_person) do
        agent_type { 'agent_person' }
        names { [build(:name_person)] }
        dates_of_existence { [build(:date, :label => 'existence')] }
      end

      factory :agent_family, class: JSONModel(:agent_family) do
        agent_type { 'agent_family' }
        names { [build(:name_family)] }
        dates_of_existence { [build(:json_date, :label => 'existence')] }
      end

      factory :agent_software, class: JSONModel(:agent_software) do
        agent_type { 'agent_software' }
        names { [build(:name_software)] }
        dates_of_existence { [build(:json_date, :label => 'existence')] }
      end

      factory :agent_corporate_entity, class: JSONModel(:agent_corporate_entity) do
        agent_type { 'agent_corporate_entity' }
        names { [build(:name_corporate_entity)] }
        dates_of_existence { [build(:json_date, :label => 'existence')] }
      end

      factory :name_corporate_entity, class: JSONModel(:name_corporate_entity) do
        rules { generate(:name_rule) }
        primary_name { generate(:generic_name) }
        subordinate_name_1 { generate(:alphanumstr) }
        subordinate_name_2 { generate(:alphanumstr) }
        number { generate(:alphanumstr) }
        sort_name { generate(:sort_name) }
        sort_name_auto_generate { true }
        dates { generate(:alphanumstr) }
        qualifier { generate(:alphanumstr) }
        authority_id { generate(:url) }
        source { generate(:name_source) }
      end

      factory :name_family, class: JSONModel(:name_family) do
        rules { generate(:name_rule) }
        family_name { generate(:generic_name) }
        sort_name { generate(:sort_name) }
        sort_name_auto_generate { true }
        dates { generate(:alphanumstr) }
        qualifier { generate(:alphanumstr) }
        prefix { generate(:alphanumstr) }
        authority_id { generate(:url) }
        source { generate(:name_source) }
      end

      factory :name_software, class: JSONModel(:name_software) do
        rules { generate(:name_rule) }
        software_name { generate(:generic_name) }
        sort_name { generate(:sort_name) }
        sort_name_auto_generate { true }
      end

      factory :subject, class: JSONModel(:subject) do
        terms { [build(:term)] }
        vocabulary { create(:vocab).uri }
        authority_id { generate(:url) }
        scope_note { generate(:alphanumstr) }
        source { generate(:subject_source) }
      end

      factory :term, class: JSONModel(:term) do
        term { generate(:term) }
        term_type { generate(:term_type) }
        vocabulary { create(:vocab).uri }
      end

      factory :top_container, class: JSONModel(:top_container) do
        indicator { generate(:top_container_indicator) }
      end

      factory :container_location, class: JSONModel(:container_location) do
        status { "current" }
        start_date { "2015-01-01" }
      end

      factory :location, class: JSONModel(:location) do
        building { generate(:building) }
        barcode { "8675309" }
      end

      factory :vocab, class: JSONModel(:vocabulary) do
        name { generate(:vocab_name) }
        ref_id { generate(:vocab_refid) }
      end

      factory :classification, class: JSONModel(:classification) do
        identifier { generate(:alphanumstr) }
        publish { true }
        title { generate(:classification_title) }
        description { generate(:alphanumstr) }
      end

      factory :classification_term, class: JSONModel(:classification_term) do
        identifier { generate(:alphanumstr) }
        title { generate(:classification_term_title) }
        description { generate(:alphanumstr) }
      end

      factory :container_profile, class: JSONModel(:container_profile) do
        name { generate(:alphanumstr) }
        extent_dimension { "width" }
        dimension_units { "inches" }
        width { "10" }
        height { "10" }
        depth { "10" }
      end

      factory :location_profile, class: JSONModel(:location_profile) do
        name { generate(:alphanumstr) }
        dimension_units { "inches" }
        width { "100" }
        height { "20" }
        depth { "20" }
      end
    end

    @@inited = true
  end
end<|MERGE_RESOLUTION|>--- conflicted
+++ resolved
@@ -90,13 +90,11 @@
       sequence(:xlink_show_attribute) {  ["new", "replace", "embed", "other", "none"].sample }
       sequence(:file_format) { %w[aiff avi gif jpeg mp3 pdf tiff txt].sample }
 
-<<<<<<< HEAD
       sequence(:language) { sample(JSONModel(:language_and_script).schema['properties']['language']) }
       sequence(:script) { sample(JSONModel(:language_and_script).schema['properties']['script']) }
-=======
+
       sequence(:finding_aid_language) { sample(JSONModel(:resource).schema['properties']['finding_aid_language']) }
       sequence(:finding_aid_script) { sample(JSONModel(:resource).schema['properties']['finding_aid_script']) }
->>>>>>> dd401c36
 
       sequence(:name_rule) {  ["local", "aacr", "dacs", "rda"].sample }
       sequence(:name_source) { ["local", "naf", "nad", "ulan"].sample }
@@ -180,14 +178,10 @@
         extents { [build(:extent)] }
         dates { [build(:date)] }
         level { "collection" }
-<<<<<<< HEAD
         lang_materials { [build(:lang_material)] }
-=======
-        language { "eng" }
         finding_aid_language {  [generate(:finding_aid_language)].sample  }
         finding_aid_script {  [generate(:finding_aid_script)].sample  }
         finding_aid_language_note { nil_or_whatever }
->>>>>>> dd401c36
       end
 
       factory :resource_with_scope, class: JSONModel(:resource) do
@@ -196,13 +190,9 @@
         extents { [build(:extent)] }
         dates { [build(:date)] }
         level { "collection" }
-<<<<<<< HEAD
         lang_materials { [build(:lang_material)] }
-=======
-        language { "eng" }
         finding_aid_language {  [generate(:finding_aid_language)].sample  }
         finding_aid_script {  [generate(:finding_aid_script)].sample  }
->>>>>>> dd401c36
         notes { [build(:json_note_multipart)] }
       end
 
@@ -291,7 +281,7 @@
       factory :json_note_multipart, class: JSONModel(:note_multipart) do
         type { 'scopecontent' }
         subnotes { [ build(:json_note_text, :publish => true) ] }
-        publish { true } 
+        publish { true }
       end
 
       factory :json_note_text, class: JSONModel(:note_text) do
