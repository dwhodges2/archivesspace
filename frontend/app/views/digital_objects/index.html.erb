--- conflicted
+++ resolved
@@ -1,19 +1,5 @@
 <%= setup_context :title => I18n.t("digital_object._plural") %>
 
-<<<<<<< HEAD
-=======
-<%
-  @show_multiselect_column = user_can?("delete_archival_record")
-
-  add_browse_columns("digital_object")
-
-  if params[:include_components] === "true"
-    @display_context = true
-  end
-
-%>
-
->>>>>>> 5734ac3d
 <div class="row">
   <div class="col-md-3">
     <div class="sidebar">
