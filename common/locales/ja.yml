--- conflicted
+++ resolved
@@ -1500,14 +1500,9 @@
       print_to_pdf_job: PDFを生成
       import_job: データのインポート
       find_and_replace_job: バッチの検索と置換（ベータ版）
-<<<<<<< HEAD
       report_job: レポートを作成
       container_conversion_job: レポートを作成
-=======
-      report_job: レポート
-      container_conversion_job: レポート
       generate_slugs_job: エンティティのスラッグを生成する
->>>>>>> ffa3efa0
       unknown_job_type: 不明なジョブタイプ
     status: 状態
     status_completed: 完了しました
