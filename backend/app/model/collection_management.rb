class CollectionManagement < Sequel::Model(:collection_management)
  include ASModel
<<<<<<< HEAD
  corresponds_to JSONModel(:collection_management)

  include Relationships
=======
>>>>>>> 9ef862b6
  include ExternalIDs

  set_model_scope :repository

end<|MERGE_RESOLUTION|>--- conflicted
+++ resolved
@@ -1,13 +1,8 @@
 class CollectionManagement < Sequel::Model(:collection_management)
   include ASModel
-<<<<<<< HEAD
-  corresponds_to JSONModel(:collection_management)
-
-  include Relationships
-=======
->>>>>>> 9ef862b6
   include ExternalIDs
 
   set_model_scope :repository
+  corresponds_to JSONModel(:collection_management)
 
 end