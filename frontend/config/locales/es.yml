# NOTE: Many of the translations in this file have been generated using
# Google translate
es:
  actions:
    add: Añadir
    add_event: Agregar evento
    automate: Generar automáticamente
    batch: Lote
    browse: Navegar
    cancel: Cancelar
    close: Cerrar
    continue: Continuar
    confirm: Confirmar
    confirm_removal: Confirmar eliminación
    container_labels: Descargar etiquetas del contenedor
    create: Crear
    cut: Cortar
    defaults: Valores por defecto
    edit: Editar
    edit_oai: Editar la configuración de OAI
    edit_batch: Editar en bloque
    edit_groups: Editar grupos
    edit_default_values: Editar valores por defecto
    edit_default_archival_object_values: Editar Componentes por defecto
    edit_required_fields: Editar campos obligatorios
    edit_global_oai: Ver/Editar configuración global de OAI
    required: Campos requeridos
    export: Exportar
    view: Ver
    spawn: Heredar
    show_all: Mostrar todo
    more: Más
    transfer_record: Transferir
    link_to: Enlazar a
    add_prefix: Añadir
    merge_replace: Reemplazar
    merge_add: Añadir
    merge_confirm_title: ¿Se combinan en este registro?
    merge_agent_compare_agent_details: Comparar les autoridades
    merge_from_browse_confirm_title: Fusionar registros seleccionados?
    merge_subject_confirm_message: "La materia '%{source}' tendrá los registros seleccionados fusionados con él. Se eliminarán todos los registros de selectos y cualquier registros vinculados será nuevamente vinculados a esta materia."
    merge_agent_confirm_message: "La autoridad '%{source}' tendrá los registros seleccionados fusionados con él. Se eliminarán todos los registros de selectos y cualquier registros vinculados será nuevamente vinculados a este autoridad. Al hacer clic en el botón Comparar les autoridades, aparecerá una pantalla que le brinda la opción de elegir qué campos y sub-registros retener de cada registro. "
    merge_agent_from_browse_confirm_message: "El primer autoridad seleccionado tendrá los registros seleccionados posteriormente fusionados en él. Todos los registros seleccionados posteriormente se eliminarán y los registros vinculados se volverán a vincular al primer autoridad seleccionado."
    merge_resource_confirm_message: "El fondo '%{source}' tendrá los registros seleccionados fusionados con él. Se eliminarán todos los registros de selectos y cualquier registros vinculados será nuevamente vinculados a este fondo."
    move: Mover
    move_up_a_level: Un nivel
    move_up: Arriba
    move_down: Abajo
    move_down_into: Abajo en...
    paste: Pegar
    remove: Quitar
    refresh_page: Cargar página de nuevo
    new_prefix: Nuevo
    save_prefix: Guardar
    save_plus_one: "+ 1"
    save_anyway: Guardar
    select: Seleccionar
    set_default: Marcar como predeterminado
    suppress: Bloquear
    suppress_confirm_title: ¿Bloquear este registro?
    suppress_confirm_message: "Mientras que un registro bloqueado permanecerá en la base de datos, se convertirá en ocultos a la mayoría de los usuarios y a la mayoría de las funciones de carácter."
    transfer: Transferencia
    transfer_confirm_title: ¿La transferencia de este registro?
    transfer_confirm_message: "El registro '%{target}' se transferirá en el repositorio seleccionado"
    transfer_successful: Transferencia exitosa.  Los registros pueden tardar un momento en aparecer en el repositorio de destino mientras nueva indexación se lleva a cabo.
    transfer_failed: Transferencia fallida
    transfer_failed_records_using_digital_objects: "Los siguientes registros se vinculan a objetos digitales que se transferirían, pero hacerlo rompería sus enlaces de instancia"
    transfer_failed_digital_objects_linked_to_records: "Este objeto digital se vincula a otros registros contenidos en este repositorio. Para continuar con esta transferencia, elimine los enlaces en los siguientes registros"
    unset_default: Desactivada por defecto
    unsuppress: Desactivar
    unsuppress_confirm_title: ¿Bloquear este registro?
    unsuppress_confirm_message: "falso"
    unable_to_move_message: "No se pudo mover el registro"
    move_ordering_problem_message: "Grabar problema de pedido de movimiento"
    delete: Borrar
    delete_confirm_title: ¿Desea eliminar este registro? %{title}
    delete_confirm_message: "<p>Por favor, ser conscientes de que <strong>no puede deshacer esta acción</strong>.</p><p>Esta acción eliminará el registro de la base de datos, incluyendo cualquier referencia que se tiene con otros registros.</p>"
    delete_repository_confirm_title: ¿Borrar este repositorio? %{name}
    delete_repository_confirm_message: "<p><strong>No puedes deshacer este cambio</strong>.</p><p>Esta acción eliminará el <strong>repositorio</strong> y todos los registros asociados incluidas las referencias a otros registros.</p><p>Para seguir adelante por favor indica '%{repository}' abajo:</p><p><input id='deleteRepoConfim' data-confirm-answer='%{repository}'></input></p>"
    delete_multiple: Borrar registros
    delete_multiple_confirm_title: ¿Borrar registros?
    delete_multiple_confirm_message: "<p>Por favor, ser conscientes de que <strong>no puede deshacer esta acción</strong>.</p><p>Esta acción eliminará estos registros de la base de datos, incluyendo referencias tienen a otros registros.</p>"
    edit_multiple: Editar múltiples registros
    edit_multiple_confirm_title: ¿Editar registros?
    edit_multiple_confirm_message: "<p>Esto actualizará múltiples registros.</p>"
    export_eac: Descargar EAC-CPF
    export_ead: Descargar EAD
    export_mods: Descargar MODS
    export_mets: Descargar METS
    export_marc: Descargar MARCXML
    export_dc: Descargar DC
    export_csv: Descargar CSV
    loading: Cargando...
    revert: Revertir los cambios
    finish_editing: Finalizar edición
    merge: Fusión
    form_changes_message: "<small><span class='muted'>Hay cambios sin guardar</span></small>"
    toolbar_disabled_message: "<small><span class='muted'>No se han guardado los cambios - Guarda o vuelve atrás </span></small>"
    publish: Publicar todos
    publish_confirm_title: ¿Publicar?
    publish_confirm_message: "<p>Realizar esta acción va a publicar este documento, los registros secundarios (documentos externos, notas, etc.) y todos los componentes de la jerarquía.</p>"
    view_search_results: Ir a los resultados de búsqueda
    view_published: Ver publicados
    print_to_pdf: Generar PDF
    resource_to_pdf: Fondo a imprimir
    download_pdf: Descargar PDF
    download_report: Descargar Informe
    click_to_show: Pulsa para cargar los registros.
    rapid_data_entry: Entrada rápida de datos
    enable_reorder: Habilitar el modo de reorden
    reorder_active: Deshabilitar el modo de reorden

  database_warning:
   message: "<p><strong>Advertencia de base de datos:</strong> Estas utilizando la base de datos (Apache Derby) habilitada para pruebas. Le recomendamos utilizar MySQL para sistemas en producción.</p>"

  states:
    auto_generated: Generado automáticamente

  export_options:
    include_unpublished: Incluir sin publicar
    include_daos: Incluir etiquetas &lt; dao &gt;
    numbered_cs: Utilice etiquetas numeradas &lt; c &gt;
    print_pdf: Imprimir en PDF
    ead3: EAD3 esquema
    use_mods: Utilizar MODS
    use_dc: Utilizar Dublin Core

  pagination:
    first: Primero
    last: Último
    previous: "&#171;"
    previous_label: Anterior
    next: «&#187;»
    next_label: Próxima
    summary_prefix: Mostrando
    summary_offset_connector: "-"
    summary_total_connector: de
    summary_suffix: Resultados
    page_prefix: Página
    page_connector: de

  search_results:
    title: Resultados de la búsqueda
    context: Encontrado en
    selected: ¿Seleccionado?
    no_results: Registros no encontrados
    no_results_prefix: No hay resultados de la búsqueda
    result_type: Tipo de registro
    result_title: Título
    result_identifier: Identificador
    filtered_by: Filtrado por
    modified: Modificado por
    created: Creado por
    actions: Comportamiento
    text_placeholder: Filtrar por texto
    clear_all: Borrar todo
    component_switch: Mostrar componentes
    filter:
      query: Búsqueda
      subjects: Materia
      primary_type: Tipo de registro
      digital_object_type: Tipo de objeto digital
      level: Nivel
      classification_path: Clasificación
      accession_date_year: Fecha de entrada
      source: Fuente
      rules: Reglas
      parent_type: Tipo de registro
      processing_priority: Prioridad de procesado
      processing_status: Estado de procesamiento
      publish: Publicado
      temporary: Temporal
      outcome: Resultado
      event_type: Tipo de evento
      first_term_type: Tipo del término (primero)
      classification_uri: Clasificación
      location_uris: Ubicación
      agents: Autoridades
      creators: Creadores
      fullrecord: Palabra clave
      subjects_text: Materia
      title: Título
      creators_text: Creador
      notes: Notas
      container_profile_width_u_sstr: Ancho
      container_profile_height_u_sstr: Alto
      container_profile_depth_u_sstr: Alto
      container_profile_dimension_units_u_sstr: Unidades de dimensión
      building: Edificio
      floor: Planta
      room: Habitación
      area: Area
      location_profile_display_string_u_ssort: Location Profile
      location_profile_width_u_sstr: Ancho
      location_profile_height_u_sstr: Alto
      location_profile_depth_u_sstr: Alto
      location_profile_dimension_units_u_sstr: Unidades de dimensión
      rights_statement_agent_uris: Agente de declaración de derechos
      assessment_surveyors: Encuestados por
      assessment_review_required: Revisión requerida
      assessment_sensitive_material: Material sensible
      assessment_reviewer_uris: los reseñante
      assessment_surveyed_by_uris: Encuestados por
      assessment_reviewers: los reseñante
      assessment_inactive: inactivo
      assessment_survey_year: Año de encuesta
      assessment_record_types: Tipo de registro
      assessment_completed: Terminado
    help:
      row_selection: Haga clic en una fila para seleccionarla para operaciones masivas. Mantenga la tecla ALT mientras hace clic en una casilla de verificación para seleccionar o anular la selección, múltiples filas anteriores.


  search_sorting:
    sort_by: "Ordenar por"
    and: "y"
    asc: Ascendente
    desc: Descendente
    relevance: Relevancia
    title_sort: Título
    user_mtime: Modificado
    primary_type: Tipo de registro
    processing_priority: Prioridad de procesado
    processing_status: Estado de procesamiento
    processing_hours_total: Procesamiento total horas
    parent_id: Tipo de registro
    create_time: Creado
    authority_id: Identificador de autoridad
    source: Fuente
    rules: Reglas
    outcome: Resultado
    event_type: Tipo
    identifier: Identificador
    select: Seleccione
    building: Edificio
    floor: Piso
    room: Habitación
    area: Área
    resource_type: Tipo de fondo
    acquisition_type: Tipo de entrada
    accession_date: Fecha de entrada
    restrictions_apply: Se aplican restricciones
    access_restrictions: Restricciones de acceso
    use_restrictions: Restricciones de uso
    level: Nivel de Descripción
    language: Idioma
    restrictions: Restricciones
    ead_id: Identificador EAD
    finding_aid_status: Estado del instrumento de descripción
    digital_object_id: ID de objeto digital
    digital_object_type: Tipo de objeto digital
    publish: Publicar
    location_profile_display_string_u_ssort: Perfil de ubicación
    assessment_survey_begin: Fecha de inicio de la encuesta
    assessment_survey_end: Encuesta completada
    assessment_id: ID

  advanced_search:
    operator:
      AND: "Y"
      OR: "O"
      NOT: "No"
    date_operator:
      equal: es igual a
      greater_than: mayor que
      lesser_than: menos de
      empty: sin asignar
    boolean_field:
      true_value: "Verdadero"
      false_value: "Falso"
    button_text: Búsqueda
    reset: Limpiar
    nav_switcher:
      show: Mostrar avanzadas
      hide: Ocultar avanzadas
    index_switcher:
      show: Mostrar búsqueda avanzada
      hide: Ocultar búsqueda avanzada
    text_operator:
      contains: contiene
      empty: esta vacio
    enum_field:
      empty: sin asignar

  become-user:
    become-user: Convertirse en usuario
    failed: Error al cambiar al usuario especificado
    success: Usuarios con éxito conmutados

  navbar:
    become-user: Convertirse en usuario
    brand: ArchivesSpace
    create: Crear
    import: Importar
    import_eac: Archivo de EAC
    import_ead: Archivo de EAD
    import_marcxml: MARCXML
    import_marcxml_subjects_and_agents: MARCXML (materias y autoridades)
    import_accession_csv: Acta de ingreso en CSV
    import_digital_object_csv: Objeto digital en CSV
    search_all: Todos los registros
    search_placeholder: Buscar todos los registros
    search_button_title: Buscar todos los registros
    show_advanced_search_button_title: Mostrar búsqueda avanzada
    hide_advanced_search_button_title: Ocultar búsqueda avanzada
    plugins: Plug-ins
    repositories_manage: Gestionar repositorios
    oai_config: Administrar la configuración de OAI-PMH
    manage_groups: Administrar grupos
    manage_users: Gestionar usuarios
    manage_container_profiles: Gestionar Container Profiles
    manage_location_profiles: Gestionar Location Profiles
    manage_top_containers: Gestionar Top Containers
    manage_enumerations: Administrar listas de valores controlados
    global_preferences: Preferencias globales
    user_repo_preferences: Valores predeterminados de preferencia de usuario
    repo_preferences: Preferencias de repositorio
    manage_user_access: Administrar el acceso de usuario
    logout: Salir
    login: Iniciar sesión
    login_expired_link: Por favor %{link} otra vez.
    login_fail: Fallo de inicio de sesión
    login_success: Inicio de sesión correcto. Redireccionando...
    register: Regístrese ahora
    register_prefix: ¿Necesita una cuenta?
    list_reports: Informes
    global_admin: Sistema
    system_info: Información del sistema
    unpublished: Inédito
    manage_assessment_attributes: Gestionar atributos de evaluación
  session:
    gone: No se encontró su sesión backend
    expired: Su sesión expiró debido a la inactividad
    inline_login_title: Sesión caducada

  batch_delete:
    archival_records:
      success: Registros eliminados
      error: "No se puede eliminar registros"
    subjects:
      success: Materias eliminadas
      error: "No se puede eliminar materias"
    agents:
      success: Autoridades eliminadas
      error: "No se puede eliminar autoridades"
    locations:
      success: Ubicaciones eliminadas
      error: "No se puede eliminar ubicaciones:"
    assessments:
      success: Evaluaciones eliminadas
      error: "No se pueden eliminar evaluaciones:"

  welcome:
    heading: Bienvenido a ArchivesSpace
    message: Tu herramienta de administración de archivos.
    message_logged_in: Tu herramienta de administración de archivos.

  breadcrumb:
    home: Página de inicio

  save_changes_modal:
    body: Tienes algunos cambios pendientes. Por favor guarde estos cambios para continuar.
    save: Guardar cambios
    dismiss: Descartar cambios

  linker:
    link_to_prefix: Enlace a
    create_and_link_to_prefix: Crear y vincular
    hint_text: Empieza a escribir para buscar registros disponibles...
    placeholder: Empieza a escribir para buscar registros disponibles...
    no_results: No hay resultados coincidentes.  Trate de 'Examinar'.
    searching: Buscando...
    delete: "x"

  mixed_content:
    wrap_prefix: "Envolver con"
    help: "De tipo mixto activado contenido--' <' para elementos o texto resaltado envolver"

  import:
    eac_title: Importar un archivo de EAC
    ead_title: Importar un archivo de EAD
    marcxml_title: Importar un archivo MARCXML
    marcxml_subjects_and_agents_title: Materias y autoridades de importación desde un archivo MARCXML
    accession_csv_title: Importación de registros de actas de ingresos desde un archivo CSV
    digital_object_csv_title: Importación de registros de objeto Digital desde un archivo CSV
    import_report: Informe de importación
    import_another: Importar archivo de otro
    file_select: Seleccione un archivo para cargarlo
    submit: Importación
    submit_busy_message: Importando...
    messages:
      missing_repo: Debes seleccionar un repositorio antes de importar
      missing_file: Por favor, seleccione un archivo EAD para cargar
      error_prefix: Archivo de importación de error
      complete: Importación completa

  default_values:
    form_title:
      archival_object: Registros de documentos de archivo por defecto
      resource: Registros de fondos por defecto
      accession: Registros de acta de ingreso por defecto
      subject: Registros de materia por defecto
      agent_person: Registros de autoridad por defecto (Persona)
      agent_family: Registros de autoridad por defecto (Familia)
      agent_corporate_entity: Registros de autoridad por defecto (Entidades)
      agent_software: Registros de autoridad por defecto (Software)
      digital_object: Objetos digitales por defecto
      digital_object_component: Componentes de objetos digitales por defecto
      location: Registros de ubicación por defecto
      event: Registros de eventos por defecto
      classification: Registros de clasificación por defecto
      classification_term: Términos de clasificación por defecto
    messages:
      defaults_updated: Valores por defecto actualizados

  required_fields:
    form_title:
      agent_person: Registro de agente campos obligatorios (persona)
      agent_family: Registro de agente campos obligatorios (familia)
      agent_corporate_entity: Campos de registro de agente requeridos (entidad corporativa)
      agent_software: Campos obligatorios de registro del agente (software)
    messages:
      required_fields_updated: Campos obligatorios actualizados

  tree:
    drag_and_drop_actions:
      before: Añadir artículos antes
      after: Añadir artículos después
      as_child: Añadir artículos como niños
    unexpected_failure: Ups! Estamos teniendo problemas para ir a buscar este árbol. Por favor, intente actualizar la página.

  errors:
    sidebar_label: Errores y advertencias
    error_403: Incapaz de acceder la página
    error_403_message: "Has intentado acceder a la página ya no existan o que no tenga permiso para verlo."
    error_404: Registros no encontrados
    error_404_message: "El récord que has intentado acceder ya no existan o que no tenga permiso para ver."
    error_tree_pane_ajax: Se ha producido un error al cargar este formulario.
    merge_conflict: "Los agentes fusionados no pudieron completar: %{message}"
    merge_too_many_victims: Solo se puede seleccionar un agente para una fusión detallada.
    merge_different_types: Los agentes seleccionados para la fusión detallada deben ser del mismo tipo.
    linked_to_assessment: El registro no se puede eliminar ya que está vinculado a una evaluación

  accession:
    _frontend:
      messages:
        created: Acta de ingreso <strong>%{accession.display_string}</strong> creada
        unsuppressed: Acta de ingreso <strong>%{accession.display_string}</strong> desbloqueada
        updated: Acta de ingreso <strong>%{accession.display_string}</strong> actualizada
        suppressed: Acta de ingreso <strong>%{accession.display_string}</strong> bloqueada
        suppressed_info: Acta de ingreso se bloquea y no se pueden editar
        deleted: Acta de ingreso <strong>%{accession.display_string}</strong> borrada
        transfer_description: Transferencia de este acta de ingreso a...
        transfer_target: Seleccione un repositorio al que transferir
        spawned: "Este acta de ingreso ha sido generada de entrada <strong>%{accession.display_string}</strong>"
        delete_conflict: "La adhesión no pudo ser eliminada: <pre>%{error}</pre>"
      section:
        basic_information: Información básica
      action:
        create: Crear acta de ingreso
        save: Guardar el acta de ingreso

  agent: &agent_attributes
    _frontend:
      messages:
        created: Autoridad creada
        updated: Autoridad guardada
        deleted: Autoridad eliminada
        delete_conflict: "El agente no pudo ser eliminado: <pre>%{error}</pre>"
        merge_description: Seleccione el agente para fusionar en
        merged: Autoridad(es) se unificaron
        please_select_a_agent_to_merge: Por favor seleccione una autoridad
      section:
        basic_information: Información básica
        dates_of_existence: Fechas de existencia
        name: Formas conocidas
        contacts: Los datos de contacto
        search_embedded: Registros vinculados
        linked_via_rights_statement: Registros vinculados mediante declaración de derechos
        target_record: Este registro será actualizado
        victim_record: Este registro será eliminado
      action:
        create: Crear autoridad
        preview: Vista previa de combinación

  agent_contact:
    _frontend:
      action:
        add: Agregar contacto

  telephone:
    _frontend:
      action:
        add: Agregar número de teléfono

  agent_corporate_entity:
    _frontend:
      action:
        save: Guardar la entidad corporativa

  agent_family:
    _frontend:
      action:
        save: Guardar familia

  agent_person:
    _frontend:
      action:
        save: Guardar persona

  agent_software:
    _frontend:
      action:
        save: Guardar Software

  archival_object:
    external_ark_url: External ARK URL
    external_ark_url_tooltip: External ARK URL Tooltip
    _frontend:
      messages:
        created: Documento de archivo <strong>%{archival_object.display_string}</strong> del fondo <strong>%{resource.title}</strong> creado
        created_with_parent: Documento de archivo <strong>%{archival_object.display_string}</strong> creado como niño de <strong>%{parent.display_string}</strong> del fondo <strong>%{resource.title}</strong>
        updated: Documento de archivo <strong>{archival_object.display_string} %</strong> actualizado
        updated_with_parent: Documento de archivo <strong>{archival_object.display_string} %</strong> actualizado
        please_select_a_resource_for_transfer: Por favor, elija un fondo
        transfer_success: Transferido con éxito el objeto de archivo <strong>%{archival_object.display_string}</strong> al fondo <strong>%{resource.title}</strong>
        transfer_error: "No se puede transferir objeto de archivo debido a un error o conflicto"
        deleted: "Documento de archivo <strong>{archival_object.display_string} %</strong> eliminado"
        unsuppressed: Documento de archivo <strong>%{archival_object.title}</strong> desbloqueado
        suppressed: Documento de archivo <strong>%{archival_object.title}</strong> bloqueado
        suppressed_info: Documento de archivo se bloquea y no se pueden editar
        has_unpublished_ancestor: Por favor tenga en cuenta que este registro tiene un padre que es inédito.
        delete_conflict: "Objeto de archivo no pudo ser eliminado: <pre>%{error}</pre>"
      section:
        basic_information: Información básica
      action:
        add_child: Agregar hijo
        add_sibling: Añadir hermano
        save: Guardar objeto de archivo
      tree:
        new_record_title: Nuevo objeto de archivo

  classification:
    _frontend:
      messages:
        created: "Clasificación <strong>%{classification.title}</strong> creada"
        updated: "Clasificación <strong>%{classification.title}</strong> actualizada"
        deleted: "Clasificación <strong>%{classification.title}</strong> borrada"
      section:
        basic_information: Información básica
        search_embedded: Registros vinculados
      action:
        add_child: Agregar hijo
        create: Crear clasificación
        save: Guardar clasificación
        add: Agregue clasificación

  classification_term:
    _frontend:
      messages:
        created: "Término de clasificación <strong>%{classification_term.title}</strong> creado"
        created_with_parent: "Término de clasificación <strong>%{classification_term.title}</strong> creado"
        updated: "Término de clasificación <strong>%{classification_term.title}</strong> actualizado"
        updated_with_parent: "Término de clasificación <strong>%{classification_term.title}</strong> actualizado"
        deleted: "Término de clasificación <strong>%{classification_term.title}</strong> borrado"
      section:
        basic_information: Información básica
        search_embedded: Registros vinculados
      action:
        add_child: Agregar hijo
        add_sibling: Añadir hermano
        save: Guardar el término clasificación
      tree:
        new_record_title: Nuevo término de clasificación

  collection_management: &collection_management_attributes
    _frontend:
      title_prefix: Procesamiento
      action:
        add: Agregar campos de gestión de colección

  container:
    _frontend:
      action:
        add: Agregar contenedor

  container_location:
    _frontend:
      action:
        add: Añadir ubicación

  date:
    _frontend:
      action:
        add: Agregar fecha

  dates_of_existence:
    _frontend:
      action:
        add: Agregar fecha

  deaccession:
    _frontend:
      action:
        add: Añadir expurgo

  digital_object:
    _frontend:
      messages:
        created: "Objeto digital <strong>%{digital_object.title}</strong> creado"
        updated: "Objeto digital <strong>%{digital_object.title}</strong> actualizado"
        deleted: "Objeto digital <strong>%{digital_object.title}</strong> borrado"
        published: "El objeto Digital <strong>%{digital_object.title}</strong>subregistros y sus componentes han sido publicados"
        merge_description: Seleccionar objetos digitales más abajo para fusionar en
        please_select_a_digital_object_to_merge: Por favor, seleccione un objeto digital
        merged: Objetos digitales unificados
        transfer_description: Transferencia de este fondo a...
        transfer_target: Seleccione un repositorio para transferir a
        unsuppressed: Objetos digitales <strong>%{digital_object.title}</strong> desbloqueado
        suppressed: Objetos digitales <strong>%{digital_object.title}</strong> bloqueado
        suppressed_info: Objeto digital se suprime y no se pueden editar
        delete_conflict: "Objeto digital no pudo ser eliminado: <pre>%{error}</pre>"
      section:
        basic_information: Información básica
      action:
        add_child: Agregar hijo
        create: Crear objeto Digital
        save: Guardar objeto Digital

  digital_object_component:
    _frontend:
      messages:
        created_with_parent: Componente de objeto digital <strong>%{digital_object_component.display_string}</strong> creado como hijo de <strong>%{parent.display_string}</strong> del objeto Digital <strong>%{digital_object.title}</strong>
        created: Componente de objeto digital <strong>%{digital_object_component.display_string}</strong> creado el objeto Digital <strong>%{digital_object.title}</strong>
        updated_with_parent: Componente de objeto digital <strong>%{digital_object_component.display_string}</strong> actualizado
        updated: Componente de objeto digital <strong>%{digital_object_component.display_string}</strong> actualizado
        deleted: Componente de objeto digital <strong>%{digital_object_component.display_string}</strong> borrado
        unsuppressed: Desbloqueados componentes de objeto digital <strong>%{digital_object_component.display_string}</strong>
        suppressed: Componente de objeto digital <strong>%{digital_object_component.display_string}</strong> bloqueado
        suppressed_info: Componente objeto digital se bloquea y no se pueden editar
        has_unpublished_ancestor: Por favor tenga en cuenta que este registro tiene un padre que es inédito.
      section:
        basic_information: Información básica
      action:
        add_child: Agregar hijo
        add_sibling: Añadir hermano
        save: Guardar objeto Digital componente
      tree:
        new_record_title: Nuevo componente de objeto digital

  enumeration:
    _frontend:
      messages:
        value_updated: Valor actualizado
        deleted: Valor eliminado
        delete_error: No se pudo eliminar el valor
        delete_conflict: "No se puede eliminar el valor como lo es actualmente que se hace referencia mediante un registro"
        default_set: Conjunto de valores predeterminado
        created: Valor creado
        create_error: No se pudo crear valor
        merged: Valor combinado
        merge_tip: Este valor se puede combinar con otro
        merge_error: No se pudo combinar el valor
        no_selection: Por favor, seleccione una lista de valores controlados
        name_selector: Nombre de lista
        name_selector_tooltip: |
            <p>La lista de valores controlada para editar.</p>
        no_name_provided: Seleccione una lista de valores antes de crear un nuevo valor
      action:
        create_value: Crear valor
        delete_value: Eliminar valor
        merge_value: Combinar valor

  event:
    _frontend:
      messages:
        created: Evento creado
        updated: Evento guardado
        deleted: Evento eliminado
        suppressed_info: Evento se bloquea y no se pueden editar
      section:
        basic_information: Información básica
        date: Fecha/hora del evento
      action:
        save: Guardar el evento
        create: Crear evento
    linked_agents: Enlaces de agentes

  extent:
    _frontend:
      action:
        add: Agregar punto

  external_document:
    _frontend:
      action:
        add: Añadir documento externo

  file_version:
    _frontend:
      action:
        add: Añadir la versión del archivo
        make_representative: Make Representative

  group:
    _frontend:
      action:
        create: Crear grupo
        save: Guardar grupo

  instance:
    _frontend:
      messages:
        select_a_type: Por favor, seleccione un tipo de representación
      action:
        add_digital_object: Agregar objeto Digital
        add: Añadir representación

  lang_material:
    _frontend:
      action:
        add: Añadir idioma
        add_note: Añadir nota de idioma

  linked_agent:
    _frontend:
      action:
        add: Añadir enlace autoridad

  linked_record:
    _frontend:
      action:
        add: Añadir el enlace al registro

  location:
    _frontend:
      messages:
        created: Ubicación creada
        updated: Ubicación
        deleted: Ubicación eliminada
      section:
        basic_information: Información básica
        search_embedded: Registros vinculados
      action:
        add_child: Añadir hijo
        add_sibling: Añadir hermano
        create: Crear ubicación
        batch: Crear lote de ubicaciones
        batch_edit: Editar lote de ubicaciones
        save: Guardar ubicación
        single: Ubicación única
        delete_confirm_message: "<p>Tenga en cuenta <strong>no se puede deshacer esta acción.</strong>.</p><p>Si esta ubicación está actualmente vinculada a una o más instancias no se puede eliminar.</p>"
        show_space_calculator: Encuentra con la calculadora espacial

  location_batch:
    _frontend:
      section:
        location: Seleccione la ubicación base
        ranges: Rangos de coordenadas
      messages:
        created: "<strong>%{number_created} ubicaciones</strong> creado"
        updated: "<strong>%{number_created} ubicaciones</strong> Actualizado"
        location_batch_info: "Definir los valores base que serán aplicados a todas las ubicaciones generadas a partir de las <strong>Coordenadas rangos</strong> por debajo."
        location_batch_update_info: "Por favor introduce los valores que quieres aplicar abajo."
        ranges_info: "Tenga en cuenta que cualquier coordenados campos entró en la anterior <strong>Base ubicación</strong> serán reemplazados con los valores generados por las gamas más abajo.  Un máximo de ubicaciones %{max_range} será creado."
        number_to_create: Número de ubicaciones
        warning: Dependiendo del tamaño de sus gamas, este proceso puede tardar unos minutos para completar.
      action:
        create: Crear ubicaciones
        update: Actualiza ubicaciones
        preview: Muestras de las ubicaciones
        preview_short: Vista previa
        creating: Lote en progreso...

  name:
    _frontend:
      section:
        use_date: Fecha (s) del nombre de uso
      action:
        add: Agregar un formulario de nombre
        make_authorized: Convertir en nombre autorizado
        make_display_name: Convertir en nombre a presentar en pantalla

  note:
    _frontend:
      preview:
        raw: Texto
        raw_title: El contenido de la nota
        parsed: Texto formateado
        parsed_title: Cómo se visualizará la nota
      messages:
        select_a_note_type: "<em>Por favor seleccione un tipo de nota</em>"
      action:
        add: Agregar Nota
        add_content_item: Añadir elemento de contenido
        add_note_orderedlist: Agregar elemento
        add_sub_note: Agregar sub nota
        add_note_index_item: Agregar elemento
        add_note_chronology_item: Agregar evento
        add_event: Agregar evento
        add_note_bibliography_item: Agregar elemento
        add_note_outline_level_item: Agregar elemento
        add_note_outline_level_level: Añadir nivel
        note_definedlist_item: Agregar elemento
        expand: Ampliar
        collapse: Colapsar
        apply_note_order: Aplicar el orden de notas estandar

  related_accession:
    _frontend:
      action:
        add: Añadir acta de ingreso relacionada

  related_agent:
    _frontend:
      messages:
        select_a_type: "<em>Por favor seleccione un tipo de relación</em>"
      action:
        add: Agregue la autoridad relacionada

  related_resource:
    _frontend:
      action:
        add: Añadir fondos

  revision_statement:
    _frontend:
      action:
        add: Agregar nota de revisión

  repository_oai:
    oai_is_disabled: OAI Cosecha de discapacitados?
    oai_sets_available: Conjuntos incluidos en OAI

  repository:
    _frontend:
      messages:
        created: Repositorio creado
        updated: Repositorio actualizado
        deleted: Repositorio eliminado
        selected: Repositorio seleccionado
        selected_short: Seleccionado
        changed: Ahora está activado el repositorio <strong>%{repository.repo_code}</strong>
        create_first_repository: "Para crear su primer repositorio, haga clic en el menú del <strong>sistema</strong> anterior y luego <strong>Gestionar repositorios</strong>."
        no_access_to_repositories: "<p>No tiene acceso a los repositorios.</p><p>Póngase en contacto con el administrador del sistema para solicitar el acceso.</p>"
        continue_with_transfer: ¿Continuar con la transferencia?
        transfer_failed: Transferencia no se pudo completar debido a los siguientes errores
        transfer_target: Seleccione un repositorio al que transferir
        transfer_warning: <strong>ADVERTENCIA</strong>
        cannot_delete_nonempty: No se puede eliminar - repositorio no vacío
      section:
        all_fields: Campos de repositorio
        oai_fields: Ajustes de cosecha OAI
        transfer: Repositorio de transferencia
        oai_settings: Configuraciones de OAI
      action:
        select: Seleccione repositorio
        save: Guardar repositorio
        create: Crear repositorios
    _sidebar:
      oai_settings:
        _plural: Ajustes de cosecha OAI

  resource:
    _frontend:
      messages:
        created: "Fondo <strong>%{resource.title}</strong> creado"
        updated: "fondo <strong>%{resource.title}</strong> actualizado"
        spawned: "Ha sido generado un nuevo fondo de acta de ingreso <strong>%{accession.display_string}</strong>"
        deleted: "Fondo <strong>%{resource.title}</strong> borrado"
        published: "El fondo <strong>%{resource.title}</strong>subregistros y sus componentes han sido publicados"
        merge_description: Seleccione los fondos abajo para fusionar en
        please_select_a_resource_to_merge: Por favor, seleccione un fondo
        merged: Los fondos se fusionaron
        transfer_description: Transferencia de este fondo para...
        transfer_target: Seleccione un repositorio para transferir a
        unsuppressed: Fondo <strong>%{resource.title}</strong> suprimidas
        suppressed: Fondo <strong>%{resource.title}</strong> bloqueado
        suppressed_info: Se suprimieron y no se pueden editar fondos
        delete_conflict: "El recurso no pudo ser eliminado: <pre>%{error}</pre>"
      section:
        basic_information: Información básica
        finding_aid: Datos del instrumento de descripción
      action:
        add_child: Agregar hijo
        create: Crear fondo
        save: Guardar fondos
        delete_multiple: Eliminar fondos

  preference:
    _frontend:
      messages:
        updated: "Preferencias actualizadas"

  rights_statement:
    _frontend:
      action:
        add: Agregue la declaración de los derechos

  term:
    _frontend:
      messages:
        preview_pending: Vista previa de la materia
      action:
        add: Añadir término/subdivisión

  transfer:
    ref: Repositorio de destino

  subject:
    _frontend:
      messages:
        created: Materia creada
        updated: Materia guardada
        deleted: Materia borrada
        merged: La(s) materia(s) se fusionaron
        merge_description: Seleccione materias abajo para fusionar en
        please_select_a_subject_to_merge: Por favor, seleccione un materia
      section:
        basic_information: Información básica
        terms: Descriptores
        search_embedded: Registros vinculados
      action:
        create: Crear materia
        save: Guardar materia
        add: Agregar materia

  user:
    _frontend:
      messages:
        access_denied: Acceso denegado. Inicie sesión como el usuario administrador para realizar esta acción.
        created: Usuario creado
        updated: Usuario actualizado
        deleted: Usuario borrado
        error_update: Usuario no guardado
        error_create: Usuario no creado
        group_not_required: El usuario es un administrador o un usuario del sistema, no se requiere la selección de grupos.
      section:
        manage_access: Administrar el acceso de usuario
        account: Cuenta
        edit_account: Editar cuenta
        edit_account_submit: Actualizar la cuenta
      action:
        create_account: Crear cuenta
        update_account: Actualizar la cuenta
        create: Crear usuario

  user_defined:
    _frontend:
      action:
        add: Agregar campos definidos por el usuario

  use_date:
    _frontend:
      action:
        add: Añadir fecha de uso

  rde:
    date_type: Tipo de fecha
    instance_type: Tipo de representación
    column_label: Columna
    sections:
      basic_information: Información básica
      language: Idioma
      date: Fecha
      extent: Extensión
      instance: Representación
      notes: Notas
      file_version: Versión del archivo
    actions:
      add_row: Agregar fila
      add_rows: Agregar filas
      submit: Guardar filas
      reset: LIMPIAR
      showhide_prefix: "Columnas"
      showhide_suffix: visible
      showhide_none: Todas las columnas filtradas
      fill_toggle: Rellene la columna
      reorder_toggle: Reordenar las columnas
      validate_rows: Validar las filas
      inline_errors_toggle: Ver errores en línea
      save_template: Guardar como plantilla
      select_template: Elegir plantilla
      manage_templates: Eliminar plantilla
    fill_column:
      basic: Básico
      sequence: Secuencia
      fill_value: Rellenar
      select_a_column: Por favor, seleccione una columna
      apply_basic_fill: Aplicar relleno
      apply_sequence_fill: Aplicar la secuencia
      sequence_count_warning: Hay más filas que elementos en la secuencia.
      preview_sequence: Valores de secuencia de vista previa
      sequence_summary: "%{count} elementos de la secuencia"
      sequence_summary_with_maxsize: "Para sus filas %{limit}, los valores de secuencia de %{count} son"
      sequence_from_required: Requeridas
      sequence_to_required: Necesarias
    reorder_columns:
      apply_order: Aplicar orden de columna
    save_template:
      save_template: Guardar plantilla
      template_name: Nombre de plantilla
      confirm_removal: Cofirmar eliminación
    templates:
      listing: Plantillas
      no_templates: No hay plantillas definidas
    default_template: Plantilla por defecto
    messages:
      error_prefix: Fila
      success: "<div class='alert alert-success'>Hijos creados. Actualiza la página...</div>"
      no_rows: Por favor, introduzca valores para al menos una fila
      rows_with_errors: "%{count} filas con un error - haga clic en un campo de fila para ver los errores de esa fila"
      rows_no_errors: "Todas las filas son válidas"
      error_summary_header: "Errores en fila"
      select_prompt: Aplicar una plantilla RDE
    help:
      keyboard_shortcuts: |
                  <div><strong>Atajos de teclado</strong></div>
                  <div class="row"><small><span class="span3">Salto de celda a celda: Mayús + teclas de flecha
                  <div class="row"><small><span class="span3">Crear una nueva linea: Mayús + Retorno
      sticky_columns: |
                  <div><strong>Columnas pegajosas </strong></div>
                  <div><small>Columnas resaltadas son pegajosas y se replicarán cuando se agregan nuevas filas. Alternar 'pegajosa' haciendo clic en el encabezado de la tabla correspondiente.</small></div>
                  <div><small>Al hacer clic en <strong> Añadir fila </strong> copiará los valores de la última fila; La fila de <strong> + </strong> para copiar los valores de la fila centrado actualmente.</small></div>
      fill_column: |
                  <div><strong>Llenar la Columna - Básico</strong></div>
                  <div><small>Para llenar una columna con un valor único, haga clic en <strong> Rellenar Columna </strong> y en el <strong> Basic </strong> seleccionar el objetivo <strong> Columna </strong>, introduzca la deseada <strong> Llene valor </strong> y haga clic en <strong> Aplicar relleno</strong>.</small></div>
                  <br/>
                  <div><strong>Rellenar Columna - Secuencia</strong></div>
                  <div><small>Para solicitar una secuencia de una columna, haga clic en <strong> Rellenar Columna </strong> y bajo la <strong> Secuencia de </strong> seleccionar el objetivo <strong> Columna </strong> y finalice el <strong> Rellenar Valor </strong> campos para generar la secuencia que usted desea. Un mensaje de advertencia aparecerá si la secuencia generada no cumplirá el número de filas de la forma.</small></div>
      resize_and_reorder_columns: |
                  <div><strong>Reordenar Columnas</strong></div>
                  <div><small>Click <strong>Reordenar columnas </strong>, seleccione la fila (s) que desea reordenar y utilizar los / abajo botones de flecha arriba para cambiar su posición en la lista. Cuando feliz con su nuevo pedido, haga clic en <strong> Aplicar orden de las columnas</strong></small></div>
      reset: |
                  <div><strong>Limpiar Formulario</strong></div>
                  <div><small>Click <strong>Cambiar</strong> para borrar el formulario y revertir la pegajosa, visible y el orden de las columnas a los valores predeterminados.</small></div>
  update_monitor:
    save_failed: <strong>Error al guardar los cambios</strong>
    stale_record: Este documento ha sido actualizado por otro usuario. Por favor, actualice la página para acceder a la versión más reciente.
    other_editors: "Este documento se está editando actualmente por otro usuario.  Por favor, póngase en contacto con los usuarios siguientes para asegurar que sin conflictos se producen"
    repository_changed: "Este registro no puede guardarse, porque ha cambiado su repositorio activo. Para guardar este registro, abra otra ventana y restablecer su repositorio activo."
  job:
    _frontend:
      audit_data: Datos de auditoría
      actions:
        create: Crear tarea
        save: Empezar tarea
        new: Nueva tarea en el background
        cancel: Cancelar tarea
        add_file: Agregar archivo
        follow_log: Siga el Log
      section:
        basic_information: Información básica
        status: Estado de trabajo
        logs: Registro
        generated_uris: "Registros nuevos y modificados"
        active_jobs: Trabajos activos
        archived_jobs: Trabajos archivados
        files: Files
      messages:
        status_changed_running: El trabajo de importación ha comenzado. Actualiza la página...
        status_changed_completed: Ha completado el trabajo de importación.
        status_changed_failed: El trabajo de importación ha fallado.
        status_changed_canceled: El trabajo de importación ha sido cancelado.
        no_active_jobs: No hay trabajos de importación activos.
        no_archived_jobs: No hay trabajos de importación archivados.
        uploading: Subiendo el trabajo...
        upload_successful: Imagen subida con exito. Redirigiendo a la página de trabajo...
        import_type_missing: Por favor, seleccione un tipo de importación
        queue_position_next: Esta importación es la siguiente.
        queue_position: "Esta importación es la {posición} % en la cola."
        drag_and_drop_hint: Arrastrar y soltar archivos aquí
        find_and_replace_warning: Find and replace jobs can and will make major changes to your database. You are <strong>strongly</strong> advised to backup your database AND to run your job in a test instance before proceeding. There is no "undo".
        find_and_replace_instructions: Choose a base record to scope this find and replace operation. Then choose a record type to target and a property of that type. The operation will run in every target record in the tree of the base record, or in the base record itself if the target type is "Resource".
        report_instructions: Elige el informe utilizando el botón <b>Seleccionar</b>.
        slug_lost_warning: <b> ¡ADVERTENCIA! </b> ¡Todas las babosas generadas automáticamente serán regeneradas! Este trabajo se aplica a todos los registros en todos los repositorios.
        slug_generation: Este trabajo generará slugs y marcará el cuadro de generación automática de slug para todos los <b> Recursos </b>, <b> Objetos de archivo </b>, <b> Objetos digitales </b>, <b> Componentes de objetos digitales </b>, <b> Accesiones </b>, <b> Clasificaciones </b>, <b> Agentes </b>, <b> Temas </b> y <b> Repositorios </b> que no tienen ya una babosa. <br /> <em> Las babosas que se han agregado manualmente no se cambiarán, a menos que indique en esos registros que deben reemplazarse al marcar la casilla de generación automática. </em>
        slug_config_msg: <b> Según sus ajustes de configuración en config.rb</b>
        slug_config_id: Las babosas se generarán usando el identificador de la entidad cuando sea apropiado.
        slug_config_title: Las babosas se generarán usando el nombre o título de la entidad.
        slug_config_eadid: Las babosas para <b> Recursos </b> se generarán utilizando el ID de EAD cuando sea apropiado.
        slug_config_cuid: Los slugs para <b> Objetos de archivo </b> se generarán usando la ID Única del Componente cuando sea apropiado.
        ark_generation: Este trabajo generará ARK para todos los <b> Recursos </b> y <b> Objetos de archivo </b> que aún no tienen un ARK. <br/> <br/> <em> ARK externos no se cambiarán. </em>

  shortcuts:
    quick_reference_window: "Referencia: accesos directos del teclado "
    actions:
      this_reference: "Referencia de acceso directo"
      close_modal: "Cerrar una ventana (e.g., esta misma)"
      toggle_shortcuts: "Activar / desactivar accesos directos del teclado"
      save_record: "Guardar el registro que se está editando"
      close_record: "Cerrar el registro que se está editando"
      open_browse: "Abrir el menú de navegación"
      open_create: "Abrir el menú de creación"

  instance_container:
    container: Container

  sub_container:
    top_container: Contenedor Top
    top_container_tooltip: |
        <p>CAMPO REQUERIDO. El contenedor más alto nivel en el que se aloja el material descrito.</p>
        <p>Se puede seleccionar de una lista existente de los mejores contenedores mediante el tipo de adelante o Explorar las funciones o creadas mediante la función Crear.</p>
    type_2: Tipo hijo
    type_2_tooltip: |
        <p>El tipo de contenedor de segundo nivel en el que se aloja el material descrito.</p>
        <p>Los valores de esta lista de valores controlada pueden ser modificados.</p>
    indicator_2: Indicador de hijo
    indicator_2_tooltip: |
        <p>Una expresión alfanumérica para indicar el ID del contenedor de segundo nivel, que también puede indicar la posición del recipiente de segundo nivel dentro de una secuencia de tales contenedores. gamas de contenedores a granel de segundo nivel también son permisibles, por ejemplo, Carpetas 1-16.</p>
    type_3: Tipo nieto
    type_3_tooltip: |
        <p>El tipo de contenedor de tercer nivel en el que se aloja el material descrito.</p>
        <p>Los valores de esta lista de valores controlada pueden ser modificados.</p>
    indicator_3: Indicador de nieto
    indicator_3_tooltip: |
        <p>Una expresión alfanumérica para indicar el ID del contenedor de tercer nivel, que también puede indicar la posición del recipiente de segundo nivel dentro de una secuencia de tales contenedores. gamas de contenedores a granel de tercer nivel también son permisibles, por ejemplo, Carpetas 1-16.</p>
    _singular: Sub Contenedor
    _plural: Sub Contenedores
    _frontend:
      action:
        add: Añadir contenedor

  top_container:
    container_profile: Perfil de contenedor
    container_profile_tooltip: |
        <p>Una descripción de varias características de un tipo particular de contenedor, incluidas las dimensiones.</p>
    indicator: Indicador
    indicator_tooltip: |
        <p>CAMPO REQUERIDO. Una expresión alfanumérica para indicar el lugar del recipiente más alto nivel, que puede ser también la posición del recipiente en una secuencia de contenedores.</p>
    barcode: Código de barras
    barcode_tooltip: |
        <p>Se utiliza para registrar el código de barras que identifica de manera única el contenedor más alto nivel.</p>
    type: Tipo de contenedor
    type_tooltip: |
        <p>El tipo de contenedor de nivel más alto.</p>
        <p>Los valores en esta lista de valores controlados pueden ser modificados.</p>
    ils_holding_id: ILS Holding ID
    ils_holding_id_tooltip: |
        <p>Identificador de registro de explotación correspondiente en las normas internacionales del trabajo de la biblioteca</p>
    ils_item_id: ILS Item ID
    ils_item_id_tooltip: |
        <p>Identificador, suministrada por la API, para un registro elemento asociado en la biblioteca ILS (sistema de campo; no se pueden editar manualmente)</p>
    exported_to_ils: Exportar a ILS
    not_exported: No exportado
    restricted: Restringido?
    parent: Contenedor padre

    managed_container_2_type: Tipo de contenedor hijo
    managed_container_2_type_tooltip: |
        <p>El tipo de contenedor de segundo nivel en el que se aloja el material descrito.</p>
        <p>Los valores de esta lista de valores controlada pueden ser modificados.</p>
    managed_container_2_indicator: Indicador de contenido hijo
    managed_container_2_indicator_tooltip: |
        <p>Una expresión alfanumérica para indicar el ID del contenedor de segundo nivel, que también puede indicar la posición del recipiente de segundo nivel dentro de una secuencia de tales contenedores. gamas de contenedores a granel de segundo nivel también son permisibles, por ejemplo, Carpetas 1-16.</p>
    managed_container_3_type: Contenedor de tipo nieto
    managed_container_3_type_tooltip: |
        <p>El tipo de contenedor de tercer nivel en el que se aloja el material descrito.</p>
        <p>Los valores de esta lista de valores controlada pueden ser modificados.</p>
    managed_container_3_indicator: Grandchild Container Indicator
    managed_container_3_indicator_tooltip: |
       <p>Una expresión alfanumérica para indicar el ID del contenedor de tercer nivel, que también puede indicar la posición del recipiente de segundo nivel dentro de una secuencia de tales contenedores. gamas de contenedores a granel de tercer nivel también son permisibles, por ejemplo, Carpetas 1-16.</p>
    barcode_length_for_this_repository: "Longitud de código de barras para este repositorio:"
    characters: caracteres

    batch_delete:
      success: Los contenedores top se han eliminado correctamente
      error: Ha habido un problema borrando los contenedores top

    _singular: Contenedor Top
    _plural: Contenedores Top

    _frontend:
      section:
        active_restrictions: Restricciones activas
        linked_records: Registros enlazados
        basic_information: Información de contenedor
      action:
        add: Añadir Contenedor Top
        create: Crear un Contenedor Top
        save: Guardar Contenedor Top
      messages:
        created: Contenedor Top creado
        updated: Contenedor Top actualizado
        filter_required: Por favor proporcionar un filtro
        max_results_limit_reached: No se han incluido todos los resultados. Por favor refine su búsqueda.
        max_results_limit_details: "Mostrando <strong>% {visibles} </strong> de <strong> %{num_found} </strong> Resultados de la búsqueda"
        results_summary: "Los resultados coinciden con: <strong> %{num_found} </strong>"
        bulk_selection_sort_help: Haga clic en una columna para establecer el orden de clasificación. Deja la tecla shift presionada para ordenar por varias columnas.
        merged: Contenedor (es) superior (es) fusionados
        bulk_action_success: Contenedores Top actualizado
        bulk_action_success_info: Tenga en cuenta que antes de que los cambios se reflejen en los resultados de búsqueda puede pasar un rato.
        no_active_restrictions: Sin restricciones activas
      bulk_operations:
        title: Operaciones masivas
        collection_singular: Fondo/Entrada
        collection_plural: Fondos/Entradas
        collection_resource_singular: Fondo
        collection_resource_plural: Fondos
        collection_accession_singular: Entrada
        collection_accession_plural: Entradas
        series: Series
        current_location: Ubicación actual
        keyword_criteria: Palabra clave
        barcodes_criteria: Código(s) de barra(s)
        exported_to_ils_true: "Si"
        exported_to_ils_false: "No"
        empty: Contenedores sin asociar
        empty_true: "Si"
        empty_false: "No"
        search: Buscar
        update_ils_holding_ids: Actualzar ILS Holding IDs
        update_ils_holding_ids_help: Enter a value for ILS Holding ID for all selected containers.  Déjelo en blanco para eliminar el valor actual sin reemplazarlo por otro valor.
        update_container_profiles: Actualizar perfiles de contenedores
        update_container_profiles_help: Elige un perfil de contenedor para los contenedores seleccionados.  Déjelo en blanco para eliminar el valor actual sin reemplazarlo por otro valor.
        update_locations_singular: "Actualizar ubicaciones: Ubicación simple"
        update_locations_singular_help: Elige ubicación para los contenedores seleccionados.  Déjelo en blanco para eliminar el valor actual sin reemplazarlo por otro valor.
        update_locations_multiple: "Actualizar ubicaciones: ubicaciones multiples"
        update_locations_multiple_help: Elige ubicación para cada uno de los contenedores seleccionados.  Déjelo en blanco para eliminar el valor actual sin reemplazarlo por otro valor.
        rapid_barcode_entry: Entrada rápida de código de barras rápida
        rapid_barcode_entry_existing_barcode: Código de barras existente
        rapid_barcode_entry_new_barcode: Nuevo código de barras
<<<<<<< HEAD
        batch_merge: Fusionar contenedores superiores
        batch_merge_instructions: Seleccione el contenedor superior en el que se fusionarán todos los demás contenedores superiores enumerados. Los registros vinculados se volverán a vincular a este contenedor y se eliminará toda la información de los otros contenedores principales.
=======
        rapid_barcode_entry_help: Ingrese un código de barras para cada contenedor seleccionado. Deje en blanco el campo Nuevo código de barras para eliminar el código de barras actual sin reemplazarlo por un nuevo valor.
>>>>>>> 2f4b79b0
        batch_delete: Borrar Contenedores Top
        batch_delete_help: Borrar todos los contenedores seleccionados.
        update_n_records: "Actualizar %{n} registros"
        merge_n_records: "Va %{n} registros"
        delete_n_records: "Borrar %{n} registros"
        update_locations_current_location: Ubicación actual
        update_locations_new_location: Nueva ubicación

  container_profile:
    _singular: Perfil de contenedor
    _plural: Perfiles de contenedores
    _frontend:
      action:
        save: Guardar Perfil de contenedor
        edit: Editar Perfil de contenedor
        create: Crear Perfil de contenedor
        space_calculator: Calculadora de espacio
      messages:
        created: Perfil de contenedor creado
        updated: Perfil de contenedor actualizado
      section:
        basic_information: Información básica
    name: Nombre
    name_tooltip: |
        <p>CAMPO REQUERIDO. El nombre del perfil de contenedores. Pueden ser genéricos o específicos.</p>
        <p>Ejemplos:</p>
        <ul>
        <li>document box</li>
        <li>Paige 15</li>
        <li>small card file box</li>
        </ul>
    url: URL
    url_tooltip: |
        <p>Un hipervínculo para una descripción externa del contenedor.</p>
    dimension_units: Unidades de dimensión
    dimension_units_tooltip: |
        <p>Unidades de dimensiones</p>
        <p>Los valores de esta lista de valores controlada pueden ser modificados.</p>
    extent_dimension: Dimensión de extensión
    extent_dimension_tooltip: |
        <p>La dimensión utiliza para calcular e indicando la dimensión medida de los materiales en el contenedor. Esto ayuda a determinar qué dimensión se mide por la calculadora de medida.</p>
    extent_dimension_depth: Profundidad
    extent_dimension_depth_tooltip: |
        <p>Valor numérico para la profundidad del contenedor.</p>
    extent_dimension_height: Altura
    extent_dimension_height_tooltip: |
        <p>Valor numérico para la altura del contenedor.</p>
    extent_dimension_width: Anchura
    extent_dimension_width_tooltip: |
       <p>Valor numérico para la anchura del contenedor.</p>
    depth: Profundidad
    depth_tooltip: |
        <p>Valor numérico para la profundidad del contenedor.</p>
    height: Altura
    height_tooltip: |
        <<p>Valor numérico para la altura del contenedor.</p>
    width: Anchura
    width_tooltip: |
        <p>Valor numérico para la anchura del contenedor.</p>
    stacking_limit: Límite de apilamiento
    stacking_limit_tooltip: |
        <p>El número de estos contenedores que se pueden apilar una encima de otro. Dejar en blanco si no hay límite. Debe ser un entero positivo.</p>

  rights_restriction:
    begin: Comienzo de la restricción
    begin_tooltip: |
        <p>Fecha de inicio de una restricción de acceso. Serán disociados de los contenedores una vez que caduque</p>
    end: Finalización de la restricción
    end_tooltip: |
        <p>Fecha de finalización de una restricción de acceso. Serán disociados de los contenedores una vez que caduque</p>
    local_access_restriction_type: Restricción de tipo de acceso local
    local_access_restriction_type_inline_help: "Mantenga pulsados  CTRL (Windows) / Command (Mac) para seleccionar varias opciones o anular la selección"
    local_access_restriction_type_tooltip: |
        <p>Para aquellas restricciones sin tiempo indicar la razón de la restricción.</p>
        <p>Los valores de esta lista de valores controlada pueden ser modificados.</p>
    linked_records: Registro enlazado
    restriction_note_type: Tipo de nota

  extent_calculator:
    no_object_message: Especifica un objeto
    report_title: Informe de cálculo de extensión
    container_profile_header: Perfil de contenedor
    count_header: Total
    extent_header: Extensión
    no_profile: <span class="text-error">SIN PERFIL</span>
    all_containers_label: Todos los contenedores
    timestamp_label: Informe generado
    extent_record_header: Registro de extensión
    create_extent: Crear extensión
    calculate_extent: Calcular extensión
    create_extent_record_message: Ejecutar la calculadora de Extensión en el modo de edición para tener la opción de crear un registro de medida basado en el informe.
    waiting_for_report_message: Calculando extensión ...
    container_summary_type:
      _singular: contenedor
      _plural: contenedores

  location_profile:
    _singular: Perfil de ubicación
    _plural: Perfiles de ubicación
    _frontend:
      action:
        save: Guardar Perfil de ubicación
        edit: Editar Perfil de ubicación
        create: Crear Perfil de ubicación
      messages:
        created: Perfil de ubicación creado
        updated: Perfil de ubicación actualizado
        fields_required_for_calculator: Tenga en cuenta que las unidades de dimensión, profundidad, altura y anchura son todos los datos necesarios para la calculadora espacio. Las ubicaciones serán omitidas de los resultados si cualquiera de estos valores no están.
      section:
        basic_information: Información básica
    name: Nombre
    dimension_units: Unidades de dimension
    depth: Profundidad
    height: Altura
    width: Anchura

  space_calculator:
    modal_title: Calculadora de espacio
    modal_loading: Cargando...
    message_container_profile_required: La Calculadora de espacio requiere un perfil de contenedores establecido
    message_locations_required: La Calculadora de espacio requiere ubicaciones
    message_select_locations: "Calcula el espacio en las siguientes ubicaciones:"
    message_no_locations_with_space: No se han encontrado ubicaciones con espacio
    message_total_spaces: "Cantidad total de espacios disponibles para este tipo de contenedores: %{total_spaces}"
    message_total_containers: "Número total de contenedores de este tipo que se encuentran en estas ubicaciones: %{total_containers}"
    message_loading: Cargando...
    count: Espacio disponible (de tipo de contenedor)
    calculate_space: Calcula el espacio
    locations_without_space_details: Revisa ubicaciones sin espacio
    by_locations: Por ubicacion(es)
    by_building: Por edificio
    result_filter: Filtra resultados
    summary:
      locations_with_space: "Ubicaciones con espacio: <strong>%{count}</strong>"
      locations_without_space: "Ubicaciones sin espacio: <strong>%{count}</strong>"
      uncalculatable_locations: "No se puede calcular: <strong>%{count}</strong>"
    view_all_toggle: Muestra ubicaciones sin espacio
    reason:
      location_lacks_a_profile: Ubicación sin perfil
      location_lacks_dimension_data: Perfil de ubicación sin datos de dimensiones
      container_is_bigger: El contenedor es más grande que la ubicación en al menos una dimensión
      container_at_location_lacks_profile: Al menos uno de los contenedores actualmente en la ubicación carece de un perfil
      containers_at_location_dont_fit: Los contenedores en la ubicacion no se ajustan
      location_cannot_fit_container: La ubicación no se ajusta a ningún contenedor de este tipo

  date_calculator:
    toolbar_button: Calcular fechas
    calculate_button: Calcular registro de fecha
    modal_title: Calcular fechas
    all_labels: Calcular para todas las fechas
    no_object_message: Registro no encontrado
    results_title: Registro de fecha calculada
    create_date_button: Crear registro de fecha
    generic_create_error: La fecha no es válida y no se pudo crear.
    create_success: Fecha de creación con éxito. Página refrescante ...
    no_dates: No se encontraron fechas adecuadas
    no_dates_for_label: Inadecuado %{label} fechas encontradas

  act:
    _frontend:
      action:
        add: Añadir ley
  assessment:
    _frontend:
      form_header: Evaluación %{display_string}
      formats: Tipos de materiales / Formatos
      ratings: Calificaciones
      conservation_issues: Problemas de conservación
      record_types: Tipos de registro
      action:
        create: Crear evaluación
        save: Guardar evaluación
        add_rating_note: Añadir la nota
        remove_rating_note: Quitar nota
        create_for_record: Crear evaluación
      section:
        basic_information: Información básica
        existing_description: Descripción existente
        rating_attributes: Información de evaluación
        rating_attributes_empty: No se ingresó información de evaluación
        rating_attributes_additional: Calificación adicional(s)
        format_attributes: Lista de tipos de materiales / formatos
        format_attributes_empty: No se han introducido tipos / formatos de material
        format_attributes_additional: Tipos de materiales adicionales / formatos
        conservation_issue_attributes: Problemas de conservación
        conservation_issue_attributes_empty: No se han introducido problemas de conservación.
        conservation_issue_attributes_additional: Problemas adicionales de conservación
      messages:
        created: Evaluación creada
        updated: Evaluación actualizada
        deleted: Evaluación eliminada
        attributes_hint: Por favor, póngase en contacto con su administrador para agregar más %{attribute_type}
        manage_attributes_hint: Administrar el adicional %{attribute_type} para este repositorio
      assessment_review_required:
        true_value: "Si"
        false_value: "No"
      assessment_sensitive_material:
        true_value: "Si"
        false_value: "No"
      assessment_inactive:
        true_value: "Si"
        false_value: "No"
      assessment_completed:
        true_value: "Si"
        false_value: "No"
      browse_reviewers: Revisores
      linked_records:
        heading: Registros vinculados
        loading: Cargando...
        linked_via_assessment_records: Evaluaciones
        linked_via_assessment_surveyed_by: Evaluaciones - Encuestadas por
        linked_via_assessment_reviewer: Evaluaciones - Revisor
        record_type: Tipo de registro
        title: Título
        identifier: Identificador
      ratings_list:
        rating: Clasificación
        score: Puntuación
        note: Nota

  assessment_attribute_definitions:
    _frontend:
      title: Atributos de evaluación
      section:
        formats: Tipos de materiales / Formatos
        ratings: Calificaciones
        conservation_issues: Problemas de conservación
      global: Global %{type}
      repository: Repositorio %{type}
      action:
        save: Guardar atributos de evaluación
      messages:
        updated: Atributos de evaluación actualizados
        error: Error al actualizar los atributos de evaluación
        conflict: "Error al actualizar los atributos de evaluación. Las siguientes etiquetas entran en conflicto con las entradas existentes: %{conflicts}"
        attribute_in_use: No se puede eliminar un atributo que está actualmente en uso por una evaluación
      database_value: Valor de la base de datos
      translation: Traducción

  custom_report_template:
    _frontend:
      new_title: Nueva plantilla de informe personalizado
      section:
        template_information: Información de plantilla
        basic_information_fields: Información básica
        linked_records: Registros enlazados
        sort_by: Ordenar informe por
      action:
        create: Crear plantilla
        save: Guardar plantilla
      messages:
        created: Plantilla de informe personalizado creado
        updated: Plantilla de informe personalizado actualizada
  oai_config:
    title: Configuraciones OAI-PMH
    title_repo_section: Configuraciones por repositorio OAI-PMH
    general_section: Configuración general
    repo_set_section: Conjunto de repositorio
    sponsor_set_section: Conjunto Patrocinador
    repo_set_desc: Además de los conjuntos basados en el nivel de descripción, puede definir un conjunto OAI basado en repositorios.
    sponsor_set_desc: Además de los conjuntos basados en el nivel de descripción, puede definir un conjunto OAI basado en los nombres de los patrocinadores.
    oai_record_prefix: Prefijo de registro OAI
    oai_admin_email: Correo electrónico del administrador de OAI
    oai_repository_name: Nombre del repositorio OAI
    repo_set_name: Nombre del conjunto de repositorio
    repo_set_codes: Repositorios en conjunto
    repo_set_description: Descripción del conjunto de repositorios
    sponsor_set_name: Nombre del Patrocinador
    sponsor_set_names: Nombres de patrocinadores
    sponsor_set_description: Patrocinador Descripción del conjunto
    oai_leave_repo_form: Estas opciones afectan a OAI-PMH solo para este repositorio. Haga clic a continuación para ver / editar las opciones globales de OAI. Esto dejará la forma actual sin guardar los cambios.
    _frontend:
      section:
        basic_information: Configuración general
      action:
        create: Actualizar la configuración de OAI-PMH
        updated: Configuraciones OAI-PMH actualizadas exitosamente!
    _sidebar:
      repo_set_section:
        _plural: Conjuntos de repositorio
      sponsor_set_section:
        _plural: Conjuntos de patrocinadores
      repo_settings:
        _plural: Configuraciones por repositorio OAI-PMH<|MERGE_RESOLUTION|>--- conflicted
+++ resolved
@@ -1219,12 +1219,9 @@
         rapid_barcode_entry: Entrada rápida de código de barras rápida
         rapid_barcode_entry_existing_barcode: Código de barras existente
         rapid_barcode_entry_new_barcode: Nuevo código de barras
-<<<<<<< HEAD
         batch_merge: Fusionar contenedores superiores
         batch_merge_instructions: Seleccione el contenedor superior en el que se fusionarán todos los demás contenedores superiores enumerados. Los registros vinculados se volverán a vincular a este contenedor y se eliminará toda la información de los otros contenedores principales.
-=======
         rapid_barcode_entry_help: Ingrese un código de barras para cada contenedor seleccionado. Deje en blanco el campo Nuevo código de barras para eliminar el código de barras actual sin reemplazarlo por un nuevo valor.
->>>>>>> 2f4b79b0
         batch_delete: Borrar Contenedores Top
         batch_delete_help: Borrar todos los contenedores seleccionados.
         update_n_records: "Actualizar %{n} registros"
