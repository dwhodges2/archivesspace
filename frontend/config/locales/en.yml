en:
  actions:
    add: Add
    add_event: Add Event
    automate: Automatically generate
    batch: Batch
    browse: Browse
    cancel: Cancel
    close: Close
    continue: Continue
    confirm: Confirm
    confirm_removal: Confirm Removal
    container_labels: Download Container Labels
    create: Create
    cut: Cut
    defaults: Default Values
    edit: Edit
    edit_oai: Edit OAI Settings
    edit_batch: Edit Batch
    edit_groups: Edit Groups
    edit_default_values: Edit Default Values
    edit_default_archival_object_values: Edit Component Defaults
    edit_required_fields: Edit Required Fields
    edit_global_oai: View/Edit Global OAI Settings
    required: Required Fields
    export: Export
    view: View
    spawn: Spawn
    show_all: Show All
    transfer_record: Transfer
    more: More
    link_to: Link To
    add_prefix: Add
    merge_replace: Replace
    merge_add: Add
    merge_confirm_title: Merge into this record?
    merge_agent_compare_agent_details: Compare Agents
    merge_from_browse_confirm_title: Merge selected records?
    merge_subject_confirm_message: "The subject '%{source}' will have the selected records merged into it. All selected records will be deleted and any linked records will be re-linked to this subject."
    merge_agent_confirm_message: "The agent '%{source}' will have the selected record merged into it. The selected record will be deleted and any linked records will be re-linked to this agent. Clicking the Compare Agents button will bring up a screen that gives you the option to choose which fields and sub-records to retain from each record."
    merge_agent_from_browse_confirm_message: "The first agent selected will have the subsequently selected records merged into it. All subsequently selected records will be deleted and any linked records will be re-linked to the first agent selected."
    merge_resource_confirm_message: "The resource '%{source}' will have the selected records merged into it. All selected records will be deleted and any linked records will be re-linked to this resource."
    move: Move
    move_up_a_level: Up a Level
    move_up: Up
    move_down: Down
    move_down_into: Down Into...
    paste: Paste
    remove: Remove
    refresh_page: Refresh Page
    new_prefix: New
    save_prefix: Save
    save_plus_one: "+1"
    save_anyway: Save Anyway
    select: Select
    set_default: Set as Default
    suppress: Suppress
    suppress_confirm_title: Suppress this Record?
    suppress_confirm_message: "While a suppressed record will remain in the database, it will become hidden to most users and unavailable to most functions."
    transfer: Transfer
    transfer_confirm_title: Transfer this record?
    transfer_confirm_message: "The record '%{target}' will be transferred to the repository you selected"
    transfer_successful: Transfer Successful.  Records may take a moment to appear in the target repository while re-indexing takes place.
    transfer_failed: Transfer Failed
    transfer_failed_records_using_digital_objects: "The following records link to digital objects that would be transferred, but doing so would break their instance links"
    transfer_failed_digital_objects_linked_to_records: "This digital object links to other records held in this repository. To proceed with this transfer, remove the links in the following records"
    unset_default: Unset Default
    unsuppress: Unsuppress
    unsuppress_confirm_title: Unsuppress this Record?
    unsuppress_confirm_message: "false"
    unable_to_move_message: "Unable to Move Record"
    move_ordering_problem_message: "Record Move Ordering Issue"
    delete: Delete
    delete_confirm_title: "Delete this Record? %{title}"
    delete_confirm_message: "<p>Please be aware <strong>you cannot undo this action</strong>.</p><p>This action will remove the record from the database, including any references it has to other records.</p>"
    delete_repository_confirm_title: "Delete this Repository? %{name}"
    delete_repository_confirm_message: "<p>Please be aware <strong>you cannot undo this action</strong>.</p><p>This action will remove the <strong>repository</strong> and all associated records from the database, including any references it has to other records.</p><p>To continue please enter '%{repository}' below:</p><p><input id='deleteRepoConfim' data-confirm-answer='%{repository}'></input></p>"
    delete_multiple: Delete Records
    delete_multiple_confirm_title: Delete Records?
    delete_multiple_confirm_message: "<p>Please be aware <strong>you cannot undo this action</strong>.</p><p>This action will remove these records from the database, including any references they have to other records.</p>"
    edit_multiple: Edit Records
    edit_multiple_confirm_title: Edit Records?
    edit_multiple_confirm_message: "<p>This will bulk update multiple records.</p>"
    export_eac: Download EAC-CPF
    export_ead: Download EAD
    export_mods: Download MODS
    export_mets: Download METS
    export_marc: Download MARCXML
    export_dc: Download DC
    export_csv: Download CSV
    loading: Loading...
    revert: Revert Changes
    finish_editing: Close Record
    merge: Merge
    form_changes_message: "<small><span class='muted'>You have unsaved changes</span></small>"
    toolbar_disabled_message: "<small><span class='muted'>You have unsaved changes - Save or Revert to access toolbar and record tree</span></small>"
    publish: Publish All
    publish_confirm_title: Publish?
    publish_confirm_message: "<p>Performing this action will publish this record, any sub-records (External Documents, Notes, etc) and all components in the hierarchy.</p>"
    view_search_results: Go to Search Results
    view_published: View Published
    print_to_pdf: Generate PDF
    resource_to_pdf: Resource to Print
    download_pdf: Download PDF
    download_report: Download Report
    click_to_show: Please click to load records.
    rapid_data_entry: Rapid Data Entry
    enable_reorder: Enable Reorder Mode
    reorder_active: Disable Reorder Mode

  database_warning:
    message: "<p><strong>Database Warning:</strong> You are currently using the embedded database (Apache Derby). The embedded database is for testing/demo purposes only. You should use MySQL for any data intended for production, including data in a test instance that you intend to move over to a production instance.</p>"

  states:
    auto_generated: System generates when saved

  export_options:
    include_unpublished: Include unpublished
    include_daos: Include &lt;dao&gt; tags
    numbered_cs: Use numbered &lt;c&gt; tags
    print_pdf: Print to PDF
    ead3: EAD3 schema
    use_mods: Use MODS
    use_dc: Use Dublin Core

  pagination:
    first: First
    last: Last
    previous: "&#171;"
    previous_label: Previous
    next: "&#187;"
    next_label: Next
    summary_prefix: Showing
    summary_offset_connector: "-"
    summary_total_connector: of
    summary_suffix: Results
    page_prefix: Page
    page_connector: of

  search_results:
    title: Search Results
    context: Found in
    selected: Selected?
    no_results: No records found
    no_results_prefix: There were no search results for
    result_type: Record Type
    result_title: Title
    result_identifier: Identifier
    filtered_by: Filtered By
    modified: Last Modified by
    created: Created by
    actions: Actions
    text_placeholder: Filter by text
    clear_all: Clear All
    component_switch: Show Components
    filter:
      query: Text
      subjects: Subject
      primary_type: Record Type
      digital_object_type: Type
      level: Level
      classification_path: Classification
      accession_date_year: Accession Date
      source: Source
      rules: Rules
      parent_type: Record Type
      processing_priority: Processing Priority
      processing_status: Status
      publish: Published
      temporary: Temporary
      outcome: Outcome
      event_type: Type
      first_term_type: Term Type (First)
      classification_uri: Classification
      location_uris: Location
      agents: Agent
      creators: Creator
      fullrecord: Keyword
      subjects_text: Subject
      title: Title
      creators_text: Creator
      notes: Notes
      container_profile_width_u_sstr: Width
      container_profile_height_u_sstr: Height
      container_profile_depth_u_sstr: Depth
      container_profile_dimension_units_u_sstr: Dimension Units
      building: Building
      floor: Floor
      room: Room
      area: Area
      location_profile_display_string_u_ssort: Location Profile
      location_profile_width_u_sstr: Width
      location_profile_height_u_sstr: Height
      location_profile_depth_u_sstr: Depth
      location_profile_dimension_units_u_sstr: Dimension Units
      rights_statement_agent_uris: Rights Statement Agent
      assessment_surveyors: Surveyed By
      assessment_review_required: Review Required
      assessment_sensitive_material: Sensitive Material
      assessment_reviewer_uris: Reviewer
      assessment_surveyed_by_uris: Surveyed By
      assessment_reviewers: Reviewer
      assessment_inactive: Inactive
      assessment_survey_year: Survey Year
      assessment_record_types: Record Type
      assessment_completed: Completed
    help:
      row_selection: Click a row to select it for bulk operations. Hold alt while clicking a checkbox to select, or unselect, multiple previous rows.


  search_sorting:
    sort_by: "Sort by:"
    and: "and:"
    asc: Ascending
    desc: Descending
    relevance: Relevance
    title_sort: Title
    user_mtime: Modified
    primary_type: Record Type
    processing_priority: Processing Priority
    processing_status: Processing Status
    processing_hours_total: Total Hours
    parent_id: Record Type
    create_time: Created
    authority_id: Authority ID
    source: Source
    rules: Rules
    outcome: Outcome
    event_type: Type
    identifier: Identifier
    select: Select
    building: Building
    floor: Floor
    room: Room
    area: Area
    resource_type: Resource Type
    acquisition_type: Acquisition Type
    accession_date: Accession Date
    restrictions_apply: Restrictions Apply
    access_restrictions: Access Restrictions
    use_restrictions: Use Restrictions
    level: Level of Description
    language: Language
    restrictions: Restrictions
    ead_id: EAD ID
    finding_aid_status: Finding Aid Status
    digital_object_id: Digital Object ID
    digital_object_type: Digital Object Type
    publish: Publish
    location_profile_display_string_u_ssort: Location Profile
    assessment_survey_begin: Survey Begin Date
    assessment_survey_end: Survey Completed Date
    assessment_id: ID

  advanced_search:
    operator:
      AND: And
      OR: Or
      NOT: Not
    date_operator:
      equal: equals
      greater_than: greater than
      lesser_than: less than
      empty: unassigned
    boolean_field:
      true_value: "True"
      false_value: "False"
    button_text: Search
    reset: Clear
    nav_switcher:
      show: Show Advanced
      hide: Hide Advanced
    index_switcher:
      show: Show Advanced Search
      hide: Hide Advanced Search
    text_operator:
      contains: contains
      empty: is empty
    enum_field:
      empty: unassigned

  become-user:
    become-user: Become User
    failed: Failed to switch to the specified user
    success: Successfully switched users

  navbar:
    become-user: Become User
    brand: ArchivesSpace
    create: Create
    import: Import
    import_eac: EAC file
    import_ead: EAD file
    import_marcxml: MARCXML
    import_marcxml_subjects_and_agents: MARCXML (Subjects and Agents only)
    import_accession_csv: Accession CSV
    import_digital_object_csv: Digital Object CSV
    search_all: All Records
    search_placeholder: Search All Records
    search_button_title: Search All Records
    show_advanced_search_button_title: Show Advanced Search
    hide_advanced_search_button_title: Hide Advanced Search
    plugins: Plug-ins
    repositories_manage: Manage Repositories
    oai_config: Manage OAI-PMH Settings
    manage_groups: Manage Groups
    manage_users: Manage Users
    manage_container_profiles: Manage Container Profiles
    manage_location_profiles: Manage Location Profiles
    manage_top_containers: Manage Top Containers
    manage_enumerations: Manage Controlled Value Lists
    global_preferences: Global Preferences
    user_repo_preferences: User Preferences
    repo_preferences: Repository Preferences
    manage_user_access: Manage User Access
    logout: Logout
    login: Sign In
    login_expired_link: Please %{link} again.
    login_fail: Login attempt failed
    login_success: Login Successful. Redirecting...
    register: Register now
    register_prefix: Need an account?
    list_reports: Reports
    global_admin: System
    system_info: System Information
    unpublished: Unpublished
    manage_assessment_attributes: Manage Assessment Attributes
  session:
    gone: Your backend session was not found
    expired: Your session expired due to inactivity
    inline_login_title: Session Expired

  batch_delete:
    archival_records:
      success: Records deleted
      error: "Unable to delete records:"
    subjects:
      success: Subjects deleted
      error: "Unable to delete subjects:"
    agents:
      success: Agents deleted
      error: "Unable to delete agents:"
    locations:
      success: Locations deleted
      error: "Unable to delete locations:"
    assessments:
      success: Assessments deleted
      error: "Unable to delete assessments:"

  welcome:
    heading: Welcome to ArchivesSpace
    message: Your friendly archives management tool.
    message_logged_in: Your friendly archives management tool.

  breadcrumb:
    home: Home

  save_changes_modal:
    body: You have some outstanding changes.  Please save or dismiss these changes to continue.
    save: Save Changes
    dismiss: Dismiss Changes

  linker:
    link_to_prefix: Link to
    create_and_link_to_prefix: Create and Link to
    hint_text: Type to search available records..
    placeholder: Type to search available records..
    no_results: No matching results.  Try 'Browse'.
    searching: Searching...
    delete: "&times;"

  mixed_content:
    wrap_prefix: "Wrap with:"
    help: "Mixed Content Enabled&#160;&#160;--&#160;&#160;Type '<' for elements or highlight text to wrap"

  import:
    eac_title: Import an EAC file
    ead_title: Import an EAD File
    marcxml_title: Import a MARCXML file
    marcxml_subjects_and_agents_title: Import Subjects and Agents from a MARCXML file
    accession_csv_title: Import Accession Records from a CSV File
    digital_object_csv_title: Import Digital Object Records from a CSV File
    import_report: Import Report
    import_another: Import Another File
    file_select: Select a file to upload
    submit: Import
    submit_busy_message: Importing...
    messages:
      missing_repo: You need to select a repository before importing
      missing_file: Please select an EAD file to upload
      error_prefix: Error importing file
      complete: Import Complete

  default_values:
    form_title:
      archival_object: Component Record Defaults
      resource: Resource Record Defaults
      accession: Accession Record Defaults
      subject: Subject Record Defaults
      agent_person: Agent Record Defaults (Person)
      agent_family: Agent Record Defaults (Family)
      agent_corporate_entity: Agent Record Defaults (Corporate Entity)
      agent_software: Agent Record Defaults (Software)
      digital_object: Digital Object Defaults
      digital_object_component: Digital Object Component Defaults
      location: Location Record Defaults
      event: Event Record Defaults
      classification: Classification Record Defaults
      classification_term: Classification Term Defaults
    messages:
      defaults_updated: Defaults Updated

  required_fields:
    form_title:
      agent_person: Agent Record Required Fields (Person)
      agent_family: Agent Record Required Fields (Family)
      agent_corporate_entity: Agent Record Required Fields (Corporate Entity)
      agent_software: Agent Record Required Fields (Software)
    messages:
      required_fields_updated: Required Fields Updated

  tree:
    drag_and_drop_actions:
      before: Add Items Before
      after: Add Items After
      as_child: Add Items as Children
    unexpected_failure: Oops! We're having trouble fetching this tree. Please try refreshing the page.

  errors:
    sidebar_label: Errors and Warnings
    error_403: Unable to Access Page
    error_403_message: "The page you've tried to access may no longer exist or you may not have permission to view it."
    error_404: Record Not Found
    error_404_message: "The record you've tried to access may no longer exist or you may not have permission to view it."
    error_tree_pane_ajax: An error occurred loading this form.
    merge_conflict: "Merging agent(s) could not complete: %{message}"
    merge_too_many_victims: Only one agent may be selected for this merge.
    merge_different_types: Agents selected for this merge must be of the same type.
    linked_to_assessment: Record cannot be deleted as it is linked to an assessment

  accession:
    _frontend:
      messages:
        created: Accession <strong>%{accession.display_string}</strong> created
        unsuppressed: Accession <strong>%{accession.display_string}</strong> unsuppressed
        updated: Accession <strong>%{accession.display_string}</strong> updated
        suppressed: Accession <strong>%{accession.display_string}</strong> suppressed
        suppressed_info: Accession is suppressed and cannot be edited
        deleted: Accession <strong>%{accession.display_string}</strong> deleted
        transfer_description: Transfer this accession to...
        transfer_target: Select a repository to transfer into
        spawned: "This Accession has been spawned from Accession <strong>%{accession.display_string}</strong>"
        delete_conflict: "Accession could not be deleted: <pre>%{error}</pre>"
      section:
        basic_information: Basic Information
      action:
        create: Create Accession
        save: Save Accession

  agent: &agent_attributes
    _frontend:
      messages:
        created: Agent Created
        updated: Agent Saved
        deleted: Agent Deleted
        delete_conflict: "Agent could not be deleted: <pre>%{error}</pre>"
        merge_description: Select the agent to merge into
        merged: Agent(s) Merged
        please_select_a_agent_to_merge: Please select an agent
      section:
        basic_information: Basic Information
        dates_of_existence: Dates of Existence
        name: Name Forms
        contacts: Contact Details
        search_embedded: Linked Records
        linked_via_rights_statement: Linked Records via Rights Statement
        target_record: This record will be updated
        victim_record: This record will be deleted
      action:
        create: Create Agent
        preview: Merge Preview

  agent_contact:
    _frontend:
      action:
        add: Add Contact

  telephone:
    _frontend:
      action:
        add: Add Telephone Number

  agent_corporate_entity:
    _frontend:
      action:
        save: Save Corporate Entity

  agent_family:
    _frontend:
      action:
        save: Save Family

  agent_person:
    _frontend:
      action:
        save: Save Person

  agent_software:
    _frontend:
      action:
        save: Save Software

  archival_object:
    external_ark_url: External ARK URL
    external_ark_url_tooltip: External ARK URL Tooltip
    _frontend:
      messages:
        created: Archival Object <strong>%{archival_object.display_string}</strong> on Resource <strong>%{resource.title}</strong> created
        created_with_parent: Archival Object <strong>%{archival_object.display_string}</strong> created as child of <strong>%{parent.display_string}</strong> on Resource <strong>%{resource.title}</strong>
        updated: Archival Object <strong>%{archival_object.display_string}</strong> updated
        updated_with_parent: Archival Object <strong>%{archival_object.display_string}</strong> updated
        please_select_a_resource_for_transfer: Please choose a Resource
        transfer_success: Successfully transferred Archival Object <strong>%{archival_object.display_string}</strong> to Resource <strong>%{resource.title}</strong>
        transfer_error: "Unable to transfer Archival Object due to an error or conflict: <pre>%{exception}</pre>"
        deleted: "Archival Object <strong>%{archival_object.display_string}</strong> deleted"
        unsuppressed: Archival Object <strong>%{archival_object.title}</strong> unsuppressed
        suppressed: Archival Object <strong>%{archival_object.title}</strong> suppressed
        suppressed_info: Archival Object is suppressed and cannot be edited
        has_unpublished_ancestor: Please be aware this record has an ancestor that is unpublished.
        delete_conflict: "Archival Object could not be deleted: <pre>%{error}</pre>"
      section:
        basic_information: Basic Information
      action:
        add_child: Add Child
        add_sibling: Add Sibling
        save: Save Archival Object
      tree:
        new_record_title: New Archival Object

  classification:
    _frontend:
      messages:
        created: "Classification <strong>%{classification.title}</strong> created"
        updated: "Classification <strong>%{classification.title}</strong> updated"
        deleted: "Classification <strong>%{classification.title}</strong> deleted"
      section:
        basic_information: Basic Information
        search_embedded: Linked Records
      action:
        add_child: Add Child
        create: Create Classification
        save: Save Classification
        add: Add Classification

  classification_term:
    _frontend:
      messages:
        created: "Classification Term <strong>%{classification_term.title}</strong> created"
        created_with_parent: "Classification Term <strong>%{classification_term.title}</strong> created"
        updated: "Classification Term <strong>%{classification_term.title}</strong> updated"
        updated_with_parent: "Classification Term <strong>%{classification_term.title}</strong> updated"
        deleted: "Classification Term <strong>%{classification_term.title}</strong> deleted"
      section:
        basic_information: Basic Information
        search_embedded: Linked Records
      action:
        add_child: Add Child
        add_sibling: Add Sibling
        save: Save Classification Term
      tree:
        new_record_title: New Classification Term

  collection_management: &collection_management_attributes
    _frontend:
      title_prefix: Processing
      action:
        add: Add Collection Management Fields

  container:
    _frontend:
      action:
        add: Add Container

  container_location:
    _frontend:
      action:
        add: Add Location

  date:
    _frontend:
      action:
        add: Add Date

  dates_of_existence:
    _frontend:
      action:
        add: Add Date

  deaccession:
    _frontend:
      action:
        add: Add Deaccession

  digital_object:
    _frontend:
      messages:
        created: "Digital Object <strong>%{digital_object.title}</strong> Created"
        updated: "Digital Object <strong>%{digital_object.title}</strong> Updated"
        deleted: "Digital Object <strong>%{digital_object.title}</strong> Deleted"
        published: "The Digital Object <strong>%{digital_object.title}</strong>, its subrecords and components have been published"
        merge_description: Select digital objects below to merge into
        please_select_a_digital_object_to_merge: Please select a digital object
        merged: Digital object(s) Merged
        transfer_description: Transfer this resource to...
        transfer_target: Select a repository to transfer into
        unsuppressed: Digital Object <strong>%{digital_object.title}</strong> unsuppressed
        suppressed: Digital Object <strong>%{digital_object.title}</strong> suppressed
        suppressed_info: Digital Object is suppressed and cannot be edited
        delete_conflict: "Digital Object could not be deleted: <pre>%{error}</pre>"
      section:
        basic_information: Basic Information
      action:
        add_child: Add Child
        create: Create Digital Object
        save: Save Digital Object

  digital_object_component:
    _frontend:
      messages:
        created_with_parent: Digital Object Component <strong>%{digital_object_component.display_string}</strong> created as child of <strong>%{parent.display_string}</strong> on Digital Object <strong>%{digital_object.title}</strong>
        created: Digital Object Component <strong>%{digital_object_component.display_string}</strong> created on Digital Object <strong>%{digital_object.title}</strong>
        updated_with_parent: Digital Object Component <strong>%{digital_object_component.display_string}</strong> updated
        updated: Digital Object Component <strong>%{digital_object_component.display_string}</strong> updated
        deleted: Digital Object Component <strong>%{digital_object_component.display_string}</strong> deleted
        unsuppressed: Digital Object Component <strong>%{digital_object_component.display_string}</strong> unsuppressed
        suppressed: Digital Object Component <strong>%{digital_object_component.display_string}</strong> suppressed
        suppressed_info: Digital Object Component is suppressed and cannot be edited
        has_unpublished_ancestor: Please be aware this record has an ancestor that is unpublished.
      section:
        basic_information: Basic Information
      action:
        add_child: Add Child
        add_sibling: Add Sibling
        save: Save Digital Object Component
      tree:
        new_record_title: New Digital Object Component

  enumeration:
    _frontend:
      messages:
        value_updated: Value Updated
        deleted: Value Deleted
        delete_error: Failed to delete Value
        delete_conflict: "Unable to delete Value as it's currently being referenced by a record"
        default_set: Default Value Set
        created: Value Created
        create_error: Failed to create Value
        merged: Value Merged
        merge_tip: This Value may be merged with another
        merge_error: Failed to merge Value
        no_selection: Please select a Controlled Value List
        name_selector: List Name
        name_selector_tooltip: |
            <p>The Controlled Value List to edit.</p>
        no_name_provided: Select a Value List before creating a new value
      action:
        create_value: Create Value
        delete_value: Delete Value
        merge_value: Merge Value

  event:
    _frontend:
      messages:
        created: Event Created
        updated: Event Saved
        deleted: Event Deleted
        suppressed_info: Event is suppressed and cannot be edited
      section:
        basic_information: Basic Information
        date: Event Date/Time
      action:
        save: Save Event
        create: Create Event
    linked_agents: Agent Links

  extent:
    _frontend:
      action:
        add: Add Extent

  external_document:
    _frontend:
      action:
        add: Add External Document

  file_version:
    _frontend:
      action:
        add: Add File Version
        make_representative: Make Representative

  group:
    _frontend:
      action:
        create: Create Group
        save: Save Group

  instance:
    _frontend:
      messages:
        select_a_type: Please select an Instance Type
      action:
        add_digital_object: Add Digital Object
        add: Add Instance

  lang_material:
    _frontend:
      action:
        add: Add Language
        add_note: Add Language Note

  linked_agent:
    _frontend:
      action:
        add: Add Agent Link

  linked_record:
    _frontend:
      action:
        add: Add Record Link

  location:
    _frontend:
      messages:
        created: Location Created
        updated: Location Saved
        deleted: Location Deleted
      section:
        basic_information: Basic Information
        search_embedded: Linked Records
      action:
        add_child: Add Subcomponent
        add_sibling: Add Sibling
        create: Create Location
        batch: Create Batch Locations
        batch_edit: Edit Batch Locations
        save: Save Location
        single: Single Location
        delete_confirm_message: "<p>Please be aware you <strong>cannot undo this action.</strong>.</p><p> If this Location is currently linked to one or more instances it cannot be deleted.</p>"
        show_space_calculator: Find with Space Calculator

  location_batch:
    _frontend:
      section:
        location: Base Location
        ranges: Coordinate Ranges
      messages:
        created: "<strong>%{number_created} Locations</strong> Created"
        updated: "<strong>%{number_created} Locations</strong> Updated"
        location_batch_info: "Define the base values that will be applied to all locations generated from the <strong>Coordinate Ranges</strong> below."
        location_batch_update_info: "Please enter the values to be applied."
        ranges_info: "Please note, any Coordinate fields entered in the above <strong>Base Location</strong> will be replaced with the values generated by the ranges below.  A maximum of %{max_range} locations will be created."
        number_to_create: Number of Locations
        warning: Depending on the size of your ranges, this process may take a few minutes to complete.
      action:
        create: Create Locations
        update: Update Locations
        preview: Preview Locations
        preview_short: Preview
        creating: Batch In Progress...

  name:
    _frontend:
      section:
        use_date: Date(s) of Name Use
      action:
        add: Add Name Form
        make_authorized: Make Authoritive Name
        make_display_name: Make Display Name

  note:
    _frontend:
      preview:
        raw: Raw
        raw_title: The raw note content
        parsed: Formatted
        parsed_title: How the note will be rendered in the Public application
      messages:
        select_a_note_type: "<em>Please select a Note Type</em>"
      action:
        add: Add Note
        add_content_item: Add Content Item
        add_note_orderedlist: Add Item
        add_sub_note: Add Sub Note
        add_note_index_item: Add Item
        add_note_chronology_item: Add Event
        add_event: Add Event
        add_note_bibliography_item: Add Item
        add_note_outline_level_item: Add Item
        add_note_outline_level_level: Add Level
        note_definedlist_item: Add Item
        expand: Expand
        collapse: Collapse
        apply_note_order: Apply Standard Note Order

  related_accession:
    _frontend:
      action:
        add: Add Related Accession

  related_agent:
    _frontend:
      messages:
        select_a_type: "<em>Please select a Relationship Type</em>"
      action:
        add: Add Related Agent

  related_resource:
    _frontend:
      action:
        add: Add Related Resource

  revision_statement:
    _frontend:
      action:
        add: Add Revision Statement

  repository_oai:
    oai_is_disabled: OAI Harvesting Disabled?
    oai_sets_available: Sets included in OAI

  repository:
    _frontend:
      messages:
        created: Repository Created
        updated: Repository Saved
        deleted: Repository Deleted
        selected: Repository is Currently Selected
        selected_short: Selected
        changed: The Repository <strong>%{repository.repo_code}</strong> is now active
        create_first_repository: "To create your first Repository, click the <strong>System</strong> menu above and then <strong>Manage Repositories</strong>."
        no_access_to_repositories: "<p>You do not have access to any Repositories.</p><p>Please contact your System Administrator to request access.</p>"
        continue_with_transfer: Continue with transfer?
        transfer_failed: Transfer could not complete due to the following errors
        transfer_target: Select a repository to transfer into
        transfer_warning: <strong>Warning:</strong> Transferring this repository will move <strong>all</strong> of its records into the repository you select.  <strong>This action cannot be reversed</strong>
        cannot_delete_nonempty: Cannot delete - repository not empty
      section:
        all_fields: Repository Fields
        oai_fields: OAI Harvest Settings
        transfer: Transfer Repository
        oai_settings: OAI Settings
      action:
        select: Select Repository
        save: Save Repository
        create: Create Repository
    _sidebar:
      oai_settings:
        _plural: OAI Harvest Settings

  resource:
    _frontend:
      messages:
        created: "Resource <strong>%{resource.title}</strong> created"
        updated: "Resource <strong>%{resource.title}</strong> updated"
        spawned: "A new Resource has been spawned from Accession <strong>%{accession.display_string}</strong>"
        deleted: "Resource <strong>%{resource.title}</strong> deleted"
        published: "The Resource <strong>%{resource.title}</strong>, its subrecords and components have been published"
        merge_description: Select resources below to merge into
        please_select_a_resource_to_merge: Please select a resource
        merged: Resource(s) Merged
        transfer_description: Transfer this resource to...
        transfer_target: Select a repository to transfer into
        unsuppressed: Resource <strong>%{resource.title}</strong> unsuppressed
        suppressed: Resource <strong>%{resource.title}</strong> suppressed
        suppressed_info: Resource is suppressed and cannot be edited
        delete_conflict: "Resource could not be deleted: <pre>%{error}</pre>"
      section:
        basic_information: Basic Information
        finding_aid: Finding Aid Data
      action:
        add_child: Add Child
        create: Create Resource
        save: Save Resource
        delete_multiple: Delete Resources
    external_ark_url: External ARK URL
    external_ark_url_tooltip: Archival Resource Key (ARK) persistent identifier generated outside of ArchivesSpace. If this field has a value it takes precedence over an ARK generated within ArchivesSpace.

  preference:
    _frontend:
      messages:
        updated: "Preferences updated"

  rights_statement:
    _frontend:
      action:
        add: Add Rights Statement

  term:
    _frontend:
      messages:
        preview_pending: Subject Preview
      action:
        add: Add Term/Subdivision

  transfer:
    ref: Destination Repository

  subject:
    _frontend:
      messages:
        created: Subject Created
        updated: Subject Saved
        deleted: Subject Deleted
        merged: Subject(s) Merged
        merge_description: Select subjects below to merge into
        please_select_a_subject_to_merge: Please select a subject
      section:
        basic_information: Basic Information
        terms: Terms and Subdivisions
        search_embedded: Linked Records
      action:
        create: Create Subject
        save: Save Subject
        add: Add Subject

  user:
    _frontend:
      messages:
        access_denied: Access denied. Login as the admin user to perform this action.
        created: User Created
        updated: User Saved
        deleted: User Deleted
        error_update: User not saved
        error_create: User not created
        group_not_required: User is an administrator or system user, group selection is not required.
      section:
        manage_access: Manage User Access
        account: Account
        edit_account: Edit Account
        edit_account_submit: Update Account
      action:
        create_account: Create Account
        update_account: Update Account
        create: Create User

  user_defined:
    _frontend:
      action:
        add: Add User Defined Fields

  use_date:
    _frontend:
      action:
        add: Add Use Date

  rde:
    date_type: Date Type
    instance_type: Instance Type
    column_label: Column
    sections:
      basic_information: Basic Information
      language: Language
      date: Date
      extent: Extent
      instance: Instance
      notes: Notes
      file_version: File Version
    actions:
      add_row: Add Row
      add_rows: Add Rows
      submit: Save Rows
      reset: Reset
      showhide_prefix: "Columns:"
      showhide_suffix: visible
      showhide_none: All Columns Filtered
      fill_toggle: Fill Column
      reorder_toggle: Reorder Columns
      validate_rows: Validate Rows
      inline_errors_toggle: View Inline Errors
      save_template: Save as Template
      select_template: Choose Template
      manage_templates: Remove Templates
    fill_column:
      basic: Basic
      sequence: Sequence
      fill_value: Fill Value
      select_a_column: Please select a column
      apply_basic_fill: Apply Fill
      apply_sequence_fill: Apply Sequence
      sequence_count_warning: There are more rows than there are items in the sequence.
      preview_sequence: Preview Sequence Values
      sequence_summary: "%{count} items in the sequence:"
      sequence_summary_with_maxsize: "For your %{limit} rows, the %{count} sequence values are:"
      sequence_from_required: From is required
      sequence_to_required: To is required
    reorder_columns:
      apply_order: Apply Column Order
    save_template:
      save_template: Save Template
      template_name: Template name
      confirm_removal: Confirm Removal
    templates:
      listing: Templates
      no_templates: No templates defined
    default_template: Default Template
    messages:
      error_prefix: Row
      success: "<div class='alert alert-success'>Children Created. Refreshing page...</div>"
      no_rows: Please enter values for at least one row
      rows_with_errors: "%{count} row(s) with an error - click a row field to view the errors for that row"
      rows_no_errors: "All rows are valid"
      error_summary_header: "Errors in row:"
      select_prompt: Apply an RDE Template
    help:
      keyboard_shortcuts: |
                  <div><strong>Keyboard Shortcuts</strong></div>
                  <div class="row"><small><span class="span3">Jump from cell to cell:</span>SHIFT + Arrow Keys</small></div>
                  <div class="row"><small><span class="span3">Create a new row (from last row):</span> SHIFT + Return</small></div>
      sticky_columns: |
                  <div><strong>Sticky Columns</strong></div>
                  <div><small>Highlighted columns are sticky and will be replicated when new rows are added. Toggle 'sticky' by clicking the corresponding table heading.</small></div>
                  <div><small>Clicking <strong>Add Row</strong> will copy values from the last row; The row's <strong>+</strong> button will copy values from the currently focused row.</small></div>
      fill_column: |
                  <div><strong>Fill Column - Basic</strong></div>
                  <div><small>To fill a column with a single value, click <strong>Fill Column</strong> and under the <strong>Basic</strong> tab select the target <strong>Column</strong>, enter the desired <strong>Fill Value</strong> and click <strong>Apply Fill</strong>.</small></div>
                  <br/>
                  <div><strong>Fill Column - Sequence</strong></div>
                  <div><small>To apply a sequence to a column, click <strong>Fill Column</strong> and under the <strong>Sequence</strong> tab select the target <strong>Column</strong> and complete the <strong>Fill Value</strong> fields to generate the sequence you desire.  A warning will be displayed if the sequence generated will not fulfil the number of rows in the form.</small></div>
      resize_and_reorder_columns: |
                  <div><strong>Reorder Columns</strong></div>
                  <div><small>Click <strong>Reorder columns</strong>, select the row(s) you wish to reorder and use the up/down arrow buttons to change their position in the list. When happy with your new ordering, click <strong>Apply Column Order</strong></small></div>
      reset: |
                  <div><strong>Reset Form</strong></div>
                  <div><small>Click <strong>Reset</strong> to clear the form and revert the sticky, visible and order of the columns to the default values.</small></div>
  update_monitor:
    save_failed: <strong>Failed to save your changes</strong>
    stale_record: This record has been updated by another user. Please refresh the page to access the latest version.
    other_editors: "This record is currently being edited by another user.  Please contact the following users to ensure no conflicts occur: <strong>%{user_ids}</strong>"
    repository_changed: "This record can't be saved, because your active repository has changed. To save this record, open another window and reset your active repository."
  job:
    _frontend:
      audit_data: Audit Data
      action:
        create: Create Job
        save: Start Job
        new: New Background Job
        cancel: Cancel Job
        add_file: Add file
        follow_log: Follow Log
      section:
        basic_information: Basic Information
        status: Job Status
        logs: Log
        generated_uris: New & Modified Records
        active_jobs: Active Jobs
        archived_jobs: Archived Jobs
        files: Files
      messages:
        status_changed_running: The job has started running. Refreshing Page...
        status_changed_completed: The job has completed.
        status_changed_failed: The job has failed.
        status_changed_canceled: The job has been canceled.
        no_active_jobs: There are no active jobs.
        no_archived_jobs: There are no archived jobs.
        uploading: Uploading job...
        upload_successful: Upload Successful. Redirecting to Job page...
        import_type_missing: Please select an Import Type
        queue_position_next: This job is next in the queue.
        queue_position: "This job is %{position} in the queue."
        drag_and_drop_hint: Drag and drop files here
        find_and_replace_warning: Find and replace jobs can and will make major changes to your database. You are <strong>strongly</strong> advised to backup your database AND to run your job in a test instance before proceeding. There is no "undo".
        find_and_replace_instructions: Choose a base record to scope this find and replace operation. Then choose a record type to target and a property of that type. The operation will run in every target record in the tree of the base record, or in the base record itself if the target type is "Resource".
        report_instructions: Choose a report to run by using the <b>Select</b> button.
        slug_lost_warning: <b>WARNING! </b> All auto-generated slugs will be regenerated! This job applies to all records across all repositories.
        slug_generation: This job will generate slugs for all <b>Resources</b>, <b>Archival Objects</b>, <b>Digital Objects</b>, <b>Digital Object Components</b>, <b>Accessions</b>, <b>Classifications</b>, <b>Agents</b>, <b>Subjects</b>, and <b>Repositories</b> that do not already have a manually added slug. <br /><br /><em>Slugs that have been manually added will not be changed, unless the Automatically Generate Slug box on the record has been checked to indicate that the slug should be replaced.</em>
        slug_config_msg: <b>Based on your configuration settings in config.rb:</b>
        slug_config_id: Slugs will be generated using the entity identifier where appropriate.
        slug_config_title: Slugs will be generated using the entity name or title.
        slug_config_eadid: Slugs for <b>Resources</b> will be generated using the EAD ID where appropriate.
        slug_config_cuid: Slugs for <b>Archival Objects</b> will be generated using the Component Unique ID where appropriate.
        ark_generation: This job will generate ARKs for all <b>Resources</b> and <b>Archival Objects</b> that do not already have an ARK. <br /><br /><em>External ARKs will not be changed.</em>

  shortcuts:
    quick_reference_window: "Quick Reference: Keyboard Shortcuts"
    actions:
      this_reference: "This shortcut reference"
      close_modal: "Close a modal window (e.g., this one)"
      toggle_shortcuts: "Enable / disable keyboard shortcuts"
      save_record: "Save the record being edited"
      close_record: "Close a record being edited"
      open_browse: "Open Browse menu"
      open_create: "Open Create menu"

  instance_container:
    container: Container

  sub_container:
    top_container: Top Container
    top_container_tooltip: |
        <p>REQUIRED FIELD. The highest level container in which the described material is housed.</p>
        <p>May be selected from an existing list of top containers using the type ahead or Browse functions or created using the Create function.</p>
    type_2: Child Type
    type_2_tooltip: |
        <p>The type of the second-level container in which the described material is housed.</p>
        <p>Values in this Controlled Value List may be modified.</p>
    indicator_2: Child Indicator
    indicator_2_tooltip: |
        <p>An alphanumeric expression for indicating the ID of the second-level container, which may also indicate the second-level container's position within a sequence of such containers. Bulk ranges of second-level containers are also permissible, e.g. Folders 1-16.</p>
    type_3: Grandchild Type
    type_3_tooltip: |
        <p>The type of the third-level container in which the described material is housed.</p>
        <p>Values in this Controlled Value List may be modified.</p>
    indicator_3: Grandchild Indicator
    indicator_3_tooltip: |
        <p>An alphanumeric expression for indicating the ID of the third-level container, which may also indicate the second-level container's position within a sequence of such containers. Bulk ranges of third-level containers are also permissible, e.g. Folders 1-16.</p>
    _singular: Sub Container
    _plural: Sub Containers
    _frontend:
      action:
        add: Add Container Instance

  top_container:
    container_profile: Container Profile
    container_profile_tooltip: |
        <p>A description of various characteristics of a particular kind of container, including dimensions.</p>
    indicator: Indicator
    indicator_tooltip: |
        <p>REQUIRED FIELD. An alphanumeric expression for indicating the place of the highest level container, which may also be the position of the container in a sequence of containers.</p>
    barcode: Barcode
    barcode_tooltip: |
        <p>Used to record the barcode that uniquely identifies the highest level container.</p>
    type: Container Type
    type_tooltip: |
        <p>The type of the highest level container.</p>
        <p>Values in this Controlled Value List may be modified.</p>
    ils_holding_id: ILS Holding ID
    ils_holding_id_tooltip: |
        <p>Identifier of associated holding record in the library ILS</p>
    ils_item_id: ILS Item ID
    ils_item_id_tooltip: |
        <p>Identifier, supplied by the API, for an associated item record in the library ILS (system field; cannot be edited manually)</p>
    exported_to_ils: Exported to ILS
    not_exported: Not exported
    restricted: Restricted?
    parent: Parent Container

    managed_container_2_type: Child Container Type
    managed_container_2_type_tooltip: |
        <p>The type of the second-level container in which the described material is housed.</p>
        <p>Values in this Controlled Value List may be modified.</p>
    managed_container_2_indicator: Child Container Indicator
    managed_container_2_indicator_tooltip: |
        <p>An alphanumeric expression for indicating the ID of the second-level container, which may also indicate the second-level container's position within a sequence of such containers. Bulk ranges of second-level containers are also permissible, e.g. Folders 1-16.</p>
    managed_container_3_type: Grandchild Container Type
    managed_container_3_type_tooltip: |
        <p>The type of the third-level container in which the described material is housed.</p>
        <p>Values in this Controlled Value List may be modified.</p>
    managed_container_3_indicator: Grandchild Container Indicator
    managed_container_3_indicator_tooltip: |
        <p>An alphanumeric expression for indicating the ID of the third-level container, which may also indicate the second-level container's position within a sequence of such containers. Bulk ranges of third-level containers are also permissible, e.g. Folders 1-16.</p>
    barcode_length_for_this_repository: "Barcode length for this repository:"
    characters: characters

    batch_delete:
      success: Top Containers successfully deleted
      error: There was a problem deleting Top Containers

    _singular: Top Container
    _plural: Top Containers

    _frontend:
      section:
        active_restrictions: Active Restrictions
        linked_records: Linked Records
        basic_information: Container Information
      action:
        add: Add Top Container
        create: Create a Top Container
        save: Save Top Container
      messages:
        created: Top Container Created
        updated: Top Container Updated
        filter_required: Please provide a filter
        max_results_limit_reached: Not all results have been listed. Please refine your search.
        max_results_limit_details: "Showing <strong>%{visible}</strong> of <strong>%{num_found}</strong> matching results"
        results_summary: "Matching results: <strong>%{num_found}</strong>"
        bulk_selection_sort_help: Click a column to set the sort ordering.  Hold shift to sort by multiple columns.
        merged: Top Container(s) Merged
        bulk_action_success: Top Containers successfully updated
        bulk_action_success_info: Please be aware it may take a moment before changes are reflected in the search results.
        no_active_restrictions: No Active Restrictions
      bulk_operations:
        title: Bulk Operations
        collection_singular: Resource/Accession
        collection_plural: Resources/Accessions
        collection_resource_singular: Resource
        collection_resource_plural: Resources
        collection_accession_singular: Accession
        collection_accession_plural: Accessions
        series: Series
        current_location: Current Location
        keyword_criteria: Keyword
        barcodes_criteria: Barcode(s)
        exported_to_ils_true: "Yes"
        exported_to_ils_false: "No"
        empty: Unassociated containers
        empty_true: "Yes"
        empty_false: "No"
        search: Search
        update_ils_holding_ids: Update ILS Holding IDs
        update_ils_holding_ids_help: Enter a value for ILS Holding ID for all selected containers.  Leave this blank to remove the current value without replacing it with another value.
        update_container_profiles: Update Container Profiles
        update_container_profiles_help: Choose a Container Profile for all selected containers.  Leave this blank to remove the current value without replacing it with another value.
        update_locations_singular: "Update Locations: Single Location"
        update_locations_singular_help: Choose a Location for all selected containers.  Leave this blank to remove the current value without replacing it with another value.
        update_locations_multiple: "Update Locations: Multiple Locations"
        update_locations_multiple_help: Choose a Location for each selected container.  Leave this blank to remove the current value without replacing it with another value.
        rapid_barcode_entry: Rapid Barcode Entry
        rapid_barcode_entry_existing_barcode: Existing Barcode
        rapid_barcode_entry_new_barcode: New Barcode
<<<<<<< HEAD
        batch_merge: Merge Top Containers
        batch_merge_instructions: Select the top container into which all of the other listed top container(s) will merge. Any linked records will be re-linked to this container and all information for the other top container(s) will be deleted.
=======
        rapid_barcode_entry_help: Enter a barcode for each selected container.  Leave the New Barcode field blank to remove the current barcode without replacing it with a new value.
>>>>>>> 2f4b79b0
        batch_delete: Delete Top Containers
        batch_delete_help: Delete all selected containers.
        update_n_records: "Update %{n} records"
        merge_n_records: "Merge %{n} records"
        delete_n_records: "Delete %{n} records"
        update_locations_current_location: Current Location
        update_locations_new_location: New Location

  container_profile:
    _singular: Container Profile
    _plural: Container Profiles
    _frontend:
      action:
        save: Save Container Profile
        edit: Edit Container Profile
        create: Create Container Profile
        space_calculator: Space Calculator
      messages:
        created: Container Profile Created
        updated: Container Profile Updated
      section:
        basic_information: Basic Information
    name: Name
    name_tooltip: |
        <p>REQUIRED FIELD. The name of the container profile. May be generic or specific.</p>
        <p>Examples:</p>
        <ul>
        <li>document box</li>
        <li>Paige 15</li>
        <li>small card file box</li>
        </ul>
    url: URL
    url_tooltip: |
        <p>A hyperlink for an external description of the container.</p>
    dimension_units: Dimension Units
    dimension_units_tooltip: |
        <p>Unit of measurement for dimensions.</p>
        <p>Values in this Controlled Value List may be modified.</p>
    extent_dimension: Extent Dimension
    extent_dimension_tooltip: |
        <p>The dimension used for calculating and stating the extent dimension of the materials in the container. This helps determine which dimension will be measured by the extent calculator.</p>
    extent_dimension_depth: Depth
    extent_dimension_depth_tooltip: |
        <p>Numeric value for the depth (front to back dimension) of the container.</p>
    extent_dimension_height: Height
    extent_dimension_height_tooltip: |
        <p>Numeric value for the height (top to bottom dimension) of the container.</p>
    extent_dimension_width: Width
    extent_dimension_width_tooltip: |
        <p>Numeric value for the width (side to side dimension) of the container.</p>
    depth: Depth
    depth_tooltip: |
        <p>Numeric value for the depth (front to back dimension) of the container.</p>
    height: Height
    height_tooltip: |
        <p>Numeric value for the height (top to bottom dimension) of the container.</p>
    width: Width
    width_tooltip: |
        <p>Numeric value for the width (side to side dimension) of the container.</p>
    stacking_limit: Stacking Limit
    stacking_limit_tooltip: |
        <p>The number of these containers that can be stacked on top of one another. Leave blank if there is no limit. Must be a positive integer.</p>

  rights_restriction:
    begin: Restriction Begin
    begin_tooltip: |
        <p>For a time-bound restriction, the beginning date for a restriction on access. Must be a single date in the form YYYY-MM-DD. Will be disassociated from the containers once it expires. Use the note text to indicate a less precise date or date span.</p>
    end: Restriction End
    end_tooltip: |
        <p>For a time-bound restriction, the ending date for a restriction on access. Must be a single date in the form YYYY-MM-DD. Will be disassociated from the containers once it expires. Use the note text to indicate a less precise date or date span.</p>
    local_access_restriction_type: Local Access Restriction Type
    local_access_restriction_type_inline_help: "Hold down  CTRL (Windows) / Command (Mac) to select multiple options or deselect an option"
    local_access_restriction_type_tooltip: |
        <p>For restrictions that are not time-bound, an indication of the reason for the restriction.</p>
        <p>Values in this Controlled Value List may be modified.</p>
    linked_records: Linked Record
    restriction_note_type: Note Type

  extent_calculator:
    no_object_message: Please specify an object to run the extent calculator on.
    report_title: Calculated Extent Report
    container_profile_header: Container Profile
    count_header: Count
    extent_header: Extent
    no_profile: <span class="text-error">NO PROFILE</span>
    all_containers_label: All Containers
    timestamp_label: Report generated at
    extent_record_header: Extent Record
    create_extent: Create Extent
    calculate_extent: Calculate Extent
    create_extent_record_message: Run the Extent Calculator in edit mode to have the option of creating an extent record based on the report.
    waiting_for_report_message: Calculating extent ...
    container_summary_type:
      _singular: container
      _plural: containers

  location_profile:
    _singular: Location Profile
    _plural: Locations Profiles
    _frontend:
      action:
        save: Save Location Profile
        edit: Edit Location Profile
        create: Create Location Profile
      messages:
        created: Location Profile Created
        updated: Location Profile Updated
        fields_required_for_calculator: Please note, dimension units, depth, height and width are all required by the space calculator. Locations will be omitted from the results if any of these values are missing.
      section:
        basic_information: Basic Information
    name: Name
    dimension_units: Dimension Units
    depth: Depth
    height: Height
    width: Width

  space_calculator:
    modal_title: Space Calculator
    modal_loading: Loading...
    message_container_profile_required: The Space Calculator requires a Container Profile to be set.
    message_locations_required: The Space Calculator requires one or more locations to be set.
    message_select_locations: "Check for space in the following Location(s):"
    message_no_locations_with_space: No locations with space found
    message_total_spaces: "Total number of spaces available for this container type: %{total_spaces}"
    message_total_containers: "Total number of containers of this type found at these locations: %{total_containers}"
    message_loading: Loading...
    count: Space Available (of container type)
    calculate_space: Check for Space
    locations_without_space_details: Review locations without space
    by_locations: By Location(s)
    by_building: By Building
    result_filter: Filter Results
    summary:
      locations_with_space: "Locations with space available: <strong>%{count}</strong>"
      locations_without_space: "Locations with no space available: <strong>%{count}</strong>"
      uncalculatable_locations: "Unable to calculate: <strong>%{count}</strong>"
    view_all_toggle: Show locations without space
    reason:
      location_lacks_a_profile: Location lacks a profile
      location_lacks_dimension_data: Location profile lacks dimension data
      container_is_bigger: Container is bigger than the location in at least one dimension
      container_at_location_lacks_profile: At least one of the containers currently at the location lacks a profile
      containers_at_location_dont_fit: The containers currently at the location don't fit
      location_cannot_fit_container: The location cannot currently fit any containers of this type

  date_calculator:
    toolbar_button: Calculate Dates
    calculate_button: Calculate Date Record
    modal_title: Calculate Dates
    all_labels: Calculate for all dates
    no_object_message: Record not found
    results_title: Calculated Date Record
    create_date_button: Create Date Record
    generic_create_error: Date is invalid and could not be created
    create_success: Date Created Successfully.  Refreshing page...
    no_dates: No suitable dates found
    no_dates_for_label: No suitable %{label} dates found

  act:
    _frontend:
      action:
        add: Add Act

  assessment:
    _frontend:
      form_header: Assessment %{display_string}
      formats: Material Types / Formats
      ratings: Ratings
      conservation_issues: Conservation Issues
      record_types: Record Types
      action:
        create: Create Assessment
        save: Save Assessment
        add_rating_note: Add Note
        remove_rating_note: Remove Note
        create_for_record: Create Assessment
      section:
        basic_information: Basic Information
        existing_description: Existing Description
        rating_attributes: Assessment Information
        rating_attributes_empty: No assessment information entered
        rating_attributes_additional: Additional Rating(s)
        format_attributes: List of Material Types / Formats
        format_attributes_empty: No material types / formats entered
        format_attributes_additional: Additional Material Types / Formats
        conservation_issue_attributes: Conservation Issues
        conservation_issue_attributes_empty: No conservation issues entered
        conservation_issue_attributes_additional: Additional Conservation Issues
      messages:
        created: Assessment Created
        updated: Assessment Updated
        deleted: Assessment Deleted
        attributes_hint: Please contact your administrator to add additional %{attribute_type}
        manage_attributes_hint: Manage the additional %{attribute_type} for this repository
      assessment_review_required:
        true_value: "Yes"
        false_value: "No"
      assessment_sensitive_material:
        true_value: "Yes"
        false_value: "No"
      assessment_inactive:
        true_value: "Yes"
        false_value: "No"
      assessment_completed:
        true_value: "Yes"
        false_value: "No"
      browse_reviewers: Reviewers
      linked_records:
        heading: Linked Records
        loading: Loading...
        linked_via_assessment_records: Assessments
        linked_via_assessment_surveyed_by: Assessments - Surveyed By
        linked_via_assessment_reviewer: Assessments - Reviewer
        record_type: Record Type
        title: Title
        identifier: Identifier
      ratings_list:
        rating: Rating
        score: Score
        note: Note

  assessment_attribute_definitions:
    _frontend:
      title: Assessment Attributes
      section:
        formats: Material Types / Formats
        ratings: Ratings
        conservation_issues: Conservation Issues
      global: Global %{type}
      repository: Repository %{type}
      action:
        save: Save Assessment Attributes
      messages:
        updated: Assessment Attributes updated
        error: Error updating Assessment Attributes
        conflict: "Error updating Assessment Attributes. The following labels conflict with existing entries: %{conflicts}"
        attribute_in_use: Unable to delete an attribute that is currently in use by an assessment
      database_value: Database Value
      translation: Translation

  custom_report_template:
    _frontend:
      new_title: New Custom Report Template
      section:
        template_information: Template Information
        basic_information_fields: Basic Information Fields
        linked_records: Linked Records
        sort_by: Sort Report By
      action:
        create: Create Template
        save: Save Template
      messages:
        created: Custom Report Template created
        updated: Custom Report Template updated

  oai_config:
    title: OAI-PMH Settings
    title_repo_section: Per Repository OAI-PMH Settings
    general_section: General Settings
    repo_set_section: Repository Set
    sponsor_set_section: Sponsor Set
    repo_set_desc: In addition to sets based on level of description, you can define an OAI Set based on repositories.
    sponsor_set_desc: In addition to sets based on level of description, you can define an OAI Set based on sponsor names.
    oai_record_prefix: OAI Record Prefix
    oai_admin_email: OAI Admin Email
    oai_repository_name: OAI Repository Name
    repo_set_name: Repository Set Name
    repo_set_codes: Repositories in Set
    repo_set_description: Repository Set Description
    sponsor_set_name: Sponsor Set Name
    sponsor_set_names: Sponsor Names
    sponsor_set_description: Sponsor Set Description
    oai_leave_repo_form: These options affect OAI-PMH for this repository only. Click below to view/edit global OAI options. This will leave current form without saving changes.
    _frontend:
      section:
        basic_information: General Settings
      action:
        create: Update OAI-PMH Settings
        updated: OAI-PMH settings successfully updated!
    _sidebar:
      repo_set_section:
        _plural: Repository Sets
      sponsor_set_section:
        _plural: Sponsor Sets
      repo_settings:
        _plural: Per Repository OAI-PMH Settings<|MERGE_RESOLUTION|>--- conflicted
+++ resolved
@@ -1219,12 +1219,9 @@
         rapid_barcode_entry: Rapid Barcode Entry
         rapid_barcode_entry_existing_barcode: Existing Barcode
         rapid_barcode_entry_new_barcode: New Barcode
-<<<<<<< HEAD
         batch_merge: Merge Top Containers
         batch_merge_instructions: Select the top container into which all of the other listed top container(s) will merge. Any linked records will be re-linked to this container and all information for the other top container(s) will be deleted.
-=======
         rapid_barcode_entry_help: Enter a barcode for each selected container.  Leave the New Barcode field blank to remove the current barcode without replacing it with a new value.
->>>>>>> 2f4b79b0
         batch_delete: Delete Top Containers
         batch_delete_help: Delete all selected containers.
         update_n_records: "Update %{n} records"
