--- conflicted
+++ resolved
@@ -4,7 +4,6 @@
 class EADSerializer < ASpaceExport::Serializer
   serializer_for :ead
 
-<<<<<<< HEAD
   # Allow plugins to hook in to record processing by providing their own
   # serialization step (a class with a 'call' method accepting the arguments
   # defined in `run_serialize_step`.
@@ -19,9 +18,8 @@
     end
   end
 
-=======
   include SerializeExtraContainerValues
->>>>>>> 7ea4f67b
+  
   def prefix_id(id)
     if id.nil? or id.empty? or id == 'null'   
       ""
