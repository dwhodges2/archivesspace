--- conflicted
+++ resolved
@@ -1,13 +1,4 @@
-<<<<<<< HEAD
-class Accession < FormtasticFauxModel
-  attr_accessor :id, :repo_id, :title, :accession_id, :accession_id_0, :accession_id_1, :accession_id_2, :accession_id_3, :content_description, :condition_description, :accession_date, :create_time, :last_modified, :resource_link
-  
-  def initialize(attributes = {})
-    super(attributes)        
-  end
-=======
 class Accession < JSONModel(:accession)
->>>>>>> 4d34825e
 
   def update(attributes={})
     attributes.each do |name, value|  
@@ -16,7 +7,6 @@
   end
 
   def save(repo)
-<<<<<<< HEAD
     return false if repo.blank?    
 
     uri = URI("#{BACKEND_SERVICE_URL}/repo/#{URI.escape(repo)}/accession")    
@@ -37,23 +27,7 @@
       end              
     end
     response = Net::HTTP.get(URI(uri_str))
-    self.new(JSON.parse(response))
-=======
-    return false if repo.blank?
-
-    uri = URI("#{BACKEND_SERVICE_URL}/repo/#{URI.escape(repo)}/accession")
-    response = Net::HTTP.post_form(uri, {:accession => self.to_json})
-
-    response.body === "Created"
-  end
-
-
-  def self.find(accession_id, repo)
-    uri = URI("#{BACKEND_SERVICE_URL}/repo/#{URI.escape(repo)}/accession/#{accession_id}")
-    response = Net::HTTP.get(uri)
-
     self.from_json(response)
->>>>>>> 4d34825e
   end
 
 
@@ -63,7 +37,6 @@
     end
     @resource_link
   end
-<<<<<<< HEAD
   
   def self.all(repo)
     uri = URI("#{BACKEND_SERVICE_URL}/repo/#{URI.escape(repo)}/accessions")
@@ -76,22 +49,5 @@
     "#{accession_id_0} #{accession_id_1} #{accession_id_2} #{accession_id_3}"
   end
   
-  def accession_id_for_url
-    url = accession_id_0
-    unless accession_id_1.blank?
-      url += "/#{accession_id_1}"
-      unless accession_id_2.blank?
-        url += "/#{accession_id_2}"
-        unless accession_id_3.blank?
-          url += "/#{accession_id_3}"
-        end
-      end
-    end
-    url
-  end
   
-=======
-
-
->>>>>>> 4d34825e
 end