ASpaceExport::model :marc21 do

  include JSONModel

  def self.df_handler(name, tag, ind1, ind2, code)
    define_method(name) do |val|
      df(tag, ind1, ind2).with_sfs([code, val])
    end
    name.to_sym
  end

  @archival_object_map = {
    :repository => :handle_repo_code,
    :title => :handle_title,
    :linked_agents => :handle_agents,
    :subjects => :handle_subjects,
    :extents => :handle_extents,
    :language => df_handler('lang', '041', '0', ' ', 'a'),
    :dates => :handle_dates,
  }

  @resource_map = {
    [:id_0, :id_1, :id_2, :id_3] => :handle_id,
    :notes => :handle_notes,
    :finding_aid_description_rules => df_handler('fadr', '040', ' ', ' ', 'e'),
    :ead_location => :handle_ead_loc
  }

  attr_accessor :leader_string
  attr_accessor :controlfield_string

  @@datafield = Class.new do

    attr_accessor :tag
    attr_accessor :ind1
    attr_accessor :ind2
    attr_accessor :subfields


    def initialize(*args)
      @tag, @ind1, @ind2 = *args
      @subfields = []
    end

    def with_sfs(*sfs)
      sfs.each do |sf|
        subfield = @@subfield.new(*sf)
        @subfields << subfield unless subfield.empty?
      end

      return self
    end

  end

  @@subfield = Class.new do

    attr_accessor :code
    attr_accessor :text

    def initialize(*args)
      @code, @text = *args
    end

    def empty?
      if @text && !@text.empty?
        false
      else
        true
      end
    end
  end

  def initialize
    @datafields = {}
  end

  def datafields
    @datafields.map {|k,v| v}
  end


  def self.from_aspace_object(obj)
    self.new
  end

  # 'archival object's in the abstract
  def self.from_archival_object(obj)

    marc = self.from_aspace_object(obj)

    marc.apply_map(obj, @archival_object_map)

    marc
  end

  # subtypes of 'archival object':

  def self.from_resource(obj)
    marc = self.from_archival_object(obj)
    marc.apply_map(obj, @resource_map)
    marc.leader_string = "00000np$ a2200000 u 4500"
    marc.leader_string[7] = obj.level == 'item' ? 'm' : 'c'

    marc.controlfield_string = assemble_controlfield_string(obj)

    marc
  end


  def self.assemble_controlfield_string(obj)
    date = obj.dates[0] || {}
    string = obj['system_mtime'].scan(/\d{2}/)[1..3].join('')
    string += obj.level == 'item' && date['date_type'] == 'single' ? 's' : 'i'
    string += date['begin'] ? date['begin'][0..3] : "    "
    string += date['end'] ? date['end'][0..3] : "    "
    string += "xx"
    18.times { string += ' ' }
    string += obj.language
    string += ' d'

    string
  end


  def df(*args)
    if @datafields.has_key?(args.to_s)
      @datafields[args.to_s]
    else
      @datafields[args.to_s] = @@datafield.new(*args)
      @datafields[args.to_s]
    end
  end

  def handle_id(*ids)
    ids.reject!{|i| i.nil? || i.empty?}
    df('099', ' ', ' ').with_sfs(['a', ids.join('.')])
    df('852', ' ', ' ').with_sfs(['c', ids.join('.')])
  end


  def handle_title(title)
    df('245', '1', '0').with_sfs(['a', title])
  end

  def handle_dates(dates)
    d0 = dates[0]
    return false unless d0

    code = d0['date_type'] == 'bulk' ? 'g' : 'f'
    val = nil
    if d0['expression']
      val = d0['expression']
    elsif d0['date_type'] == 'single'
      val = d0['begin']
    elsif d0['date_type'] == 'inclusive'
      val = "#{d0['begin']} - #{d0['end']}"
    end

    df('245', '1', '0').with_sfs([code, val])
  end

  def handle_repo_code(repository)
    repo = repository['_resolved']
    return false unless repo
<<<<<<< HEAD
=======
    
    sfa = repo['org_code'] ? repo['org_code'] : "Repository: #{repo['repo_code']}"
>>>>>>> 8ccc266e

    df('852', ' ', ' ').with_sfs(
                        ['a', sfa],
                        ['b', repo['name']]
                      )
    df('040', ' ', ' ').with_sfs(['a', repo['org_code']], ['c', repo['org_code']])
  end

  def source_to_code(source)
    ASpaceMappings::MARC21.get_marc_source_code(source)
  end

  def handle_subjects(subjects)
    subjects.each do |link|
      subject = link['_resolved']
      term, *terms = subject['terms']
      code, ind2 =  case term['term_type']
                    when 'uniform_title'
                      ['630', source_to_code(subject['source'])]
                    when 'temporal'
                      ['648', source_to_code(subject['source'])]
                    when 'topical'
                      ['650', source_to_code(subject['source'])]
                    when 'geographic', 'cultural_context'
                      ['651', source_to_code(subject['source'])]
                    when 'genre_form', 'style_period'
                      ['655', source_to_code(subject['source'])]
                    when 'occupation'
                      ['656', '7']
                    when 'function'
                      ['656', '7']
                    end
      sfs = [['a', term['term']]]

      terms.each do |t|
        tag = case t['term_type']
              when 'genre_form', 'style_period'; 'v'
              when 'topical', 'cultural_context'; 'x'
              when 'temporal'; 'y'
              when 'geographic'; 'z'
              end
        sfs << [(tag), t['term']]
      end

      if ind2 == '7'
        sfs << ['2', subject['source']]
      end

      df(code, ' ', ind2).with_sfs(*sfs)
    end
  end


  def handle_primary_creator(linked_agents)
    link = linked_agents.find{|a| a['role'] == 'creator'}
    return nil unless link

    creator = link['_resolved']
    name = creator['names'][0]
    ind2 = ' '
    role_info = link['relator'] ? ['4', link['relator']] : ['e', 'creator']

    case creator['agent_type']

    when 'agent_corporate_entity'
      code = '110'
      ind1 = '2'
      sfs = [
              ['a', name['primary_name']],
              ['b', name['subordinate_name_1']],
              ['b', name['subordinate_name_2']],
              ['n', name['number']],
              ['d', name['dates']],
              ['g', name['qualifier']],
            ]

    when 'agent_person'
      joint, ind1 = name['name_order'] == 'direct' ? [' ', '0'] : [', ', '1']
      name_parts = [name['primary_name'], name['rest_of_name']].reject{|i| i.nil? || i.empty?}.join(joint)
<<<<<<< HEAD
      prefix_etc = %w(prefix title suffix).map {|prt| name[prt]}.reject{|i| i.nil? || i.empty?}.join(', ')

      df('100', ind1, ' ').with_sfs(
                                  ['a', name_parts],
                                  ['b', name['number']],
                                  ['c', prefix_etc],
                                  ['q', name['fuller_form']],
                                  ['d', name['dates']],
                                  ['g', name['qualifier']],
                                  role_info
                                  )
=======
      code = '100'
      sfs = [
              ['a', name_parts],
              ['b', name['number']],
              ['c', %w(prefix, title, suffix).map {|prt| name[prt]}.compact.join(', ')],
              ['q', name['fuller_form']],
              ['d', name['dates']],
              ['g', name['qualifier']],
            ]
>>>>>>> 8ccc266e

    when 'agent_family'
      code = '100'
      ind1 = '3'
      sfs = [
              ['a', name['family_name']],
              ['c', name['prefix']],
              ['d', name['dates']],
              ['g', name['qualifier']],
            ]
    end

    sfs << role_info
    df(code, ind1, ind2).with_sfs(*sfs)
  end


  def handle_agents(linked_agents)

    handle_primary_creator(linked_agents)

    subjects = linked_agents.select{|a| a['role'] == 'subject'}

    subjects.each do |link|
      subject = link['_resolved']
      name = subject['names'][0]
      relator = link['relator']
      terms = link['terms']
      ind2 = source_to_code(name['source'])

      case subject['agent_type']

      when 'agent_corporate_entity'
        code = '610'
        ind1 = '2'
        sfs = [
                ['a', name['primary_name']],
                ['b', name['subordinate_name_1']],
                ['b', name['subordinate_name_2']],
                ['n', name['number']],
                ['g', name['qualifier']],
              ]

      when 'agent_person'
        joint, ind1 = name['name_order'] == 'direct' ? [' ', '0'] : [', ', '1']
        name_parts = [name['primary_name'], name['rest_of_name']].reject{|i| i.nil? || i.empty?}.join(joint)
        ind1 = name['name_order'] == 'direct' ? '0' : '1'
        code = '600'
        sfs = [
                ['a', name_parts],
                ['b', name['number']],
                ['c', %w(prefix title suffix).map {|prt| name[prt]}.compact.join(', ')],
                ['q', name['fuller_form']],
                ['d', name['dates']],
                ['g', name['qualifier']],
              ]

      when 'agent_family'
        code = '600'
        ind1 = '3'
        sfs = [
                ['a', name['family_name']],
                ['c', name['prefix']],
                ['d', name['dates']],
                ['g', name['qualifier']],
              ]

      end

      terms.each do |t|
        tag = case t['term_type']
          when 'uniform_title'; 't'
          when 'genre_form', 'style_period'; 'v'
          when 'topical', 'cultural_context'; 'x'
          when 'temporal', 'y'
          when 'geographic', 'z'
          end
        sfs << [(tag), t['term']]
      end

      if ind2 == '7'
        sfs << ['2', subject['source']]
      end

      df(code, ind1, ind2).with_sfs(*sfs)
    end


    creators = linked_agents.select{|a| a['role'] == 'creator'}[1..-1] || []
    creators = creators + linked_agents.select{|a| a['role'] == 'source'}

    creators.each do |link|
      creator = link['_resolved']
      name = creator['names'][0]
      relator = link['relator']
      terms = link['terms']
      role = link['role']

      if relator
        relator_sf = ['4', relator]
      elsif role == 'source'
        relator_sf =  ['e', 'former owner']
      else
        relator_sf = ['e', 'creator']
      end

      ind2 = ' '

      case creator['agent_type']

      when 'agent_corporate_entity'
        code = '710'
        ind1 = '2'
        sfs = [
                ['a', name['primary_name']],
                ['b', name['subordinate_name_1']],
                ['b', name['subordinate_name_2']],
                ['n', name['number']],
                ['g', name['qualifier']],
              ]

      when 'agent_person'
        joint, ind1 = name['name_order'] == 'direct' ? [' ', '0'] : [', ', '1']
        name_parts = [name['primary_name'], name['rest_of_name']].reject{|i| i.nil? || i.empty?}.join(joint)
        ind1 = name['name_order'] == 'direct' ? '0' : '1'
        code = '700'
        sfs = [
                ['a', name_parts],
                ['b', name['number']],
                ['c', %w(prefix title suffix).map {|prt| name[prt]}.compact.join(', ')],
                ['q', name['fuller_form']],
                ['d', name['dates']],
                ['g', name['qualifier']],
              ]

      when 'agent_family'
        ind = '3'
        code = '700'
        sfs = [
                ['a', name['family_name']],
                ['c', name['prefix']],
                ['d', name['dates']],
                ['g', name['qualifier']],
              ]
      end

      sfs << relator_sf
      df(code, ind1, ind2).with_sfs(*sfs)
    end

  end


  def handle_notes(notes)

    notes.each do |note|

      prefix =  case note['type']
                when 'dimensions'; "Dimensions"
                when 'physdesc'; "Physical Description note"
                when 'materialspec'; "Material Specific Details"
                when 'physloc'; "Location of resource"
                when 'phystech'; "Physical Characteristics / Technical Requirements"
                when 'physfacet'; "Physical Facet"
                when 'processinfo'; "Processing Information"
                when 'separatedmaterial'; "Materials Separated from the Resource"
                else; nil
                end

      marc_args = case note['type']

                  when 'arrangement', 'fileplan'
                    ['351','b']
                  when 'odd', 'dimensions', 'physdesc', 'materialspec', 'physloc', 'phystech', 'physfacet', 'processinfo', 'separatedmaterial'
                    ['500','a']
                  when 'accessrestrict'
                    ['506','a']
                  when 'scopecontent'
                    ['520', '2', ' ', 'a']
                  when 'abstract'
                    ['520', '3', ' ', 'a']
                  when 'prefercite'
                    ['534', '8', ' ', 'a']
                  when 'acqinfo'
                    ind1 = note['publish'] ? '1' : '0'
                    ['541', ind1, ' ', 'a']
                  when 'relatedmaterial'
                    ['544','a']
                  when 'bioghist'
                    ['545','a']
                  when 'custodhist'
                    ind1 = note['publish'] ? '1' : '0'
                    ['561', ind1, ' ', 'a']
                  when 'appraisal'
                    ind1 = note['publish'] ? '1' : '0'
                    ['583', ind1, ' ', 'a']
                  when 'accruals'
                    ['584', 'a']
                  when 'altformavail'
                    ['535', '2', ' ', 'a']
                  when 'originalsloc'
                    ['535', '1', ' ', 'a']
                  when 'userestrict', 'legalstatus'
                    ['540', 'a']
                  when 'langmaterial'
                    ['546', 'a']
                  else
                    nil
                  end

      unless marc_args.nil?
        text = prefix ? "#{prefix}: " : ""
        text += ASpaceExport::Utils.extract_note_text(note)
        df(*marc_args[0...-1]).with_sfs([marc_args.last, *Array(text)])
      end

    end
  end


  def handle_extents(extents)
    extents.each do |ext|
      e = ext['number']
      # e << " (#{ext['portion']})" if ext['portion']
      e << " #{I18n.t('enumerations.extent_extent_type.'+ext['extent_type'], :default => ext['extent_type'])}"

      if ext['container_summary']
        e << " (#{ext['container_summary']})"
      end

      df('300').with_sfs(['a', e])

    end
  end


  def handle_ead_loc(ead_loc)
    df('555', ' ', ' ').with_sfs(
                                  ['a', "Finding aid online:"],
                                  ['u', ead_loc]
                                )
    df('856', '4', '2').with_sfs(
                                  ['z', "Finding aid online:"],
                                  ['u', ead_loc]
                                )
  end

end<|MERGE_RESOLUTION|>--- conflicted
+++ resolved
@@ -163,11 +163,8 @@
   def handle_repo_code(repository)
     repo = repository['_resolved']
     return false unless repo
-<<<<<<< HEAD
-=======
     
     sfa = repo['org_code'] ? repo['org_code'] : "Repository: #{repo['repo_code']}"
->>>>>>> 8ccc266e
 
     df('852', ' ', ' ').with_sfs(
                         ['a', sfa],
@@ -247,19 +244,7 @@
     when 'agent_person'
       joint, ind1 = name['name_order'] == 'direct' ? [' ', '0'] : [', ', '1']
       name_parts = [name['primary_name'], name['rest_of_name']].reject{|i| i.nil? || i.empty?}.join(joint)
-<<<<<<< HEAD
-      prefix_etc = %w(prefix title suffix).map {|prt| name[prt]}.reject{|i| i.nil? || i.empty?}.join(', ')
-
-      df('100', ind1, ' ').with_sfs(
-                                  ['a', name_parts],
-                                  ['b', name['number']],
-                                  ['c', prefix_etc],
-                                  ['q', name['fuller_form']],
-                                  ['d', name['dates']],
-                                  ['g', name['qualifier']],
-                                  role_info
-                                  )
-=======
+
       code = '100'
       sfs = [
               ['a', name_parts],
@@ -269,7 +254,6 @@
               ['d', name['dates']],
               ['g', name['qualifier']],
             ]
->>>>>>> 8ccc266e
 
     when 'agent_family'
       code = '100'
