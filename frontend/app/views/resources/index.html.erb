--- conflicted
+++ resolved
@@ -7,11 +7,7 @@
 
    # if params[:include_components] === "true"
    #   @display_context = true
-<<<<<<< HEAD
-   # end
-=======
    # end 
->>>>>>> a4395541
 
 %>
 
