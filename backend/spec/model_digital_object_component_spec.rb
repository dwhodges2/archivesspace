require 'spec_helper'
require 'securerandom'
require_relative 'spec_slugs_helper'

describe 'DigitalObjectComponent model' do

  it "Allows digital object components to be created" do
    doc = create(:json_digital_object_component_unpub_ancestor)
    bib_note = build(:json_note_bibliography)
    do_note = build(:json_note_digital_object)
    doc.notes = [bib_note, do_note]
    expect(DigitalObjectComponent[doc.id].title).to eq(doc.title)
  end

  describe "slug tests" do
<<<<<<< HEAD
    describe "slug autogen enabled" do
      it "autogenerates a slug via title when configured to generate by name" do
        AppConfig[:auto_generate_slugs_with_id] = false
 
        digital_object_component = DigitalObjectComponent.create_from_json(build(:json_digital_object_component, :is_slug_auto => true, :title => rand(100000).to_s))
 
        expected_slug = clean_slug(digital_object_component[:title])
 
        expect(digital_object_component[:slug]).to eq(expected_slug)
      end
 
      it "autogenerates a slug via identifier when configured to generate by id" do
        AppConfig[:auto_generate_slugs_with_id] = true
 
        digital_object_component = DigitalObjectComponent.create_from_json(build(:json_digital_object_component, :is_slug_auto => true))
 
        expected_slug = clean_slug(digital_object_component[:component_id]) 

=======
    before (:all) do
      AppConfig[:use_human_readable_URLs] = true
    end

    describe "slug autogen enabled" do
      it "autogenerates a slug via title when configured to generate by name" do
        AppConfig[:auto_generate_slugs_with_id] = false

        digital_object_component = DigitalObjectComponent.create_from_json(build(:json_digital_object_component, :is_slug_auto => true, :title => rand(100000).to_s))

        expected_slug = clean_slug(digital_object_component[:title])

        expect(digital_object_component[:slug]).to eq(expected_slug)
      end

      it "autogenerates a slug via identifier when configured to generate by id" do
        AppConfig[:auto_generate_slugs_with_id] = true

        digital_object_component = DigitalObjectComponent.create_from_json(build(:json_digital_object_component, :is_slug_auto => true))

        expected_slug = clean_slug(digital_object_component[:component_id])

>>>>>>> daede4b7
        expect(digital_object_component[:slug]).to eq(expected_slug)
      end

      it "turns off autogen if slug is blank" do
        digital_object_component = DigitalObjectComponent.create_from_json(build(:json_digital_object_component, :is_slug_auto => true))
        digital_object_component.update(:slug => "")
<<<<<<< HEAD
 
=======

>>>>>>> daede4b7
        expect(digital_object_component[:is_slug_auto]).to eq(0)
      end

      it "cleans slug when autogenerating by name" do
        AppConfig[:auto_generate_slugs_with_id] = false
<<<<<<< HEAD
 
        digital_object_component = DigitalObjectComponent.create_from_json(build(:json_digital_object_component, :is_slug_auto => true, :title => "Foo Bar Baz&&&&"))
 
=======

        digital_object_component = DigitalObjectComponent.create_from_json(build(:json_digital_object_component, :is_slug_auto => true, :title => "Foo Bar Baz&&&&"))

>>>>>>> daede4b7
        expect(digital_object_component[:slug]).to eq("foo_bar_baz")
      end

      it "dedupes slug when autogenerating by name" do
        AppConfig[:auto_generate_slugs_with_id] = false
<<<<<<< HEAD
 
        digital_object_component1 = DigitalObjectComponent.create_from_json(build(:json_digital_object_component, :is_slug_auto => true, :title => "foo"))
        digital_object_component2 = DigitalObjectComponent.create_from_json(build(:json_digital_object_component, :is_slug_auto => true, :title => "foo"))
 
=======

        digital_object_component1 = DigitalObjectComponent.create_from_json(build(:json_digital_object_component, :is_slug_auto => true, :title => "foo"))
        digital_object_component2 = DigitalObjectComponent.create_from_json(build(:json_digital_object_component, :is_slug_auto => true, :title => "foo"))

>>>>>>> daede4b7
        expect(digital_object_component1[:slug]).to eq("foo")
        expect(digital_object_component2[:slug]).to eq("foo_1")
      end

      it "cleans slug when autogenerating by id" do
        AppConfig[:auto_generate_slugs_with_id] = true

        digital_object_component = DigitalObjectComponent.create_from_json(build(:json_digital_object_component, :is_slug_auto => true, :component_id => "Foo Bar Baz&&&&"))
<<<<<<< HEAD
 
=======

>>>>>>> daede4b7
        expect(digital_object_component[:slug]).to eq("foo_bar_baz")
      end

      it "dedupes slug when autogenerating by id" do
        AppConfig[:auto_generate_slugs_with_id] = true

        digital_object_component1 = DigitalObjectComponent.create_from_json(build(:json_digital_object_component, :is_slug_auto => true, :component_id => "foo"))
        digital_object_component2 = DigitalObjectComponent.create_from_json(build(:json_digital_object_component, :is_slug_auto => true, :component_id => "foo#"))
<<<<<<< HEAD
 
=======

>>>>>>> daede4b7
        expect(digital_object_component1[:slug]).to eq("foo")
        expect(digital_object_component2[:slug]).to eq("foo_1")
      end
    end
<<<<<<< HEAD
 
    describe "slug autogen disabled" do
      it "slug does not change when config set to autogen by title and title updated" do
        AppConfig[:auto_generate_slugs_with_id] = false
 
        digital_object_component = DigitalObjectComponent.create_from_json(build(:json_digital_object_component, :is_slug_auto => false, :slug => "foo"))
 
        digital_object_component.update(:title => rand(100000000))
 
=======

    describe "slug autogen disabled" do
      it "slug does not change when config set to autogen by title and title updated" do
        AppConfig[:auto_generate_slugs_with_id] = false

        digital_object_component = DigitalObjectComponent.create_from_json(build(:json_digital_object_component, :is_slug_auto => false, :slug => "foo"))

        digital_object_component.update(:title => rand(100000000))

>>>>>>> daede4b7
        expect(digital_object_component[:slug]).to eq("foo")
      end

      it "slug does not change when config set to autogen by id and id updated" do
        AppConfig[:auto_generate_slugs_with_id] = false
<<<<<<< HEAD
 
        digital_object_component = DigitalObjectComponent.create_from_json(build(:json_digital_object_component, :is_slug_auto => false, :slug => "foo"))
 
        digital_object_component.update(:component_id => rand(100000000))
 
=======

        digital_object_component = DigitalObjectComponent.create_from_json(build(:json_digital_object_component, :is_slug_auto => false, :slug => "foo"))

        digital_object_component.update(:component_id => rand(100000000))

>>>>>>> daede4b7
        expect(digital_object_component[:slug]).to eq("foo")
      end
    end

    describe "manual slugs" do
      it "cleans manual slugs" do
        digital_object_component = DigitalObjectComponent.create_from_json(build(:json_digital_object_component, :is_slug_auto => false))
        digital_object_component.update(:slug => "Foo Bar Baz ###")
<<<<<<< HEAD
 
=======

>>>>>>> daede4b7
        expect(digital_object_component[:slug]).to eq("foo_bar_baz")
      end

      it "dedupes manual slugs" do
        digital_object_component1 = DigitalObjectComponent.create_from_json(build(:json_digital_object_component, :is_slug_auto => false, :slug => "foo"))
        digital_object_component2 = DigitalObjectComponent.create_from_json(build(:json_digital_object_component, :is_slug_auto => false))

        digital_object_component2.update(:slug => "foo")

        expect(digital_object_component1[:slug]).to eq("foo")
        expect(digital_object_component2[:slug]).to eq("foo_1")
      end
    end
<<<<<<< HEAD
  end    
=======
  end
>>>>>>> daede4b7
end<|MERGE_RESOLUTION|>--- conflicted
+++ resolved
@@ -13,26 +13,6 @@
   end
 
   describe "slug tests" do
-<<<<<<< HEAD
-    describe "slug autogen enabled" do
-      it "autogenerates a slug via title when configured to generate by name" do
-        AppConfig[:auto_generate_slugs_with_id] = false
- 
-        digital_object_component = DigitalObjectComponent.create_from_json(build(:json_digital_object_component, :is_slug_auto => true, :title => rand(100000).to_s))
- 
-        expected_slug = clean_slug(digital_object_component[:title])
- 
-        expect(digital_object_component[:slug]).to eq(expected_slug)
-      end
- 
-      it "autogenerates a slug via identifier when configured to generate by id" do
-        AppConfig[:auto_generate_slugs_with_id] = true
- 
-        digital_object_component = DigitalObjectComponent.create_from_json(build(:json_digital_object_component, :is_slug_auto => true))
- 
-        expected_slug = clean_slug(digital_object_component[:component_id]) 
-
-=======
     before (:all) do
       AppConfig[:use_human_readable_URLs] = true
     end
@@ -55,48 +35,29 @@
 
         expected_slug = clean_slug(digital_object_component[:component_id])
 
->>>>>>> daede4b7
         expect(digital_object_component[:slug]).to eq(expected_slug)
       end
 
       it "turns off autogen if slug is blank" do
         digital_object_component = DigitalObjectComponent.create_from_json(build(:json_digital_object_component, :is_slug_auto => true))
         digital_object_component.update(:slug => "")
-<<<<<<< HEAD
- 
-=======
-
->>>>>>> daede4b7
         expect(digital_object_component[:is_slug_auto]).to eq(0)
       end
 
       it "cleans slug when autogenerating by name" do
         AppConfig[:auto_generate_slugs_with_id] = false
-<<<<<<< HEAD
- 
-        digital_object_component = DigitalObjectComponent.create_from_json(build(:json_digital_object_component, :is_slug_auto => true, :title => "Foo Bar Baz&&&&"))
- 
-=======
 
         digital_object_component = DigitalObjectComponent.create_from_json(build(:json_digital_object_component, :is_slug_auto => true, :title => "Foo Bar Baz&&&&"))
 
->>>>>>> daede4b7
         expect(digital_object_component[:slug]).to eq("foo_bar_baz")
       end
 
       it "dedupes slug when autogenerating by name" do
         AppConfig[:auto_generate_slugs_with_id] = false
-<<<<<<< HEAD
- 
-        digital_object_component1 = DigitalObjectComponent.create_from_json(build(:json_digital_object_component, :is_slug_auto => true, :title => "foo"))
-        digital_object_component2 = DigitalObjectComponent.create_from_json(build(:json_digital_object_component, :is_slug_auto => true, :title => "foo"))
- 
-=======
 
         digital_object_component1 = DigitalObjectComponent.create_from_json(build(:json_digital_object_component, :is_slug_auto => true, :title => "foo"))
         digital_object_component2 = DigitalObjectComponent.create_from_json(build(:json_digital_object_component, :is_slug_auto => true, :title => "foo"))
 
->>>>>>> daede4b7
         expect(digital_object_component1[:slug]).to eq("foo")
         expect(digital_object_component2[:slug]).to eq("foo_1")
       end
@@ -105,11 +66,6 @@
         AppConfig[:auto_generate_slugs_with_id] = true
 
         digital_object_component = DigitalObjectComponent.create_from_json(build(:json_digital_object_component, :is_slug_auto => true, :component_id => "Foo Bar Baz&&&&"))
-<<<<<<< HEAD
- 
-=======
-
->>>>>>> daede4b7
         expect(digital_object_component[:slug]).to eq("foo_bar_baz")
       end
 
@@ -118,26 +74,10 @@
 
         digital_object_component1 = DigitalObjectComponent.create_from_json(build(:json_digital_object_component, :is_slug_auto => true, :component_id => "foo"))
         digital_object_component2 = DigitalObjectComponent.create_from_json(build(:json_digital_object_component, :is_slug_auto => true, :component_id => "foo#"))
-<<<<<<< HEAD
- 
-=======
-
->>>>>>> daede4b7
         expect(digital_object_component1[:slug]).to eq("foo")
         expect(digital_object_component2[:slug]).to eq("foo_1")
       end
     end
-<<<<<<< HEAD
- 
-    describe "slug autogen disabled" do
-      it "slug does not change when config set to autogen by title and title updated" do
-        AppConfig[:auto_generate_slugs_with_id] = false
- 
-        digital_object_component = DigitalObjectComponent.create_from_json(build(:json_digital_object_component, :is_slug_auto => false, :slug => "foo"))
- 
-        digital_object_component.update(:title => rand(100000000))
- 
-=======
 
     describe "slug autogen disabled" do
       it "slug does not change when config set to autogen by title and title updated" do
@@ -147,25 +87,16 @@
 
         digital_object_component.update(:title => rand(100000000))
 
->>>>>>> daede4b7
         expect(digital_object_component[:slug]).to eq("foo")
       end
 
       it "slug does not change when config set to autogen by id and id updated" do
         AppConfig[:auto_generate_slugs_with_id] = false
-<<<<<<< HEAD
- 
-        digital_object_component = DigitalObjectComponent.create_from_json(build(:json_digital_object_component, :is_slug_auto => false, :slug => "foo"))
- 
-        digital_object_component.update(:component_id => rand(100000000))
- 
-=======
 
         digital_object_component = DigitalObjectComponent.create_from_json(build(:json_digital_object_component, :is_slug_auto => false, :slug => "foo"))
 
         digital_object_component.update(:component_id => rand(100000000))
 
->>>>>>> daede4b7
         expect(digital_object_component[:slug]).to eq("foo")
       end
     end
@@ -174,11 +105,6 @@
       it "cleans manual slugs" do
         digital_object_component = DigitalObjectComponent.create_from_json(build(:json_digital_object_component, :is_slug_auto => false))
         digital_object_component.update(:slug => "Foo Bar Baz ###")
-<<<<<<< HEAD
- 
-=======
-
->>>>>>> daede4b7
         expect(digital_object_component[:slug]).to eq("foo_bar_baz")
       end
 
@@ -192,9 +118,5 @@
         expect(digital_object_component2[:slug]).to eq("foo_1")
       end
     end
-<<<<<<< HEAD
-  end    
-=======
   end
->>>>>>> daede4b7
 end