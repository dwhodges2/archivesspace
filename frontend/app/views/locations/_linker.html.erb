<%
  if form.obj.has_key?('_resolved')
    selected_json =  form.obj['_resolved'].to_json
  else
    selected_json = "{}"
  end
%>
<hr/>
<div class="form-group required">
   <label class="control-label col-sm-2"><%= I18n.t("location._singular") %></label>
   <div class="controls col-sm-8">
       <div class="input-group linker-wrapper">
          <input type="text" class="linker"
            id="<%= form.id_for("ref") %>"
            data-label="<%= I18n.t("location._singular") %>"
            data-label_plural="<%= I18n.t("location._plural") %>"
            data-name="ref"
            data-path="<%= form.path %>"
            data-url="<%= url_for :controller => :search, :action => :do_search, :format => :json %>"
            data-browse-url="<%= url_for :controller => :search, :action => :do_search, :format => :js, :facets => SearchResultData.LOCATION_FACETS %>"
            data-selected="<%= selected_json %>"
            data-multiplicity="one"
            data-format_template="title"
            data-types='["location"]'
          />
<<<<<<< HEAD
          <% if form.obj.has_key?('_resolved') %>
          
            <input type="text" 
              class='prelinker' 
              name="<%= form.path %>[_resolved]"
              value="<%= selected_json %>" />
              
            <input type="text" 
              class='prelinker' 
              name="<%= form.path %>[ref]"
              value="<%= form.obj["ref"] %>" />

          <% end %>
          
          <div class="btn-group pull-right">
            <a class="btn dropdown-toggle last" data-toggle="dropdown" href="javascript:void(0);"><span class="caret"></span></a>
=======
          <div class="input-group-btn">
            <a class="btn btn-default dropdown-toggle last" data-toggle="dropdown" href="javascript:void(0);"><span class="caret"></span></a>
>>>>>>> b835acea
            <ul class="dropdown-menu">
              <li><a href="javascript:void(0);" class="linker-browse-btn"><%= I18n.t("actions.browse") %></a></li>
              <% if user_can?('update_location_record') %>
                <li><a href="javascript:void(0);" data-target="<%= url_for :controller => :locations, :action => :new, :inline => true %>" class="linker-create-btn"><%= I18n.t("actions.create") %></a></li>
              <% end %>
            </ul>
          </div>
       </div>
   </div>
</div><|MERGE_RESOLUTION|>--- conflicted
+++ resolved
@@ -23,7 +23,6 @@
             data-format_template="title"
             data-types='["location"]'
           />
-<<<<<<< HEAD
           <% if form.obj.has_key?('_resolved') %>
           
             <input type="text" 
@@ -38,12 +37,8 @@
 
           <% end %>
           
-          <div class="btn-group pull-right">
-            <a class="btn dropdown-toggle last" data-toggle="dropdown" href="javascript:void(0);"><span class="caret"></span></a>
-=======
           <div class="input-group-btn">
-            <a class="btn btn-default dropdown-toggle last" data-toggle="dropdown" href="javascript:void(0);"><span class="caret"></span></a>
->>>>>>> b835acea
+            <a class="btn btn-default dropdown-toggle last locations" data-toggle="dropdown" href="javascript:void(0);"><span class="caret"></span></a>
             <ul class="dropdown-menu">
               <li><a href="javascript:void(0);" class="linker-browse-btn"><%= I18n.t("actions.browse") %></a></li>
               <% if user_can?('update_location_record') %>
