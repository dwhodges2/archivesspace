class Repository < Sequel::Model(:repository)
  include ASModel
  include Publishable
  include AutoGenerator

  set_model_scope :global
  corresponds_to JSONModel(:repository)

  auto_generate :property => :slug,
                :generator => proc { |json|
<<<<<<< HEAD
                  if AppConfig[:use_human_readable_URLs]
                    if json["is_slug_auto"]
                      AppConfig[:auto_generate_slugs_with_id] ? 
                        SlugHelpers.id_based_slug_for(json, Repository) : 
                        SlugHelpers.name_based_slug_for(json, Repository)
                    elsif json["slug"]
                      json["slug"]
                    else
                      SlugHelpers.clean_slug(json["repo_code"])
                    end
=======
                  if json["is_slug_auto"]
                    SlugHelpers.id_based_slug_for(json, Repository)
                  elsif json["slug"]
                    SlugHelpers.clean_slug(json["slug"])
                  else
                    SlugHelpers.clean_slug(json["repo_code"])
>>>>>>> daede4b7
                  end
                }


  def validate
    super
    validates_unique(:repo_code, :message => "short name already in use")
    validates_presence(:repo_code, :message => "You must supply a short name for your repository")
    validates_presence(:name, :message => "You must give your repository a name")
  end


  def self.exists?(id)
    not Repository[id].nil?
  end


  def self.global_repo_id
    self[:repo_code => Repository.GLOBAL].id
  end


  def self.GLOBAL
    # The repository code indicating that this group is global to all repositories
    ASConstants::Repository.GLOBAL
  end


  def after_create

    if self.repo_code == Repository.GLOBAL
      # No need for standard groups on this one.
      return
    end

    standard_groups = [{
                         :group_code => "repository-managers",
                         :description => "Managers of the #{repo_code} repository",
                         :grants_permissions => ["manage_repository", "update_location_record", "update_subject_record",
                                                 "update_agent_record", "update_accession_record", "update_resource_record",
                                                 "update_digital_object_record", "update_event_record", "update_container_record",
                                                 "update_container_profile_record", "update_location_profile_record",
                                                 "view_repository", "delete_archival_record", "suppress_archival_record",
                                                 "manage_subject_record", "manage_agent_record", "manage_vocabulary_record",
                                                 "manage_rde_templates", "manage_container_record", "manage_container_profile_record",
                                                 "manage_location_profile_record", "import_records", "cancel_job",
                                                 "update_assessment_record", "delete_assessment_record", "manage_assessment_attributes",
                                                 "update_enumeration_record", "manage_enumeration_record"]
                       },
                       {
                         :group_code => "repository-archivists",
                         :description => "Archivists of the #{repo_code} repository",
                         :grants_permissions => ["update_subject_record", "update_agent_record", "update_accession_record",
                                                 "update_resource_record", "update_digital_object_record", "update_event_record",
                                                 "update_container_record", "update_container_profile_record",
                                                 "update_location_profile_record", "view_repository", "manage_subject_record",
                                                 "manage_agent_record", "manage_vocabulary_record", "manage_container_record",
                                                 "manage_container_profile_record", "manage_location_profile_record", "import_records",
                                                 "update_assessment_record", "delete_assessment_record", "create_job", "cancel_job",
                                                 "update_enumeration_record", "manage_enumeration_record"]
                       },
                       {
                         :group_code => "repository-project-managers",
                         :description => "Project managers of the #{repo_code} repository",
                         :grants_permissions => ["view_repository", "update_accession_record", "update_resource_record",
                                                 "update_digital_object_record", "update_event_record", "update_subject_record",
                                                 "update_agent_record", "update_container_record",
                                                 "update_container_profile_record", "update_location_profile_record",
                                                 "delete_archival_record", "suppress_archival_record",
                                                 "manage_subject_record", "manage_agent_record", "manage_vocabulary_record",
                                                 "manage_container_record", "manage_container_profile_record",
                                                 "manage_location_profile_record", "import_records", 'merge_agents_and_subjects',
                                                 "update_assessment_record", "delete_assessment_record", "update_enumeration_record",
                                                 "manage_enumeration_record"]
                       },
                       {
                         :group_code => "repository-advanced-data-entry",
                         :description => "Advanced Data Entry users of the #{repo_code} repository",
                         :grants_permissions => ["view_repository", "update_accession_record", "update_resource_record",
                                                 "update_digital_object_record", "update_event_record", "update_subject_record",
                                                 "update_agent_record", "update_container_record",
                                                 "update_container_profile_record", "update_location_profile_record",
                                                 "manage_subject_record", "manage_agent_record",
                                                 "manage_vocabulary_record", "manage_container_record",
                                                 "manage_container_profile_record", "manage_location_profile_record",
                                                 "import_records", "update_assessment_record", "delete_assessment_record",
                                                 "update_enumeration_record", "manage_enumeration_record"]
                       },
                       {
                         :group_code => "repository-basic-data-entry",
                         :description => "Basic Data Entry users of the #{repo_code} repository",
                         :grants_permissions => ["view_repository", "update_accession_record", "update_resource_record",
                                                 "update_digital_object_record", "create_job"]
                       },
                       {
                         :group_code => "repository-viewers",
                         :description => "Viewers of the #{repo_code} repository",
                         :grants_permissions => ["view_repository"]
                       }]

    RequestContext.open(:repo_id => self.id) do
      standard_groups.each do |group_data|
        Group.create_from_json(JSONModel(:group).from_hash(group_data),
                               :repo_id => self.id)
      end
    end

    Notifications.notify("REPOSITORY_CHANGED")
  end


  def delete

    # this is very expensive...probably need to come up with something
    # better...
    [ Classification, Event, Resource, DigitalObject, Accession ].each do |klass|
      klass.send(:filter, :repo_id => self.id ).destroy
    end

    super

    Notifications.notify("REPOSITORY_CHANGED")
  end


  def assimilate(other_repository)
    ASModel.all_models.each do |model|
      if model.model_scope(true) == :repository
        model.transfer_all(other_repository, self) unless [ Preference ].include?(model)
      end
    end
  end


  def self.sequel_to_jsonmodel(objs, opts = {})
    jsons = super

    jsons.zip(objs).each do |json, obj|
      json['display_string'] = obj.display_string
      if (agent_id = obj.agent_representation_id)
        json["agent_representation"] = {
          "ref" => JSONModel(:agent_corporate_entity).uri_for(agent_id)
        }
      end
    end

    jsons
  end


  def display_string
    "#{name} (#{repo_code})"
  end


  def update_from_json(json, opts = {}, apply_nested_records = true)
    reindex_required = self.publish != (json['publish'] ? 1 : 0)
    classification_reindex_required = self.name != json['name']

    result = super

    if reindex_required
      reindex_repository_records
    elsif classification_reindex_required
      reindex_classification_records
    end

    result
  end

  def reindex_repository_records
    ASModel.all_models.each do |model|
      if model.model_scope(true) == :repository && model.publishable?
        model.update_mtime_for_repo_id(self.id)
      end
    end
  end

  def reindex_classification_records
    ClassificationTerm.update_mtime_for_repo_id(self.id)
    Classification.update_mtime_for_repo_id(self.id)
  end

end<|MERGE_RESOLUTION|>--- conflicted
+++ resolved
@@ -8,25 +8,12 @@
 
   auto_generate :property => :slug,
                 :generator => proc { |json|
-<<<<<<< HEAD
-                  if AppConfig[:use_human_readable_URLs]
-                    if json["is_slug_auto"]
-                      AppConfig[:auto_generate_slugs_with_id] ? 
-                        SlugHelpers.id_based_slug_for(json, Repository) : 
-                        SlugHelpers.name_based_slug_for(json, Repository)
-                    elsif json["slug"]
-                      json["slug"]
-                    else
-                      SlugHelpers.clean_slug(json["repo_code"])
-                    end
-=======
                   if json["is_slug_auto"]
                     SlugHelpers.id_based_slug_for(json, Repository)
                   elsif json["slug"]
                     SlugHelpers.clean_slug(json["slug"])
                   else
                     SlugHelpers.clean_slug(json["repo_code"])
->>>>>>> daede4b7
                   end
                 }
 
