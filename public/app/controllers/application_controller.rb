--- conflicted
+++ resolved
@@ -71,11 +71,7 @@
     # if it looks like a slug, send it to the backend to resolve ids and other params we need.
     else
       added_params = resolve_ids_with_slugs(params)
-<<<<<<< HEAD
-     
-=======
 
->>>>>>> daede4b7
       params.merge!(added_params)
     end
 
