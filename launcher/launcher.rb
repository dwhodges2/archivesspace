# Drop all environment variables so they don't interfere with our war file gem loading.
java.lang.System.set_property("aspace.launcher.base", ENV['ASPACE_LAUNCHER_BASE'])

require 'aspace_gems'
ASpaceGems.setup

require_relative 'launcher_init'
require 'asutils'
require 'fileutils'
require 'securerandom'
require 'uri'
require 'net/http'

$server_prepare_hooks = []


# Add a new hook that will be called as a Jetty server is prepared.
# Each hook will be called with:
#
#   hook.call(server, port, [{:war => '/path/to/app.war', :path => '/uri'}, ...])
#
# Nothing uses this feature by default, but you could use it for performing
# further configuration on the Jetty server object (such as sizing thread pools)
# by adding a hook from code in your ASPACE_LAUNCHER_BASE/launcher_rc.rb file.
                                                                      #
def add_server_prepare_hook(callback)
  $server_prepare_hooks << callback
end


def start_server(port, *webapps)
  server = org.eclipse.jetty.server.Server.new
  
  
  server = org.eclipse.jetty.server.Server.new
  server.send_date_header = true

  connector = org.eclipse.jetty.server.nio.SelectChannelConnector.new
  connector.port = port
  
  req_buffer_size_bytes =  AppConfig[:jetty_request_buffer_size_bytes] || 64 * 1024 
  res_buffer_size_bytes =  AppConfig[:jetty_response_buffer_size_bytes] || 64 * 1024 
  
  connector.setRequestHeaderSize(req_buffer_size_bytes)
  connector.setResponseHeaderSize(res_buffer_size_bytes)

  contexts = webapps.map do |webapp|
    if webapp[:war]
      context = org.eclipse.jetty.webapp.WebAppContext.new
      context.server = server
      context.context_path = webapp[:path]
      context.war = webapp[:war]
      context.class_loader = org.eclipse.jetty.webapp.WebAppClassLoader.new(JRuby.runtime.jruby_class_loader, context)

      context
    elsif webapp[:static_dirs]
      handlers = org.eclipse.jetty.server.handler.HandlerList.new

      Array(webapp[:static_dirs]).each do |static_dir|
        handler = org.eclipse.jetty.server.handler.ResourceHandler.new
        handler.set_resource_base(static_dir)

        handlers.add_handler(handler)
      end

      ctx = org.eclipse.jetty.server.handler.ContextHandler.new(webapp[:path])
      ctx.set_handler(handlers)

      ctx
    else
      raise "Unrecognised webapp definition: #{webapp.inspect}"
    end
  end

  # this establishes a shutdown port on jetty. use the context xkcd so there is
  # little change of this overlapping on a server
  # posting to /xkcd/shutdown?password= will stop that jetty instance 
  if AppConfig[:use_jetty_shutdown_handler]  
    shtctx = org.eclipse.jetty.server.handler.ContextHandler.new(AppConfig[:jetty_shutdown_path])
    shtctx.set_handler(org.eclipse.jetty.server.handler.ShutdownHandler.new(server, generate_secret_for("jetty_shutdown")))
    contexts << shtctx
  end
  server.add_connector(connector)
  collection = org.eclipse.jetty.server.handler.ContextHandlerCollection.new
  collection.handlers = contexts
  server.handler = collection

  $server_prepare_hooks.each do |hook|
    hook.call(server, port, webapps)
  end

  server.start
end


def generate_secret_for(secret)
  file = File.join(AppConfig[:data_directory], "#{secret}_cookie_secret.dat")

  if !File.exist?(file)
    File.write(file, SecureRandom.hex)

    puts "****"
    puts "**** INFO: Generated a secret key for AppConfig[:#{secret}]"
    puts "****       and stored it in #{file}."
    puts "****"
    unless secret == "shutdown"  
     puts "**** If you're running ArchivesSpace in a clustered setup, you will"
     puts "**** need to make sure that all instances share the same value for this"
     puts "**** setting.  You can do that by setting a value for AppConfig[:#{secret}]"
     puts "**** in your config.rb file."
     puts "****"
    end 
    puts ""
  end

  File.read(file)
end





def main
  java.lang.System.set_property("org.eclipse.jetty.webapp.LEVEL", "WARN")
  java.lang.System.set_property("org.eclipse.jetty.server.handler.LEVEL", "WARN")


  String tempdir = File.join(AppConfig[:data_directory], "tmp")

  FileUtils.mkdir_p(tempdir)

  java.lang.System.set_property("java.io.tmpdir", tempdir)
  if AppConfig[:enable_solr]
    java.lang.System.set_property("solr.data.dir", AppConfig[:solr_index_directory])
    java.lang.System.set_property("solr.solr.home", AppConfig[:solr_home_directory])

    # Windows complains if this directory is missing.  Just create it if needed
    # and move on with our lives.
    FileUtils.mkdir_p(File.join(AppConfig[:solr_home_directory], "collection1", "conf"))
  end

  [:search_user_secret, :public_user_secret, :staff_user_secret].each do |property|
    if !AppConfig.has_key?(property)
      java.lang.System.set_property("aspace.config.#{property}", SecureRandom.hex)
    end
  end

  cookie_secrets = [:frontend_cookie_secret, :public_cookie_secret].each do |secret|
    if !AppConfig.has_key?("#{secret}_cookie_secret".intern)
      java.lang.System.set_property("aspace.config.#{secret}",
                                    generate_secret_for(secret))
    end
  end

  begin
	  aspace_base = java.lang.System.get_property("ASPACE_LAUNCHER_BASE")
    start_server(URI(AppConfig[:backend_url]).port, {:war => File.join(aspace_base, 'wars', 'backend.war'), :path => '/'}) if AppConfig[:enable_backend]

    start_server(URI(AppConfig[:solr_url]).port,
                 {:war => File.join(aspace_base,'wars', 'solr.war'), :path => '/'}) if AppConfig[:enable_solr]

    start_server(URI(AppConfig[:indexer_url]).port,
                 {:war => File.join(aspace_base,'wars', 'indexer.war'), :path => '/aspace-indexer'}) if AppConfig[:enable_indexer]

    start_server(URI(AppConfig[:frontend_url]).port,
                 {:war => File.join(aspace_base,'wars', 'frontend.war'), :path => '/'},
                 {:static_dirs => ASUtils.find_local_directories("frontend/assets"),
                       :path => "#{AppConfig[:frontend_prefix]}assets"}) if AppConfig[:enable_frontend]
    start_server(URI(AppConfig[:public_url]).port,
                 {:war => File.join(aspace_base,'wars', 'public.war'), :path => '/'},
                 {:static_dirs => ASUtils.find_local_directories("public/assets"),
                        :path => "#{AppConfig[:public_prefix]}assets"}) if AppConfig[:enable_public]
    start_server(URI(AppConfig[:docs_url]).port,
                 {:static_dirs => File.join(aspace_base,"docs", "_site"), :path => '/archivesspace'}) if AppConfig[:enable_docs]
  rescue
    # If anything fails on startup, dump a diagnostic file.
    ASUtils.dump_diagnostics($!)
  end

  puts <<EOF
************************************************************
  Welcome to ArchivesSpace!
  You can now point your browser to #{AppConfig[:frontend_url]}
************************************************************
EOF

end


def stop_server(uri)j 
    puts "Stopping : #{uri.to_s}"
    
    shutdown_uri = uri.clone 
    shutdown_uri.path = "/xkcd/shutdown"
    response = Net::HTTP.post_form(shutdown_uri, 'token' => generate_secret_for("jetty_shutdown"))
    
    if response.code != 404
      #now we check to see if indeed the server has shutdown. should return an
      #connection error. 
      Net::HTTP.get(uri)
      
      puts "Jetty Shutdown error on #{uri.to_s}"
      puts "Shutdown returned: #{response.code}"
      puts "#{response.body}"
    else
      puts "Jetty Shutdown handler does not exist"
    end

rescue Errno::ECONNREFUSED, SocketError, EOFError => se
  # A little odd, but when jetty shutdowns it just shutsdown and no response is
  # sent. Some jrubys handle this differently, but most raise either a
  # Connection, socket, or a rbuff_fill execption. When this happens, we can
  # assume the shutdown has worked. 
  puts "#{uri.to_s} not running"
rescue Exception => e
  # Server is possibly still running so overall shutdown may fail
  puts "Unexpected shutdown error"
  puts e.inspect
end


def stop
  if AppConfig[:use_jetty_shutdown_handler]
    stop_server(URI(AppConfig[:frontend_url])) if AppConfig[:enable_frontend]
    stop_server(URI(AppConfig[:public_url])) if AppConfig[:enable_public]
<<<<<<< HEAD
    stop_server(URI(AppConfig[:docs_url])) if AppConfig[:enable_docs]
    stop_server(URI(AppConfig[:indexer_url])) if AppConfig[:enable_indexer]
    stop_server(URI(AppConfig[:solr_url])) if AppConfig[:enable_solr]
    stop_server(URI(AppConfig[:backend_url])) if AppConfig[:enable_backend]
    pid_file = File.join(AppConfig[:data_directory], ".archivesspace.pid" )
    FileUtils.rm(pid_file) if File.exists?(pid_file)
=======
    pid_file = File.join(AppConfig[:data_directory], ".archivesspace.pid" ) 
    FileUtils.rm(pid_file) if File.exist?(pid_file)
>>>>>>> c7e3c831
    java.lang.System.exit(0)
  else
    puts "****"
    puts "AppConfig[:use_jetty_shutdown_handler] has not been set. "
    puts "To use this shutdown command, you must update the config.rb file."
    puts "****"
  end
rescue => e
  puts "There has been an error issueing shutdown to Jetty."
  puts e.inspect
end

launcher_rc = File.join(java.lang.System.get_property("ASPACE_LAUNCHER_BASE"), "launcher_rc.rb")

if java.lang.System.get_property("ASPACE_LAUNCHER_BASE") && File.exist?(launcher_rc)
  load File.absolute_path(launcher_rc)
end


if ARGV[0] == 'stop'
  stop
else
  main
end<|MERGE_RESOLUTION|>--- conflicted
+++ resolved
@@ -223,17 +223,12 @@
   if AppConfig[:use_jetty_shutdown_handler]
     stop_server(URI(AppConfig[:frontend_url])) if AppConfig[:enable_frontend]
     stop_server(URI(AppConfig[:public_url])) if AppConfig[:enable_public]
-<<<<<<< HEAD
     stop_server(URI(AppConfig[:docs_url])) if AppConfig[:enable_docs]
     stop_server(URI(AppConfig[:indexer_url])) if AppConfig[:enable_indexer]
     stop_server(URI(AppConfig[:solr_url])) if AppConfig[:enable_solr]
     stop_server(URI(AppConfig[:backend_url])) if AppConfig[:enable_backend]
     pid_file = File.join(AppConfig[:data_directory], ".archivesspace.pid" )
-    FileUtils.rm(pid_file) if File.exists?(pid_file)
-=======
-    pid_file = File.join(AppConfig[:data_directory], ".archivesspace.pid" ) 
     FileUtils.rm(pid_file) if File.exist?(pid_file)
->>>>>>> c7e3c831
     java.lang.System.exit(0)
   else
     puts "****"
