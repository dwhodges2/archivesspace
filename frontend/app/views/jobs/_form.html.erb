<% define_template("find_and_replace_job", jsonmodel_definition(:find_and_replace_job)) do |form| %>
    <p><%= I18n.t("job._frontend.messages.find_and_replace_instructions") %></p>

  <%= form.hidden_input :base_record_uri, :class => 'translation-placeholder' %>

  <%= render_aspace_partial :partial => "resources/linker", :locals => { :form => form, :field_label => 'Base Resource Record' }%>

  <%= form.label_and_select "record_type", [] %>
  <%= form.label_and_select "property", [] %>

  <%= form.label_and_textfield "find" %>
  <%= form.label_and_textfield "replace" %>

<% end %>

<% define_template("print_to_pdf_job", jsonmodel_definition(:print_to_pdf_job)) do |form| %>

  <%= form.hidden_input :source, :class => 'translation-placeholder' %>

  <%= render_aspace_partial :partial => "resources/linker", :locals => { :form => form, :field_label => I18n.t("actions.resource_to_pdf") }%>
  <%= form.label_and_boolean "include_unpublished" %>

<% end %>

<% define_template("fileupload") do |form| %>
  <span class="btn btn-success btn-sm fileinput-button">
    <span class="glyphicon glyphicon-plus icon-white"></span>
    <span><%= I18n.t("job._frontend.action.add_file") %></span>
    <input type="file" name="files[]" multiple="multiple">
  </span>
  <div id="files">
    <div class="hint"><span class="plus">+</span> <%= I18n.t("job._frontend.messages.drag_and_drop_hint") %></div>
  </div>
<% end %>

<% define_template("import_job", jsonmodel_definition(:import_job)) do |form| %>
  <section>
    <fieldset>
        <%= form.label_and_select "import_type", @import_types %>
    </fieldset>
  </section>

  <section id="job_filenames_">
    <% form.emit_template("fileupload") %>
    <% form.path("filenames") %>
  </section>

<% end %>

<% define_template("generate_slugs_job", jsonmodel_definition(:generate_slugs_job)) do |form| %>
  <hr/>
  <br/>

<<<<<<< HEAD
    <div class="alert alert-danger">
      <p> <%= I18n.t("job._frontend.messages.slug_lost_warning") %>
    </div>
    <br/>
    <p><%= I18n.t("job._frontend.messages.slug_generation") %></p>
    <br/>
    <p><%= I18n.t("job._frontend.messages.slug_config_msg") %></p>
    <% if AppConfig[:auto_generate_slugs_with_id] %>
      <p><%= I18n.t("job._frontend.messages.slug_config_id") %></p>

      <% if AppConfig[:generate_resource_slugs_with_eadid] %>
        <p><%= I18n.t("job._frontend.messages.slug_config_eadid") %></p>
      <% end %>

      <% if AppConfig[:generate_archival_object_slugs_with_cuid] %>
        <p><%= I18n.t("job._frontend.messages.slug_config_cuid") %></p>
      <% end %>
    <% else %>
      <p><%= I18n.t("job._frontend.messages.slug_config_title") %></p>
=======
  <div class="alert alert-danger">
    <p> <%= I18n.t("job._frontend.messages.slug_lost_warning") %> </p>
  </div>
  <br/>
  <p><%= I18n.t("job._frontend.messages.slug_generation") %></p>
  <br/>
  <p><%= I18n.t("job._frontend.messages.slug_config_msg") %></p>
  <% if AppConfig[:auto_generate_slugs_with_id] %>
    <p><%= I18n.t("job._frontend.messages.slug_config_id") %></p>

    <% if AppConfig[:generate_resource_slugs_with_eadid] %>
      <p><%= I18n.t("job._frontend.messages.slug_config_eadid") %></p>
>>>>>>> 58e18e64
    <% end %>
  <% else %>
    <p><%= I18n.t("job._frontend.messages.slug_config_title") %></p>
  <% end %>

<% end %>


<% define_template("job", jsonmodel_definition(:job)) do |form| %>

  <input id="job_type" name="job[job_type]" type="hidden" value="<%= params['job_type'] %>">

  <div id="job_form_messages">
  </div>

  <div id="job_type_fields"></div>
<% end %>


<% define_template("report_job", jsonmodel_definition(:report_job)) do |form| %>

  <div class="col-md-12">
    <h3>Reports</h3>

    <div class="accordion" id="reportListing">

      <% @report_data["reports"].values.sort {|x,y| I18n.t("reports.#{x['code']}.title") <=> I18n.t("reports.#{y['code']}.title") }.each do | report | %>
        <div class='report-listing'>
          <div class="alert alert-info with-hide-alert">
            <a class="accordion-toggle" data-toggle="collapse" data-parent="#reportListing" href="#reportListing_<%= report["code"] %>">
              <%= I18n.t("reports.#{report["code"]}.title") %>
            </a>
            <button class="pull-right btn btn-default  hide selected-message" disabled>Selected</button>
            <button class="pull-right btn btn-default select-record" data-report="<%= report['code'] %>">Select</button>
            <a class="pull-right btn btn-default accordion-toggle" data-toggle="collapse" data-parent="#reportListing" href="#reportListing_<%= report["code"] %>" >
              <%= I18n.t("job.show_description") %>
            </a>
          </div>
          <div id="reportListing_<%= report["code"] %>" class="accordion-body collapse">
            <div class="accordion-inner">
              <p><%= I18n.t("reports.#{report["code"]}.description", :default => report["code"]) %></p>

              <%= form.hidden_input :report_type, report['code'] %>
              <% report_params = report["params"].reject{|p| ["format", "repo_id"].include?(p[0])} %>

              <% if report['code'] == 'custom_report' && false %>
                <hr/>
                <div class="form-group">
                  <%= render_aspace_partial :partial => "jobs/report_partials/customfields", :locals => {:object => @job, :form => form, :custom_data => report_params[0][3]} %>
                </div>
              <% elsif report_params.length > 0 %>
                <hr/>
                 <% report_params.each do | param | %>
                  <div class="form-group">
                    <label class="col-sm-2 control-label"><%= I18n.t("reports.parameters.#{param[0]}", :default => param[0]) %></label>
                    <div class="col-sm-9">
                      <% if param[1] === "Date" %>
                        <%= text_field_tag "job[job_params][#{param[0]}]", nil,  :class => 'date-field form-control', :'data-format' => 'yyyy-mm-dd', :placeholder => 'yyyy-mm-dd'  %>
                      <% elsif param[1] === "String" && param.length > 3 && param[3].has_key?("enumeration") %>
                        <%= select_tag( "job[job_params][#{param[0]}]", options_for_select(
                                                JSONModel.enum_values(param[3]["enumeration"]).map{|v| [I18n.t("enumerations.#{param[3]["enumeration"]}.#{v}", :default => v), v]},
                                       )) %>
                      <% elsif param[1] === "String" %>
                        <%= text_field_tag "job[job_params][#{param[0]}]", nil  , :class => 'form-control' %>
                      <% elsif param[1] === "Boolean" %>
                        <%= check_box_tag "job[job_params][#{param[0]}]" %>
                      <% else %>
                        <%# Custom types will be rendered using a partial with the corresponding name %>
                        <% form.push('job_params') do |form| %>
                          <%= render_aspace_partial :partial => "jobs/report_partials/#{param[1].downcase}", :locals => {:object => @job, :form => form, :name => param[0]} %>
                        <% end %>
                      <% end %>
                    </div>
                  </div>
                <% end %>
              <% end %>
              <hr/>
              <div class="form-group">
                <div class="col-sm-9">
                  <% formats = @report_data["formats"] || %w{ json csv html pdf } %>
                  <%= form.label_and_select :format, formats.collect{|format| [I18n.t("reports.formats.#{format}", :default => format), format]} %>
                </div>
                <div class="csv_options" hidden="true">
                  <label class="col-sm-2 control-label">Linked Records in JSON</label>
                  <div class="col-sm-1 checkbox">
                    <%= check_box_tag("job[job_params][csv_show_json]") %>
                  </div>
                </div>
              </div>
              <hr/>

            </div>
          </div>
        </div>
      <% end %>

    </div>

  </div>
<% end %>

<%# Now create a template for all job types not handled above - eg from plugins %>
<% job_types.keys.each do |type| %>
  <% next if ['find_and_replace_job', 'print_to_pdf_job', 'import_job', 'report_job', 'generate_slugs_job'].include?(type) %>

  <% define_template(type, jsonmodel_definition(type.intern)) do |form| %>

    <% begin %>
      <%= render_aspace_partial :partial => "#{type}/form", :locals => {:object => @job, :form => form} %>
    <% rescue ActionView::MissingTemplate %>
      <%# don't require plugins to provide a form %>
    <% end %>

  <% end %>
<% end %>


<%= render_aspace_partial :partial => "shared/form_messages", :locals => {:object => @job, :form => form} %>
<% form.emit_template("job") %>

<% form.emit_template(@job_type) %>
<%= form.hidden_input :jsonmodel_type, @job_type %>

<%= form_plugins_for("job", form) %>



<div id="template_import_file"><!--
  <div class="import-file">
    <span class="import-filename">${filename}</span>
    <span class="btn btn-xs btn-remove-file"><span class="glyphicon glyphicon-trash"></span></span>
  </div>
--></div>


<div id="template_find_and_replace_warning"><!--
  <hr/>
  <div class="alert alert-danger"><%= I18n.t("job._frontend.messages.find_and_replace_warning") %></div>
  <hr/>
--></div>

<div id="template_report_instructions"><!--
  <hr/>
  <div class="alert alert-success"><%= I18n.t("job._frontend.messages.report_instructions") %></div>
  <hr/>
--></div>

<div id="template_uploading_message"><!--
  <hr/>
  <div class="alert alert-info"><%= I18n.t("job._frontend.messages.uploading") %></div>
  <hr/>
--></div>

<div id="template_success_message"><!--
  <hr/>
  <div class="alert alert-success"><%= I18n.t("job._frontend.messages.upload_successful") %></div>
  <hr/>
--></div><|MERGE_RESOLUTION|>--- conflicted
+++ resolved
@@ -51,7 +51,6 @@
   <hr/>
   <br/>
 
-<<<<<<< HEAD
     <div class="alert alert-danger">
       <p> <%= I18n.t("job._frontend.messages.slug_lost_warning") %>
     </div>
@@ -71,20 +70,6 @@
       <% end %>
     <% else %>
       <p><%= I18n.t("job._frontend.messages.slug_config_title") %></p>
-=======
-  <div class="alert alert-danger">
-    <p> <%= I18n.t("job._frontend.messages.slug_lost_warning") %> </p>
-  </div>
-  <br/>
-  <p><%= I18n.t("job._frontend.messages.slug_generation") %></p>
-  <br/>
-  <p><%= I18n.t("job._frontend.messages.slug_config_msg") %></p>
-  <% if AppConfig[:auto_generate_slugs_with_id] %>
-    <p><%= I18n.t("job._frontend.messages.slug_config_id") %></p>
-
-    <% if AppConfig[:generate_resource_slugs_with_eadid] %>
-      <p><%= I18n.t("job._frontend.messages.slug_config_eadid") %></p>
->>>>>>> 58e18e64
     <% end %>
   <% else %>
     <p><%= I18n.t("job._frontend.messages.slug_config_title") %></p>
