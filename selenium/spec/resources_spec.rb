require_relative 'spec_helper'

describe "Resources and archival objects" do

  before(:all) do
    @repo = create(:repo)
    set_repo(@repo)

    @accession = create(:accession, {
                          :collection_management => build(:collection_management)
                        })

    @resource = create(:resource)

    @archival_object = create(:archival_object, :resource => {'ref' => @resource.uri})

    @user = create_user(@repo => ['repository-archivists'])
    @driver = Driver.new.login_to_repo(@user, @repo)
  end

  before(:each) do
    @driver.go_home
  end


  after(:all) do
    @driver.quit
  end


  it "can spawn a resource from an existing accession" do
    @driver.get_view_page(@accession)

    # Spawn a resource from the accession we just created
    @driver.find_element(:link, "Spawn").click
    @driver.find_element(:link, "Resource").click

    # The relationship back to the original accession is prepopulated
    @driver.find_element(:css => 'div.accession').text.should match(@accession.title)

    @driver.complete_4part_id("resource_id_%d_")
    combo = @driver.find_element(:xpath => '//div[@class="combobox-container"][following-sibling::select/@id="resource_language_"]//input[@type="text"]');
    combo.clear
    combo.click
    combo.send_keys("eng")
    combo.send_keys(:tab)

    @driver.find_element(:id, "resource_level_").select_option("collection")

    # no collection managment
    @driver.find_elements(:id, "resource_collection_management__cataloged_note_").length.should eq(0)

    # condition and content descriptions have come across as notes fields
    notes_toggle = @driver.blocking_find_elements(:css => "#notes .collapse-subrecord-toggle")
    notes_toggle[0].click
<<<<<<< HEAD
    @driver.wait_for_ajax
=======

    @driver.find_element_orig(:css, '#resource_notes__0__subnotes__0__content_').wait_for_class("initialised");
>>>>>>> b835acea
    @driver.execute_script("$('#resource_notes__0__subnotes__0__content_').data('CodeMirror').toTextArea()")
    assert(5) { @driver.find_element(:id => "resource_notes__0__subnotes__0__content_").attribute("value").should eq(@accession.content_description) }

    notes_toggle[1].click

    @driver.find_element(:id => "resource_notes__1__content__0_").text.should match(@accession.condition_description)

    @driver.find_element(:id => "resource_dates__0__date_type_").select_option("single")
    @driver.clear_and_send_keys([:id, "resource_dates__0__begin_"], "1978")

    @driver.clear_and_send_keys([:id, "resource_extents__0__number_"], "10")
    @driver.find_element(:id => "resource_extents__0__extent_type_").select_option("cassettes")


    @driver.find_element(:id => "resource_dates__0__date_type_").select_option("single")
    @driver.clear_and_send_keys([:id, "resource_dates__0__begin_"], "1978")

    @driver.find_element(:css => "form#resource_form button[type='submit']").click

    # Success!
    assert(5) {
      @driver.find_element_with_text('//div', /Resource .* created/).should_not be_nil
      @driver.find_element(:id, "resource_dates__0__begin_" ).attribute("value").should eq("1978")
    }
  end

  it "reports errors and warnings when creating an invalid Resource" do
    @driver.find_element(:link, "Create").click
    @driver.find_element(:link, "Resource").click
    @driver.find_element(:id, "resource_title_").clear
    @driver.find_element(:css => "form#resource_form button[type='submit']").click

    @driver.find_element_with_text('//div[contains(@class, "error")]', /Identifier - Property is required but was missing/)
    @driver.find_element_with_text('//div[contains(@class, "error")]', /Title - Property is required but was missing/)
    @driver.find_element_with_text('//div[contains(@class, "error")]', /Number - Property is required but was missing/)
    @driver.find_element_with_text('//div[contains(@class, "error")]', /Type - Property is required but was missing/)
    @driver.find_element_with_text('//div[contains(@class, "warning")]', /Language - Property was missing/)

    @driver.find_element(:css, "a.btn.btn-cancel").click
  end


  it "can create a resource" do
    resource_title = "Pony <emph render='italic'>Express</emph>"
    resource_stripped = "Pony Express"
    resource_regex = /^.*?\bPony\b.*?$/m

    @driver.find_element(:link, "Create").click
    @driver.find_element(:link, "Resource").click

    @driver.clear_and_send_keys([:id, "resource_title_"],(resource_title))
    @driver.complete_4part_id("resource_id_%d_")

    @driver.find_element(:id => "resource_dates__0__date_type_").select_option("single")
    @driver.clear_and_send_keys([:id, "resource_dates__0__begin_"], "1978")

    combo = @driver.find_element(:xpath => '//div[@class="combobox-container"][following-sibling::select/@id="resource_language_"]//input[@type="text"]');
    combo.clear
    combo.click
    combo.send_keys("eng")
    combo.send_keys(:tab)
    @driver.find_element(:id, "resource_level_").select_option("collection")
    @driver.clear_and_send_keys([:id, "resource_extents__0__number_"], "10")
    @driver.find_element(:id => "resource_extents__0__extent_type_").select_option("cassettes")
    @driver.find_element(:css => "form#resource_form button[type='submit']").click

    # The new Resource shows up on the tree
    assert(5) { @driver.find_element(:css => "a.jstree-clicked").text.strip.should match(resource_regex) }
  end


  it "reports warnings when updating a Resource with invalid data" do
    @driver.get_edit_page(@resource)

    @driver.find_element(:id, "resource_title_")
    @driver.clear_and_send_keys([:id, "resource_title_"],"")
    
    sleep(5)
    if  @driver.find_element(:css => "form#resource_form button[type='submit']").enabled?
      $stderr.puts "Can't find the button" 
      sleep(5)
      @driver.find_elements(:css => "form#resource_form button[type='submit']")[1].click
    end
    
    
    expect {
      @driver.find_element_with_text('//div[contains(@class, "error")]', /Title - Property is required but was missing/)
    }.to_not raise_error
  end


  it "reports errors if adding an empty child to a Resource" do
    @driver.get_edit_page(@resource)

    @driver.find_element(:link, "Add Child").click
    @driver.wait_for_ajax
    @driver.clear_and_send_keys([:id, "archival_object_title_"], " ")
    @driver.wait_for_ajax

    unless @driver.find_element(:id => "createPlusOne")
      sleep(5)
    end
    # False start: create an object without filling it out
    @driver.find_element(:id => "createPlusOne").click

    @driver.find_element_with_text('//div[contains(@class, "error")]', /Level of Description - Property is required but was missing/)


    @driver.find_element(:link, "Revert Changes").click
    @driver.find_element(:id, "dismissChangesButton").click
  end


  it "reports error if title is empty and no date is provided" do
    @driver.get("#{$frontend}#{@resource.uri.sub(/\/repositories\/\d+/, '')}/edit")

    @driver.find_element(:link, "Add Child").click
    @driver.wait_for_ajax
    @driver.find_element(:id, "archival_object_level_").select_option("item")
    @driver.clear_and_send_keys([:id, "archival_object_title_"], "")
    @driver.wait_for_ajax

    # False start: create an object without filling it out
    @driver.find_element(:id => "createPlusOne").click
    @driver.find_element_with_text('//div[contains(@class, "error")]', /Dates - one or more required \(or enter a Title\)/i)

    @driver.find_element_with_text('//div[contains(@class, "error")]', /Title - must not be an empty string \(or enter a Date\)/i)

    @driver.find_element(:link, "Revert Changes").click
    @driver.find_element(:id, "dismissChangesButton").click
  end


  # Archival Object Trees
  it "can populate the archival object tree" do
    @driver.get_edit_page(@resource)

    @driver.find_element(:link, "Add Child").click

    @driver.clear_and_send_keys([:id, "archival_object_title_"], "Lost mail")
    @driver.find_element(:id, "archival_object_level_").select_option("item")

    @driver.click_and_wait_until_gone(:id => "createPlusOne")

    ["January", "February", "December"]. each do |month|

      # Wait for the new empty form to be populated.  There's a tricky race
      # condition here that I can't quite track down, so here's my blunt
      # instrument fix.
      @driver.find_element(:xpath, "//textarea[@id='archival_object_title_' and not(text())]")

      @driver.clear_and_send_keys([:id, "archival_object_title_"],(month))
      @driver.find_element(:id, "archival_object_level_").select_option("item")

      old_element = @driver.find_element(:id, "archival_object_title_")
      @driver.click_and_wait_until_gone(:id => "createPlusOne")
    end

    elements = @driver.blocking_find_elements(:css => "li.jstree-leaf").map{|li| li.text.strip}

    ["January", "February", "December"].each do |month|
      elements.any? {|elt| elt =~ /#{month}/}.should be_truthy
    end
  end


  it "can cancel edits to Archival Objects" do
    ao_id = @archival_object.uri.sub(/.*\//, '')
    @driver.get("#{$frontend}#{@resource.uri.sub(/\/repositories\/\d+/, '')}/edit#tree::archival_object_#{ao_id}")

    @driver.clear_and_send_keys([:id, "archival_object_title_"], "unimportant change")
    @driver.find_element(:id => js_node(@resource).a_id).click

    @driver.find_element(:id, "dismissChangesButton").click

    assert(5) {
      @driver.find_element(:css => "a.jstree-clicked .title-column").text.delete("1").chomp.strip.should eq(@resource.title.delete("1").chomp.strip)
    }
  end


  it "reports warnings when updating an Archival Object with invalid data" do
    ao_id = @archival_object.uri.sub(/.*\//, '')
    @driver.get("#{$frontend}#{@resource.uri.sub(/\/repositories\/\d+/, '')}/edit#tree::archival_object_#{ao_id}")

    @driver.find_element(:id, "archival_object_level_").select_option("item")
    @driver.clear_and_send_keys([:id, "archival_object_title_"], "")
    sleep(5)
    @driver.find_element(:css => "form .record-pane button[type='submit']").click
    @driver.wait_for_ajax
    expect {
      @driver.find_element_with_text('//div[contains(@class, "error")]', /Title - must not be an empty string/)
    }.to_not raise_error

    @driver.find_element(:link, "Revert Changes").click
    @driver.find_element(:id, "dismissChangesButton").click
  end

  it "can update an existing Archival Object" do
    @driver.get_edit_page(@archival_object)

    @driver.clear_and_send_keys([:id, "archival_object_title_"], "save this please")
    @driver.find_element(:css => "form .record-pane button[type='submit']").click
    @driver.wait_for_ajax
    assert(5) { @driver.find_element(:css, "h2").text.should eq("save this please Archival Object") }
    assert(5) { @driver.find_element(:css => "div.alert.alert-success").text.should eq('Archival Object save this please updated') }
    @driver.clear_and_send_keys([:id, "archival_object_title_"], @archival_object.title)
    @driver.find_element(:css => "form .record-pane button[type='submit']").click
  end


  it "can add a assign, remove, and reassign a Subject to an archival object" do
    @driver.get_edit_page(@archival_object)

    @driver.find_element(:css => '#archival_object_subjects_ .subrecord-form-heading .btn:not(.show-all)').click
    sleep(1)

    @driver.find_element(:css => "#archival_object_subjects_ .linker-wrapper a.btn").click

    @driver.find_element(:css => "#archival_object_subjects_ a.linker-create-btn").click

    @driver.find_element(:css, ".modal #subject_terms_ .btn:not(.show-all)").click

    @driver.clear_and_send_keys([:id => "subject_terms__0__term_"], "#{$$}TestTerm123")
    @driver.clear_and_send_keys([:id => "subject_terms__1__term_"], "#{$$}FooTerm456")
    @driver.find_element(:id => "subject_source_").select_option("local")

    @driver.find_element(:id, "createAndLinkButton").click

    # remove the linked Subject but find it using typeahead and re-add it" do
    @driver.find_element(:css, ".token-input-delete-token").click

    # search for the created subject
    assert(5) {
      run_index_round
      @driver.clear_and_send_keys([:id, "token-input-archival_object_subjects__0__ref_"], "#{$$}TestTerm123")
      @driver.find_element(:css, "li.token-input-dropdown-item2").click
    }

    @driver.click_and_wait_until_gone(:css, "form#archival_object_form button[type='submit']")

    # so the subject is here now
    assert(5) { @driver.find_element(:css, "#archival_object_subjects_ ul.token-input-list").text.should match(/#{$$}FooTerm456/) }
  end


  it "can view a read only Archival Object" do
    @driver.get_edit_page(@archival_object)

    @driver.find_element(:link, 'Close Record').click

    assert(5) { @driver.find_element(:css, ".record-pane h2").text.should eq("#{@archival_object.title} Archival Object") }
  end


  it "exports and downloads the resource to xml" do
    @driver.get_view_page(@resource)

    @driver.find_element(:link, "Export").click
    response = @driver.find_element(:link, "Download EAD").click
    @driver.wait_for_ajax
    assert(5) { Dir.glob(File.join( Dir.tmpdir,"*_ead.xml" )).length.should eq(1) }
    system("rm #{File.join(Dir.tmpdir, '*_ead.xml')}")
  end

  # # this is a pretty weak test, but pdf functionality has been move down to
  # jobs, where it's tested..
  it "displays a link for downloading pdf" do
    @driver.get("#{$frontend}#{@resource.uri.sub(/\/repositories\/\d+/, '')}")

    @driver.find_element(:link, "Export").click
    expect {
      @driver.find_element_with_text(:link, /Print Resource to PDF/)
    }
  end


  it "can edit a Resource, add a second Extent, then remove it" do
    @driver.get_edit_page(@resource)

    @driver.find_element(:css => '#resource_extents_ .subrecord-form-heading .btn:not(.show-all)').click

    @driver.clear_and_send_keys([:id, 'resource_extents__1__number_'], "5")
    @driver.find_element(:id => "resource_extents__1__extent_type_").select_option("volumes")

    @driver.find_element(:css => "form#resource_form button[type='submit']").click

    @driver.find_element_with_text('//div', /\bResource\b.*\bupdated\b/).should_not be_nil

    @driver.find_element(:link, 'Close Record').click

    # it can see two Extents on the saved Resource
    extent_headings = @driver.blocking_find_elements(:css => '#resource_extents_ .panel-heading')

    extent_headings.length.should eq (2)
    assert(5) { extent_headings[0].text.should match (/^\d.*/) }
    assert(5) { extent_headings[1].text.should match (/^\d.*/) }

    # it can remove an Extent when editing a Resource
    @driver.get("#{$frontend}#{@resource.uri.sub(/\/repositories\/\d+/, '')}/edit")

    @driver.blocking_find_elements(:css => '#resource_extents_ .subrecord-form-remove')[1].click
    @driver.find_element(:css => '#resource_extents_ .confirm-removal').click
    @driver.find_element(:css => "form#resource_form button[type='submit']").click

    @driver.find_element(:link, 'Close Record').click

    extent_headings = @driver.blocking_find_elements(:css => '#resource_extents_ .panel-heading')

    extent_headings.length.should eq (1)
    assert(5) { extent_headings[0].text.should match (/^\d.*/) }
  end

  it "can have a lot of associated records that do not show in the field but are not lost" do

    subjects = []
    accessions = []
    classifications = []
    dos = []
    instances = [] 
    agents = []
     
    10.times do |i| 
      subjects << create(:subject) 
      accessions << create(:accession)
      classifications << create(:classification)
      dos << create(:digital_object)
      instances = dos.map { |d| { :instance_type => 'digital_object', :digital_object => { :ref => d.uri }  } }
      agents << create(:agent_person)  
    end
    
    linked_agents =  agents.map { |a| { :ref => a.uri, 
                                        :role =>  generate(:resource_agent_role),
                                        :relator =>  generate(:relator) 
                                      } }
    # lets make sure we have at least one creato r with a title
    linked_agents.find { |a| a[:role] == "creator" }[:title] = generate(:alphanumstr)    
    
    resource = create(:resource, {
                      :linked_agents => linked_agents,
                      :subjects => subjects.map {|s| { :ref => s.uri }},
                      :related_accessions => accessions.map { |a| {:ref => a.uri } },
                      :instances => instances,
                      :classifications => classifications.map { |c| { :ref => c.uri } }
                     
                    })
    # let's go to the edit page 
    @driver.get_edit_page(resource)
   
    # now lets make a small change...
    @driver.find_element(:css => '#resource_extents_ .subrecord-form-heading .btn:not(.show-all)').click
    @driver.clear_and_send_keys([:id, 'resource_extents__1__number_'], "5")
    @driver.find_element(:id => "resource_extents__1__extent_type_").select_option("volumes")
    
    # submit it 
    @driver.find_element(:css => "form#resource_form button[type='submit']").click
    
    # no errors!  
    @driver.find_element_with_text('//div', /\bResource\b.*\bupdated\b/).should_not be_nil
    
    # let's open all all the too-manys and make sure everything is still
    # there.. 
    @driver.find_elements(:css => ".alert-too-many").each { |c| c.click }
    @driver.wait_until_gone(:css, ".spinner") 
   
    [ subjects, accessions, classifications, dos ].each do |klass|
      klass.each do |a|
        @driver.find_element(:id => a[:uri].gsub("/", "_" )).text.should match(/#{ a[:display_title] }/)
      end
    end 
   
    # agents are weird. 
    linked_agents.each_with_index do |a, i|
      assert(5) { @driver.find_element(:css => "#resource_linked_agents__#{i.to_s}__role_").get_select_value.should eq(a[:role]) } 
      if (a.has_key?(:title)) 
        assert(5) { @driver.find_element(:css => "#resource_linked_agents__#{i.to_s}__title_").attribute('value').should eq(a[:title]) } 
      end
      # y this no work?  
      # @driver.find_element(:css, "input[name='resource\[linked_agents\]\[#{i.to_s}\]\[relator\]']" ).attribute("value").should eq(a[:relator])
      # fu.  
      assert(5) { @driver.find_input_by_name("resource[linked_agents][#{i.to_s}][relator]" ).attribute('value').should eq(a[:relator]) }
      assert(5) { @driver.find_element(:css => "#resource_linked_agents__#{i.to_s}_ .linker-wrapper .token-input-token").text.should match(/#{  agents[i][:primary_name] }/) } 
    end

  end

end<|MERGE_RESOLUTION|>--- conflicted
+++ resolved
@@ -53,12 +53,9 @@
     # condition and content descriptions have come across as notes fields
     notes_toggle = @driver.blocking_find_elements(:css => "#notes .collapse-subrecord-toggle")
     notes_toggle[0].click
-<<<<<<< HEAD
-    @driver.wait_for_ajax
-=======
+    @driver.wait_for_ajax
 
     @driver.find_element_orig(:css, '#resource_notes__0__subnotes__0__content_').wait_for_class("initialised");
->>>>>>> b835acea
     @driver.execute_script("$('#resource_notes__0__subnotes__0__content_').data('CodeMirror').toTextArea()")
     assert(5) { @driver.find_element(:id => "resource_notes__0__subnotes__0__content_").attribute("value").should eq(@accession.content_description) }
 
