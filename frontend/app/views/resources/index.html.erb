--- conflicted
+++ resolved
@@ -1,21 +1,4 @@
 <%= setup_context :title => I18n.t("resource._plural") %>
-
-<%
-   # @show_multiselect_column = user_can?("delete_archival_record")
-
-   # add_browse_columns("resource", {"level" => "archival_record_level", "language" => "language_iso639_2"})
-
-<<<<<<< HEAD
-   # if params[:include_components] === "true"
-   #   @display_context = true
-   # end 
-=======
-   if params[:include_components] === "true"
-     @display_context = true
-   end
->>>>>>> 5734ac3d
-
-%>
 
 <div class="row">
    <div class="col-md-3">
