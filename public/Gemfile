--- conflicted
+++ resolved
@@ -33,21 +33,12 @@
 gem 'therubyrhino'
 # Use jquery as the JavaScript library
 gem 'jquery-rails'
-<<<<<<< HEAD
-  
-gem "json", "1.8.6"
-gem "json-schema", "1.0.10"
-gem 'multi_json', '~> 1.13.1'
-gem "net-http-persistent", "2.8"
-gem "multipart-post", "1.2.0"
- 
-=======
+
 gem "json", "1.8.6"
 gem 'json-schema', '1.0.10'
 gem "net-http-persistent", "2.8"
 gem "multipart-post", "1.2.0"
 
->>>>>>> 3f18e0fb
 # support clipboard
 gem 'clipboard-rails'
 
