require_relative 'indexer_common'
require_relative 'index_state'
require 'time'
require 'thread'
require 'java'
require 'log'

# Eagerly load this constant since we access it from multiple threads.  Having
# two threads try to load it simultaneously seems to create the possibility for
# race conditions.
java.util.concurrent.TimeUnit::MILLISECONDS

class PeriodicIndexer < IndexerCommon

  def initialize(backend_url = nil, state = nil, indexer_name = nil, verbose = true)
    super(backend_url || AppConfig[:backend_url])

    @indexer_name = indexer_name || 'PeriodicIndexer'
    @state = state || IndexState.new
    @verbose = verbose

    # A small window to account for the fact that transactions might be committed
    # after the periodic indexer has checked for updates, but with timestamps from
    # prior to the check.
    @window_seconds = 30

    @time_to_sleep = AppConfig[:solr_indexing_frequency_seconds].to_i
    @thread_count = AppConfig[:indexer_thread_count].to_i
    @records_per_thread = AppConfig[:indexer_records_per_thread].to_i

    @timing = IndexerTiming.new
  end

  def start_worker_thread(queue, record_type)
    repo_id = JSONModel.repository
    session = JSONModel::HTTP.current_backend_session

    Thread.new do
      begin
        # Inherit the repo_id and user session from the parent thread
        JSONModel.set_repository(repo_id)
        JSONModel::HTTP.current_backend_session = session

        did_something = false

        while true
          id_subset = queue.poll(10000, java.util.concurrent.TimeUnit::MILLISECONDS)

          # If the parent thread has finished, it should have pushed a :finished
          # token.  But if we time out after a reasonable amount of time, assume
          # it isn't coming back.
          break if (id_subset == :finished || id_subset.nil?)

          records = @timing.time_block(:record_fetch_ms) do
            fetch_records(record_type, id_subset, resolved_attributes)
          end

          if !records.empty?
            did_something = true
            index_records(records.map {|record|
                            {
                              'record' => record.to_hash(:trusted),
                              'uri' => record.uri
                            }
                          })
          end
        end

        did_something
      rescue
        Log.error("Failure in #{@indexer_name} worker thread: #{$!}")
        raise $!
      end
    end
  end


  def run_index_round
    log("Running index round")

    login

    # Index any repositories that were changed
    start = Time.now
    repositories = JSONModel(:repository).all('resolve[]' => resolved_attributes)

    modified_since = [@state.get_last_mtime('repositories', 'repositories') - @window_seconds, 0].max
    updated_repositories = repositories.reject {|repository| Time.parse(repository['system_mtime']).to_i < modified_since}.
    map {|repository| {
        'record' => repository.to_hash(:raw),
        'uri' => repository.uri
      }
    }

    # indexing repos is usually easy, since its unlikely there will be lots of
    # them.
    if !updated_repositories.empty?
      index_records(updated_repositories)
      send_commit
    end

    @state.set_last_mtime('repositories', 'repositories', start)

    # And any records in any repositories
    repositories.each_with_index do |repository, i|
      JSONModel.set_repository(repository.id)

      checkpoints = []
      did_something = false

      record_types.each do |type|
        next if @@global_types.include?(type) && i > 0
        start = Time.now

        modified_since = [@state.get_last_mtime(repository.id, type) - @window_seconds, 0].max

        # we get all the ids of this record type out of the repo
        id_set = JSONModel::HTTP.get_json(JSONModel(type).uri_for, :all_ids => true, :modified_since => modified_since)

        next if id_set.empty?

        indexed_count = 0

        work_queue = java.util.concurrent.LinkedBlockingQueue.new(@thread_count)

        workers = (0...@thread_count).map {|thread_idx|
          start_worker_thread(work_queue, type)
        }

        begin
          # Feed our worker threads subsets of IDs to process
          id_set.each_slice(@records_per_thread) do |id_subset|
            # This will block if all threads are currently busy indexing.
            while !work_queue.offer(id_subset, 5000, java.util.concurrent.TimeUnit::MILLISECONDS)
              # If any of the workers have caught an exception, rethrow it immediately
              workers.each do |thread|
                thread.value if thread.status.nil?
              end
            end

            indexed_count += id_subset.length
            log("~~~ Indexed #{indexed_count} of #{id_set.length} #{type} records in repository #{repository.repo_code}")
          end

        ensure
          # Once we're done, instruct the workers to finish up.
          @thread_count.times { work_queue.offer(:finished, 5000, java.util.concurrent.TimeUnit::MILLISECONDS) }
        end

        # If any worker reports that they indexed some records, we'll send a
        # commit.
        results = workers.map {|thread| thread.join; thread.value}
        did_something ||= results.any? {|status| status}

        checkpoints << [repository, type, start]

        log("Indexed #{id_set.length} records in #{Time.now.to_i - start.to_i} seconds")
      end

      index_round_complete(repository)

      send_commit if did_something

      checkpoints.each do |repository, type, start|
        @state.set_last_mtime(repository.id, type, start)
      end
    end

    handle_deletes

    log("Index round complete")
  end

  def index_round_complete(repository)
    # Give subclasses a place to hang custom behavior.
  end

  def handle_deletes(opts = {})
    start = Time.now
    last_mtime = @state.get_last_mtime('_deletes', 'deletes')
    did_something = false

    page = 1
    while true
      deletes = JSONModel::HTTP.get_json("/delete-feed", :modified_since => [last_mtime - @window_seconds, 0].max, :page => page, :page_size => @records_per_thread)

      if !deletes['results'].empty?
        did_something = true
      end

      delete_records(deletes['results'], opts)

      break if deletes['last_page'] <= page

      page += 1
    end

    if did_something
      send_commit
    end

    @state.set_last_mtime('_deletes', 'deletes', start)
  end

  def run
    while true
      begin
        run_index_round unless paused?
      rescue
        reset_session
        Log.error($!.backtrace.join("\n"))
        Log.error($!.inspect)
      end

      sleep @time_to_sleep
    end
  end

  # used for just info lines
  def log(line)
<<<<<<< HEAD
    return unless @verbose 
    $stderr.puts("#{@indexer_name} [#{Time.now}] #{line}")
    $stderr.flush
=======
    Log.info("#{@indexer_name} [#{Time.now}] #{line}")
>>>>>>> dd5d6ca2
  end

  def self.get_indexer(state = nil, name = "Staff Indexer")
    indexer = self.new(AppConfig[:backend_url], state, name)
  end

  def fetch_records(type, ids, resolve)
    JSONModel(type).all(:id_set => ids.join(","), 'resolve[]' => resolve)
  end

end<|MERGE_RESOLUTION|>--- conflicted
+++ resolved
@@ -218,13 +218,7 @@
 
   # used for just info lines
   def log(line)
-<<<<<<< HEAD
-    return unless @verbose 
-    $stderr.puts("#{@indexer_name} [#{Time.now}] #{line}")
-    $stderr.flush
-=======
     Log.info("#{@indexer_name} [#{Time.now}] #{line}")
->>>>>>> dd5d6ca2
   end
 
   def self.get_indexer(state = nil, name = "Staff Indexer")
