--- conflicted
+++ resolved
@@ -9,15 +9,11 @@
   <div class="col-md-9">
     <div class="record-toolbar">
       <div class="btn-group pull-right">
-<<<<<<< HEAD
         <%= link_to I18n.t("actions.export_csv"), request.parameters.merge({ :format => :csv, :fields =>
           ['title', 'container_profile_width_u_sstr', 'container_profile_height_u_sstr', 'container_profile_depth_u_sstr', 'container_profile_dimension_units_u_sstr'] }), id: "searchExport", class: "btn btn-sm btn-info" %>
-        <%= link_to I18n.t("container_profile._frontend.action.create"), {:controller => :container_profiles, :action => :new}, :class => "btn btn-sm btn-default" %>
-=======
         <% if user_can?('update_container_profile_record') %>
           <%= link_to I18n.t("container_profile._frontend.action.create"), {:controller => :container_profiles, :action => :new}, :class => "btn btn-sm btn-default" %>
         <% end %>
->>>>>>> f2f74aad
       </div>
       <br style="clear:both" />
     </div>
