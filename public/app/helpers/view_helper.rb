--- conflicted
+++ resolved
@@ -15,7 +15,7 @@
   def resource_base_url(result)
     if result.json['slug'] && AppConfig[:use_human_readable_URLs]
       # Generate URLs with repo slugs if turned on
-      if AppConfig[:repo_slug_in_URL]
+      if AppConfig[:repo_name_in_slugs]
         if result.resolved_repository["slug"]
           url = "repositories/#{result.resolved_repository["slug"]}/resources/" + result.json['slug']
 
@@ -39,11 +39,7 @@
 
   def digital_object_base_url(result)
     if result.json['slug'] && AppConfig[:use_human_readable_URLs]
-<<<<<<< HEAD
-      if AppConfig[:repo_name_in_slugs] 
-=======
-      if AppConfig[:repo_slug_in_URL]
->>>>>>> 58e18e64
+      if AppConfig[:repo_name_in_slugs]
         if result.resolved_repository["slug"]
           url = "repositories/#{result.resolved_repository["slug"]}/digital_objects/" + result.json['slug']
         else
@@ -63,11 +59,7 @@
 
   def accession_base_url(result)
     if result.json['slug'] && AppConfig[:use_human_readable_URLs]
-<<<<<<< HEAD
-      if AppConfig[:repo_name_in_slugs] 
-=======
-      if AppConfig[:repo_slug_in_URL]
->>>>>>> 58e18e64
+      if AppConfig[:repo_name_in_slugs]
         if result.resolved_repository["slug"]
           url = "repositories/#{result.resolved_repository["slug"]}/accessions/" + result.json['slug']
         else
@@ -97,11 +89,7 @@
 
   def classification_base_url(result)
     if result.json['slug'] && AppConfig[:use_human_readable_URLs]
-<<<<<<< HEAD
-      if AppConfig[:repo_name_in_slugs] 
-=======
-      if AppConfig[:repo_slug_in_URL]
->>>>>>> 58e18e64
+      if AppConfig[:repo_name_in_slugs]
         if result.resolved_repository["slug"]
           url = "repositories/#{result.resolved_repository["slug"]}/classifications/" + result.json['slug']
         else
@@ -131,11 +119,7 @@
 
   def object_base_url(result)
     if result.json['slug'] && AppConfig[:use_human_readable_URLs]
-<<<<<<< HEAD
-      if AppConfig[:repo_name_in_slugs] 
-=======
-      if AppConfig[:repo_slug_in_URL]
->>>>>>> 58e18e64
+      if AppConfig[:repo_name_in_slugs]
         if result.resolved_repository["slug"]
           url = "repositories/#{result.resolved_repository["slug"]}/archival_objects/" + result.json['slug']
         else
