require 'spec_helper'
require_relative 'spec_slugs_helper'

describe 'Classification models' do

  let(:creator) { create(:json_agent_person) }
  let(:classification) { create_classification }
  let(:resource) { create(:json_resource) }

  def create_classification
    classification = build(:json_classification,
                           :title => "top-level classification",
                           :identifier => "abcdef",
                           :description => "A classification",
                           :creator => {'ref' => creator.uri},
                          :linked_records => [ 'ref' => resource.uri ])

    Classification.create_from_json(classification)
  end


  def create_classification_term(parent, properties = {})
    term = build(:json_classification_term,
                 {
                   :title => "classification A",
                   :identifier => "class-a",
                   :description => "classification A",
                   :classification => {'ref' => parent.uri},
                   :creator => {'ref' => creator.uri}
                 }.merge(properties))

    ClassificationTerm.create_from_json(term)
  end


  it "allows a classification to be created" do
    expect(classification.title).to eq("top-level classification")
    expect(Classification.to_jsonmodel(classification)['creator']['ref']).to eq(creator.uri)
  end


  it "allows a tree of classification_terms to be created" do
    term = create_classification_term(classification)
    expect(term.title).to eq("classification A")

    expect(classification.tree['children'].count).to eq(1)
    expect(classification.tree['children'].first['title']).to eq(term.title)
    expect(classification.tree['children'].first['record_uri']).to eq(term.uri)

    second_term = create_classification_term(classification,
                                             :title => "child of the last term",
                                             :identifier => "another",
                                             :parent => {'ref' => term.uri})

    expect(classification.tree['children'][0]['children'][0]['title']).to eq(second_term.title)
  end


  it "enforces title uniqueness at the same level in the tree" do
    create_classification_term(classification, :title => "never duplicated")

    expect {
      create_classification_term(classification, :title => "never duplicated")
    }.to raise_error(Sequel::ValidationFailed)
  end


  it "enforces identifier uniqueness at the same level in the tree" do
    create_classification_term(classification,
                               :title => "different titles",
                               :identifier => "same IDs")

    expect {
      create_classification_term(classification,
                                 :title => "yes!  totally different!",
                                 :identifier => "same IDs")
    }.to raise_error(Sequel::ValidationFailed)
  end


  it "doesn't mind if you reuse identifiers or titles at different levels" do
    term1 = create_classification_term(classification,
                                       :title => "same titles",
                                       :identifier => "same IDs")

    expect {
      create_classification_term(classification,
                                 :title => "same titles",
                                 :identifier => "same IDs",
                                 :parent => {'ref' => term1.uri})
    }.not_to raise_error
  end


  it "can delete a classification tree" do
    term1 = create_classification_term(classification,
                                       :title => "same titles",
                                       :identifier => "same IDs")

    term2 = create_classification_term(classification,
                                       :title => "same titles",
                                       :identifier => "same IDs",
                                       :parent => {'ref' => term1.uri})


    expect {
      classification.delete
    }.not_to raise_error

    expect { term1.refresh }.to raise_error(Sequel::Error)
    expect { term2.refresh }.to raise_error(Sequel::Error)
  end


  it "can reorder classification terms" do
    terms = []
    5.times do |i|
      terms << create_classification_term(classification,
                                          :title => "title #{i}",
                                          :identifier => "id#{i}")
    end

    terms.last.set_parent_and_position(terms.last.parent_id, 0)

    titles = classification.tree['children'].map {|e| e['title']}

    expect(titles).to eq(["title 4", "title 0", "title 1", "title 2", "title 3"])
  end


  it "includes a path from the root node" do
    term1 = create_classification_term(classification,
                                       :title => "same titles",
                                       :identifier => "same IDs")

    term2 = create_classification_term(classification,
                                       :title => "same titles",
                                       :identifier => "same IDs",
                                       :parent => {'ref' => term1.uri})

    titles = ClassificationTerm.to_jsonmodel(term2)['path_from_root'].map {|e| e['title']}

    expect(titles).to eq(["top-level classification", "same titles", "same titles"])
  end


  it "includes references to linked archival records" do
    term = create_classification_term(classification)

    resource = create(:json_resource,
                      :classifications => [
                                           {'ref' => classification.uri},
                                           {'ref' => term.uri}
                                           ])

    expect(JSONModel(:classification).find(classification.id).linked_records.map {|link| link['ref'] }).to include(resource.uri)

    expect(JSONModel(:classification_term).find(term.id).linked_records.map {|link| link['ref'] }).to include(resource.uri)

  end

  describe "slug tests" do
<<<<<<< HEAD
    describe "slug autogen enabled" do
      it "autogenerates a slug via title when configured to generate by name" do
        AppConfig[:auto_generate_slugs_with_id] = false
 
        classification = Classification.create_from_json(build(:json_classification, :is_slug_auto => true, :title => rand(100000).to_s))
 
        expected_slug = clean_slug(classification[:title])
 
        expect(classification[:slug]).to eq(expected_slug)
      end
 
      it "autogenerates a slug via identifier when configured to generate by id" do
        AppConfig[:auto_generate_slugs_with_id] = true
 
        classification = Classification.create_from_json(build(:json_classification, :is_slug_auto => true))
 
        expected_slug = clean_slug(classification[:identifier]) 
=======
    before (:all) do
      AppConfig[:use_human_readable_URLs] = true
    end

    describe "slug autogen enabled" do
      it "autogenerates a slug via title when configured to generate by name" do
        AppConfig[:auto_generate_slugs_with_id] = false

        classification = Classification.create_from_json(build(:json_classification, :is_slug_auto => true, :title => rand(100000).to_s))

        expected_slug = clean_slug(classification[:title])

        expect(classification[:slug]).to eq(expected_slug)
      end

      it "autogenerates a slug via identifier when configured to generate by id" do
        AppConfig[:auto_generate_slugs_with_id] = true

        classification = Classification.create_from_json(build(:json_classification, :is_slug_auto => true))

        expected_slug = clean_slug(classification[:identifier])
>>>>>>> daede4b7

        expect(classification[:slug]).to eq(expected_slug)
      end

      it "turns off autogen if slug is blank" do
        classification = Classification.create_from_json(build(:json_classification, :is_slug_auto => true))
        classification.update(:slug => "")
<<<<<<< HEAD
 
=======

>>>>>>> daede4b7
        expect(classification[:is_slug_auto]).to eq(0)
      end

      it "cleans slug when autogenerating by name" do
        AppConfig[:auto_generate_slugs_with_id] = false
<<<<<<< HEAD
 
        classification = Classification.create_from_json(build(:json_classification, :is_slug_auto => true, :title => "Foo Bar Baz&&&&"))
 
=======

        classification = Classification.create_from_json(build(:json_classification, :is_slug_auto => true, :title => "Foo Bar Baz&&&&"))

>>>>>>> daede4b7
        expect(classification[:slug]).to eq("foo_bar_baz")
      end

      it "dedupes slug when autogenerating by name" do
        AppConfig[:auto_generate_slugs_with_id] = false
<<<<<<< HEAD
 
        classification1 = Classification.create_from_json(build(:json_classification, :is_slug_auto => true, :title => "foo"))
        classification2 = Classification.create_from_json(build(:json_classification, :is_slug_auto => true, :title => "foo"))
 
=======

        classification1 = Classification.create_from_json(build(:json_classification, :is_slug_auto => true, :title => "foo"))
        classification2 = Classification.create_from_json(build(:json_classification, :is_slug_auto => true, :title => "foo"))

>>>>>>> daede4b7
        expect(classification1[:slug]).to eq("foo")
        expect(classification2[:slug]).to eq("foo_1")
      end

      it "cleans slug when autogenerating by id" do
        AppConfig[:auto_generate_slugs_with_id] = true

        classification = Classification.create_from_json(build(:json_classification, :is_slug_auto => true, :identifier => "Foo Bar Baz&&&&"))
<<<<<<< HEAD
 
        expect(classification[:slug]).to eq("foo_bar_baz")
      end

      it "dedupes slug when autogenerating by id" do
        AppConfig[:auto_generate_slugs_with_id] = true

        classification1 = Classification.create_from_json(build(:json_classification, :is_slug_auto => true, :identifier => "foo"))
        classification2 = Classification.create_from_json(build(:json_classification, :is_slug_auto => true, :identifier => "foo#"))
 
        expect(classification1[:slug]).to eq("foo")
        expect(classification2[:slug]).to eq("foo_1")
      end
    end
 
    describe "slug autogen disabled" do
      it "slug does not change when config set to autogen by title and title updated" do
        AppConfig[:auto_generate_slugs_with_id] = false
 
        classification = Classification.create_from_json(build(:json_classification, :is_slug_auto => false, :slug => "foo"))
 
        classification.update(:title => rand(100000000))
 
        expect(classification[:slug]).to eq("foo")
      end

      it "slug does not change when config set to autogen by id and id updated" do
        AppConfig[:auto_generate_slugs_with_id] = false
 
        classification = Classification.create_from_json(build(:json_classification, :is_slug_auto => false, :slug => "foo"))
 
        classification.update(:identifier => rand(100000000))
 
        expect(classification[:slug]).to eq("foo")
      end
    end

    describe "manual slugs" do
      it "cleans manual slugs" do
        classification = Classification.create_from_json(build(:json_classification, :is_slug_auto => false))
        classification.update(:slug => "Foo Bar Baz ###")
 
        expect(classification[:slug]).to eq("foo_bar_baz")
      end

      it "dedupes manual slugs" do
        classification1 = Classification.create_from_json(build(:json_classification, :is_slug_auto => false, :slug => "foo"))
        classification2 = Classification.create_from_json(build(:json_classification, :is_slug_auto => false))

=======

        expect(classification[:slug]).to eq("foo_bar_baz")
      end

      it "dedupes slug when autogenerating by id" do
        AppConfig[:auto_generate_slugs_with_id] = true

        classification1 = Classification.create_from_json(build(:json_classification, :is_slug_auto => true, :identifier => "foo"))
        classification2 = Classification.create_from_json(build(:json_classification, :is_slug_auto => true, :identifier => "foo#"))

        expect(classification1[:slug]).to eq("foo")
        expect(classification2[:slug]).to eq("foo_1")
      end
    end

    describe "slug autogen disabled" do
      it "slug does not change when config set to autogen by title and title updated" do
        AppConfig[:auto_generate_slugs_with_id] = false

        classification = Classification.create_from_json(build(:json_classification, :is_slug_auto => false, :slug => "foo"))

        classification.update(:title => rand(100000000))

        expect(classification[:slug]).to eq("foo")
      end

      it "slug does not change when config set to autogen by id and id updated" do
        AppConfig[:auto_generate_slugs_with_id] = false

        classification = Classification.create_from_json(build(:json_classification, :is_slug_auto => false, :slug => "foo"))

        classification.update(:identifier => rand(100000000))

        expect(classification[:slug]).to eq("foo")
      end
    end

    describe "manual slugs" do
      it "cleans manual slugs" do
        classification = Classification.create_from_json(build(:json_classification, :is_slug_auto => false))
        classification.update(:slug => "Foo Bar Baz ###")

        expect(classification[:slug]).to eq("foo_bar_baz")
      end

      it "dedupes manual slugs" do
        classification1 = Classification.create_from_json(build(:json_classification, :is_slug_auto => false, :slug => "foo"))
        classification2 = Classification.create_from_json(build(:json_classification, :is_slug_auto => false))

>>>>>>> daede4b7
        classification2.update(:slug => "foo")

        expect(classification1[:slug]).to eq("foo")
        expect(classification2[:slug]).to eq("foo_1")
      end
    end
<<<<<<< HEAD
  end  
=======
  end
>>>>>>> daede4b7
end<|MERGE_RESOLUTION|>--- conflicted
+++ resolved
@@ -160,47 +160,27 @@
   end
 
   describe "slug tests" do
-<<<<<<< HEAD
+    before (:all) do
+      AppConfig[:use_human_readable_URLs] = true
+    end
+
     describe "slug autogen enabled" do
       it "autogenerates a slug via title when configured to generate by name" do
         AppConfig[:auto_generate_slugs_with_id] = false
- 
+
         classification = Classification.create_from_json(build(:json_classification, :is_slug_auto => true, :title => rand(100000).to_s))
- 
+
         expected_slug = clean_slug(classification[:title])
- 
+
         expect(classification[:slug]).to eq(expected_slug)
       end
- 
+
       it "autogenerates a slug via identifier when configured to generate by id" do
         AppConfig[:auto_generate_slugs_with_id] = true
- 
+
         classification = Classification.create_from_json(build(:json_classification, :is_slug_auto => true))
- 
-        expected_slug = clean_slug(classification[:identifier]) 
-=======
-    before (:all) do
-      AppConfig[:use_human_readable_URLs] = true
-    end
-
-    describe "slug autogen enabled" do
-      it "autogenerates a slug via title when configured to generate by name" do
-        AppConfig[:auto_generate_slugs_with_id] = false
-
-        classification = Classification.create_from_json(build(:json_classification, :is_slug_auto => true, :title => rand(100000).to_s))
-
-        expected_slug = clean_slug(classification[:title])
-
-        expect(classification[:slug]).to eq(expected_slug)
-      end
-
-      it "autogenerates a slug via identifier when configured to generate by id" do
-        AppConfig[:auto_generate_slugs_with_id] = true
-
-        classification = Classification.create_from_json(build(:json_classification, :is_slug_auto => true))
 
         expected_slug = clean_slug(classification[:identifier])
->>>>>>> daede4b7
 
         expect(classification[:slug]).to eq(expected_slug)
       end
@@ -208,41 +188,23 @@
       it "turns off autogen if slug is blank" do
         classification = Classification.create_from_json(build(:json_classification, :is_slug_auto => true))
         classification.update(:slug => "")
-<<<<<<< HEAD
- 
-=======
-
->>>>>>> daede4b7
         expect(classification[:is_slug_auto]).to eq(0)
       end
 
       it "cleans slug when autogenerating by name" do
         AppConfig[:auto_generate_slugs_with_id] = false
-<<<<<<< HEAD
- 
+
         classification = Classification.create_from_json(build(:json_classification, :is_slug_auto => true, :title => "Foo Bar Baz&&&&"))
- 
-=======
-
-        classification = Classification.create_from_json(build(:json_classification, :is_slug_auto => true, :title => "Foo Bar Baz&&&&"))
-
->>>>>>> daede4b7
+
         expect(classification[:slug]).to eq("foo_bar_baz")
       end
 
       it "dedupes slug when autogenerating by name" do
         AppConfig[:auto_generate_slugs_with_id] = false
-<<<<<<< HEAD
- 
+
         classification1 = Classification.create_from_json(build(:json_classification, :is_slug_auto => true, :title => "foo"))
         classification2 = Classification.create_from_json(build(:json_classification, :is_slug_auto => true, :title => "foo"))
- 
-=======
-
-        classification1 = Classification.create_from_json(build(:json_classification, :is_slug_auto => true, :title => "foo"))
-        classification2 = Classification.create_from_json(build(:json_classification, :is_slug_auto => true, :title => "foo"))
-
->>>>>>> daede4b7
+
         expect(classification1[:slug]).to eq("foo")
         expect(classification2[:slug]).to eq("foo_1")
       end
@@ -251,8 +213,7 @@
         AppConfig[:auto_generate_slugs_with_id] = true
 
         classification = Classification.create_from_json(build(:json_classification, :is_slug_auto => true, :identifier => "Foo Bar Baz&&&&"))
-<<<<<<< HEAD
- 
+
         expect(classification[:slug]).to eq("foo_bar_baz")
       end
 
@@ -261,30 +222,30 @@
 
         classification1 = Classification.create_from_json(build(:json_classification, :is_slug_auto => true, :identifier => "foo"))
         classification2 = Classification.create_from_json(build(:json_classification, :is_slug_auto => true, :identifier => "foo#"))
- 
+
         expect(classification1[:slug]).to eq("foo")
         expect(classification2[:slug]).to eq("foo_1")
       end
     end
- 
+
     describe "slug autogen disabled" do
       it "slug does not change when config set to autogen by title and title updated" do
         AppConfig[:auto_generate_slugs_with_id] = false
- 
+
         classification = Classification.create_from_json(build(:json_classification, :is_slug_auto => false, :slug => "foo"))
- 
+
         classification.update(:title => rand(100000000))
- 
+
         expect(classification[:slug]).to eq("foo")
       end
 
       it "slug does not change when config set to autogen by id and id updated" do
         AppConfig[:auto_generate_slugs_with_id] = false
- 
+
         classification = Classification.create_from_json(build(:json_classification, :is_slug_auto => false, :slug => "foo"))
- 
+
         classification.update(:identifier => rand(100000000))
- 
+
         expect(classification[:slug]).to eq("foo")
       end
     end
@@ -293,7 +254,7 @@
       it "cleans manual slugs" do
         classification = Classification.create_from_json(build(:json_classification, :is_slug_auto => false))
         classification.update(:slug => "Foo Bar Baz ###")
- 
+
         expect(classification[:slug]).to eq("foo_bar_baz")
       end
 
@@ -301,66 +262,11 @@
         classification1 = Classification.create_from_json(build(:json_classification, :is_slug_auto => false, :slug => "foo"))
         classification2 = Classification.create_from_json(build(:json_classification, :is_slug_auto => false))
 
-=======
-
-        expect(classification[:slug]).to eq("foo_bar_baz")
-      end
-
-      it "dedupes slug when autogenerating by id" do
-        AppConfig[:auto_generate_slugs_with_id] = true
-
-        classification1 = Classification.create_from_json(build(:json_classification, :is_slug_auto => true, :identifier => "foo"))
-        classification2 = Classification.create_from_json(build(:json_classification, :is_slug_auto => true, :identifier => "foo#"))
+        classification2.update(:slug => "foo")
 
         expect(classification1[:slug]).to eq("foo")
         expect(classification2[:slug]).to eq("foo_1")
       end
     end
-
-    describe "slug autogen disabled" do
-      it "slug does not change when config set to autogen by title and title updated" do
-        AppConfig[:auto_generate_slugs_with_id] = false
-
-        classification = Classification.create_from_json(build(:json_classification, :is_slug_auto => false, :slug => "foo"))
-
-        classification.update(:title => rand(100000000))
-
-        expect(classification[:slug]).to eq("foo")
-      end
-
-      it "slug does not change when config set to autogen by id and id updated" do
-        AppConfig[:auto_generate_slugs_with_id] = false
-
-        classification = Classification.create_from_json(build(:json_classification, :is_slug_auto => false, :slug => "foo"))
-
-        classification.update(:identifier => rand(100000000))
-
-        expect(classification[:slug]).to eq("foo")
-      end
-    end
-
-    describe "manual slugs" do
-      it "cleans manual slugs" do
-        classification = Classification.create_from_json(build(:json_classification, :is_slug_auto => false))
-        classification.update(:slug => "Foo Bar Baz ###")
-
-        expect(classification[:slug]).to eq("foo_bar_baz")
-      end
-
-      it "dedupes manual slugs" do
-        classification1 = Classification.create_from_json(build(:json_classification, :is_slug_auto => false, :slug => "foo"))
-        classification2 = Classification.create_from_json(build(:json_classification, :is_slug_auto => false))
-
->>>>>>> daede4b7
-        classification2.update(:slug => "foo")
-
-        expect(classification1[:slug]).to eq("foo")
-        expect(classification2[:slug]).to eq("foo_1")
-      end
-    end
-<<<<<<< HEAD
-  end  
-=======
-  end
->>>>>>> daede4b7
+  end
 end