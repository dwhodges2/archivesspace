<div class="row">
  <div class="col-md-3">
    <%= render_aspace_partial :partial => "sidebar" %>
  </div>
  <div class="col-md-9">
    <%= render_aspace_partial :partial => "toolbar" %>
    <div class="record-pane">
      <%= readonly_context :classification_term, @classification_term do |readonly| %>
        <h2><%= @classification_term.title %> <span class="label label-info"><%= I18n.t("classification_term._singular") %></span></h2>
        <%= render_aspace_partial :partial => "shared/flash_messages" %>
        <% define_template "classification_term", jsonmodel_definition(:classification_term) do |form, classification_term| %>
        <section id="basic_information">
          <h3><%= I18n.t("classification_term._frontend.section.basic_information") %></h3>
            <%= form.label_and_textarea "identifier" %>
<<<<<<< HEAD
            <%= form.slug_url_field "slug", session[:repo_slug], AppConfig[:repo_name_in_slugs] if AppConfig[:use_human_readable_URLs] %>
=======

            <%= render_aspace_partial :partial => "shared/slug", :locals => {:form => form, :record_type => @classification_term} if AppConfig[:use_human_readable_URLs] %>

>>>>>>> 58e18e64
            <%= form.label_and_textarea "title" %>
            <%= form.label_and_textarea "description" %>

          <% if !readonly["creator"].blank? %>
            <div class="token-list">
                <%= readonly.label_with_field(:creator, render_token(:object => readonly,
                                                             :label => readonly["creator"]["_resolved"]["title"],
                                                             :type => readonly["creator"]["_resolved"]["agent_type"],
                                                             :uri => readonly["creator"]["_resolved"]["uri"])) %>
            </div>
          <% end %>
        </section>
      <% end %>

      <% readonly.emit_template("classification_term", @classification_term) %>
      <%= render_aspace_partial :partial => "search/embedded", :locals => {:filter_term => {"classification_uris" => @classification_term.uri}.to_json, :heading_text => I18n.t("classification_term._frontend.section.search_embedded")} %>

      <% end %>
    </div>
  </div>
</div><|MERGE_RESOLUTION|>--- conflicted
+++ resolved
@@ -12,13 +12,9 @@
         <section id="basic_information">
           <h3><%= I18n.t("classification_term._frontend.section.basic_information") %></h3>
             <%= form.label_and_textarea "identifier" %>
-<<<<<<< HEAD
-            <%= form.slug_url_field "slug", session[:repo_slug], AppConfig[:repo_name_in_slugs] if AppConfig[:use_human_readable_URLs] %>
-=======
 
             <%= render_aspace_partial :partial => "shared/slug", :locals => {:form => form, :record_type => @classification_term} if AppConfig[:use_human_readable_URLs] %>
 
->>>>>>> 58e18e64
             <%= form.label_and_textarea "title" %>
             <%= form.label_and_textarea "description" %>
 
