class Resource < Record
  include ResourceRequestItems

  attr_reader :digital_instances, :finding_aid, :related_accessions,
              :related_deaccessions, :cite

  def initialize(*args)
    super

    @digital_instances = parse_digital_instance
    @finding_aid = parse_finding_aid
    @related_accessions = parse_related_accessions
    @cite = parse_cite_string
  end

  def breadcrumb
    [
      {
        :uri => '',
        :type => 'resource',
        :crumb => display_string
      }
    ]
  end

  def ead_id
    @json['ead_id']
  end

  # Return the four parts as an array
  #
  # The result might contain nils if not all parts were present.
  def four_part_identifier
    (0..3).map {|part| @json["id_#{part}"]}
  end

  def level_for_md_mapping
    if ['recordgrp', 'fonds', 'collection'].include?(json['level'].downcase)
      ['Collection', 'ArchiveComponent']
    else
      'ArchiveComponent'
    end
  end

  def metadata
    md = {
      '@context' => "http://schema.org/",
      '@id' => AppConfig[:public_proxy_url] + uri,
      '@type' => level_for_md_mapping,
      'name' => display_string,
      'identifier' => raw['four_part_id'],
    }

    md['description'] = json['notes'].select{|n| n['type'] == 'abstract'}.map{|abstract|
                          strip_mixed_content(abstract['content'].join(' '))
                        }

    if md['description'].empty?
      md['description'] = json['notes'].select{|n| n['type'] == 'scopecontent'}.map{|scope|
                            strip_mixed_content(scope['subnotes'].map{|s| s['content']}.join(' '))
                          }
    end
    md['description'] = md['description'][0] if md['description'].length == 1

    md['creator'] = json['linked_agents'].select{|la| la['role'] == 'creator'}.map{|a| a['_resolved']}.map do |ag|
      {
        '@id' => AppConfig[:public_proxy_url] + ag['uri'],
        '@type' => ag['jsonmodel_type'] == 'agent_person' ? 'Person' : 'Organization',
        'name' => ag['title'],
        'sameAs' => ag['display_name']['authority_id']
      }.compact
    end

    md['dateCreated'] = @dates.select{|d| d['label'] == 'creation' && ['inclusive', 'single'].include?(d['date_type'])}
    .map do |date| date['final_expression']
    end

    #just mapping the whole extents for now (no need to worry about inherited extents)
    md['materialExtent'] = json['extents'].select{|e| e['portion'] == 'whole'}.map do |extent|
      {
        "@type": "QuantitativeValue",
        "unitText": I18n.t("enumerations.extent_extent_type.#{extent['extent_type']}", :default => extent['extent_type']),
        "value": extent['number']
      }
    end

    md['isRelatedTo'] = json['notes'].select{|n| n['type'] == 'relatedmaterial'}.map{|related|
                          strip_mixed_content(related['subnotes'].map{|text| text['content']}.join(' '))
                        }

    #keeping this as is for now.  Archives-Linked-Data group recommends mapping geographic headings
    #to contentLocation rather than about.
    #e.g. https://schema.org/contentLocation (with, I guess, @type as AdminstrativeArea)
    term_type_to_about_type = {
      'geographic' => 'Place',
      'temporal' => 'TemporalCoverage',
      'uniform_title' => 'CreativeWork',
      'topical' => 'Intangible',
      'occupation' => 'Intangible'
    }

    md['about'] = json['subjects'].select{|s|
      term_type_to_about_type.keys.include?(s['_resolved']['terms'][0]['term_type'])
    }.map{|s| s['_resolved']}.map{|subj|
      hash = {'@type' => term_type_to_about_type[subj['terms'][0]['term_type']]}
      hash['sameAs'] = subj['authority_id'] if subj['authority_id']
      hash['name'] = subj['title']
      hash
    }

    md['about'].concat(json['linked_agents'].select{|la| la['role'] == 'subject'}.map{|a| a['_resolved']}.map{|ag|
                         {
                           '@type' => ag['jsonmodel_type'] == 'agent_person' ? 'Person' : 'Organization',
                           'name' => strip_mixed_content(ag['title']),
                         }
                       })

    md['genre'] = json['subjects'].select{|s|
      s['_resolved']['terms'][0]['term_type'] == 'genre_form'
    }.map{|s| s['_resolved']}.map{|subj|
      subj['authority_id'] ? subj['authority_id'] : subj['title']
    }

<<<<<<< HEAD
    # schema.org spec for inLanguage states: "Please use one of the language codes from the IETF BCP 47 standard" which seems to imply that only one language can be provided here.  Unsure how to handle post-ANW-697 instances where multiple languages are present.  Currently iterating for each language, and completely ignoring script.
    if !json['lang_materials'].blank?
      md['inLanguage'] = json['lang_materials'].select{|lang_material|
        !lang_material['language_and_script'].blank?
      }.map{|lang_material|
                           {
                             '@type' => 'Language',
                             'name' => I18n.t("enumerations.language_iso639_2.#{lang_material['language_and_script']['language']}", :default => lang_material['language_and_script']['language'])
                           }
                         }
=======
    if !raw['language'].blank?
         md['inLanguage'] = {
           '@type' => 'Language',
           'name' => I18n.t("enumerations.language_iso639_2.#{raw['language']}", :default => raw['language'])
         }
>>>>>>> 0a87cb60
    end

    #will need to update here (and elsewhere) once ASpace allows more than one authority ID.
    #at that point, move those over to "sameAs" relationships and move the URL value to @id.
    #also, are there any changes needed now that the PUI has the ability to override the database ids in the URIs?
    md['holdingArchive'] = {
      '@id' => AppConfig[:public_proxy_url]  + raw['repository'],
      '@type' => 'ArchiveOrganization',
      'name' => json['repository']['_resolved']['name'],
      'sameAs' => json['repository']['_resolved']['agent_representation']['_resolved']['display_name']['authority_id']
    }.compact

    # add repository address to holdingArchive
    if repository_information["address"]
      md['holdingArchive']["address"] = {
        '@type' => 'PostalAddress',
        'streetAddress' => repository_information["address"],
        'addressLocality' => repository_information["city"],
        'addressRegion' => repository_information["region"],
        'postalCode' => repository_information["post_code"],
        'addressCountry' => repository_information["country"],
      }.compact
    end

    # add repository telephone to holdingArchive
    if repository_information['telephones']
      md['holdingArchive']['faxNumber'] = repository_information['telephones']
        .select{|t| t['number_type'] == 'fax'}
        .map{|f| f['number']}

      md['holdingArchive']['telephone'] =  repository_information['telephones']
        .select{|t| t['number_type'] == 'business'}
        .map{|b| b['number']}
    end
    md['holdingArchive'].delete_if { |key,value| value.empty? }

    md.delete_if { |key,value| value.empty? }
  end

  def instances
    json['instances']
  end

  private

  def parse_digital_instance
    dig_objs = []
    if json['instances'] && json['instances'].kind_of?(Array)
      json['instances'].each do |instance|
        unless !instance.dig('digital_object','_resolved')
          dig_f = {}
          it =  instance['digital_object']['_resolved']
          unless it['file_versions'].blank?
            title = strip_mixed_content(it['title'])
            dig_f = process_file_versions(it)
            dig_f['caption'] = CGI::escapeHTML(title) if dig_f['caption'].blank? && !title.blank?
          end
        end
        dig_objs.push(dig_f) unless dig_f.blank?
      end
    end
    dig_objs
  end

  def process_file_versions(json)
    dig_f = {}
    unless json['file_versions'].blank?
      json['file_versions'].each do |version|
        if version.dig('publish') != false && version['file_uri'].start_with?('http')
          unless !json.dig('html','note','note_text')
            dig_f['caption'] =  json['html']['note']['note_text']
          end
          if version.dig('xlink_show_attribute') == 'embed'
            dig_f['thumb'] = version['file_uri']
            dig_f['represent'] = 'embed' if version['is_representative']
          else
            dig_f['represent'] = 'new'  if version['is_representative']
            dig_f['out'] = version['file_uri'] if version['file_uri'] != (dig_f['out'] || '')
          end
        elsif !version['file_uri'].start_with?('http')
          Rails.logger.debug("****BAD URI? #{version['file_uri']}")
        end
      end
    end
    dig_f
  end

  def parse_finding_aid
    fa = {}
    json.keys.each do |k|
      if k.start_with? 'finding_aid'
        fa[k.sub("finding_aid_","")] = strip_mixed_content(json[k])
      elsif k == 'revision_statements'
        revision = []
        v = json[k]
        if v.kind_of? Array
          v.each do |rev|
            revision.push({'date' => rev['date'] || '', 'desc' => rev['description'] || ''}) if rev['publish']
          end
        else
          if v.kind_of? Hash
            revision.push({'date' => v['date'] || '', 'desc' => v['description'] || ''}) if rev['publish']
          end
        end
        fa['revision'] = revision
      end
    end
    fa
  end

  def parse_related_accessions
    ASUtils.wrap(raw['related_accession_uris']).collect{|uri|
      if raw['_resolved_related_accession_uris'] && !raw['_resolved_related_accession_uris'][uri].nil?
        raw['_resolved_related_accession_uris'][uri].first
      end
    }.compact.select{|accession|
      accession['publish']
    }.map {|accession|
      record_from_resolved_json(ASUtils.json_parse(accession['json']))
    }
  end

  def parse_cite_string
    cite = note('prefercite')
    unless cite.blank?
      cite = strip_mixed_content(cite['note_text'])
    else
      cite = strip_mixed_content(display_string)
      cite += identifier.blank? ? '' : ", #{identifier}"
      cite += if container_display.blank? || container_display.length > 5
        '.'
      else
        @citation_container_display ||= parse_container_display(:citation => true).join('; ')
        ", #{@citation_container_display}."
      end
      unless repository_information['top']['name'].blank?
        cite += " #{ repository_information['top']['name']}."
      end
    end
    "#{cite}   #{cite_url_and_timestamp}."
  end

  def parse_notes
    rewrite_refs(json['notes'], uri)

    super
  end

  def parse_resource
    json
  end
end<|MERGE_RESOLUTION|>--- conflicted
+++ resolved
@@ -121,7 +121,6 @@
       subj['authority_id'] ? subj['authority_id'] : subj['title']
     }
 
-<<<<<<< HEAD
     # schema.org spec for inLanguage states: "Please use one of the language codes from the IETF BCP 47 standard" which seems to imply that only one language can be provided here.  Unsure how to handle post-ANW-697 instances where multiple languages are present.  Currently iterating for each language, and completely ignoring script.
     if !json['lang_materials'].blank?
       md['inLanguage'] = json['lang_materials'].select{|lang_material|
@@ -132,13 +131,6 @@
                              'name' => I18n.t("enumerations.language_iso639_2.#{lang_material['language_and_script']['language']}", :default => lang_material['language_and_script']['language'])
                            }
                          }
-=======
-    if !raw['language'].blank?
-         md['inLanguage'] = {
-           '@type' => 'Language',
-           'name' => I18n.t("enumerations.language_iso639_2.#{raw['language']}", :default => raw['language'])
-         }
->>>>>>> 0a87cb60
     end
 
     #will need to update here (and elsewhere) once ASpace allows more than one authority ID.
