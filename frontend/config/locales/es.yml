# NOTE: Many of the translations in this file have been generated using
# Google translate
es:
  actions:
    add: Añadir
    add_event: Agregar evento
    automate: Generar automáticamente
    batch: Lote
    browse: Navegar
    cancel: Cancelar
    close: Cerrar
    continue: Continuar
    confirm: Confirmar
    confirm_removal: Confirmar eliminación
    container_labels: Descargar etiquetas del contenedor
    create: Crear
    cut: Cortar
    defaults: Valores por defecto
    edit: Editar
    edit_oai: Editar la configuración de OAI
    edit_batch: Editar en bloque
    edit_groups: Editar grupos
    edit_default_values: Editar valores por defecto
    edit_default_archival_object_values: Editar Componentes por defecto
    edit_required_fields: Editar campos obligatorios
    edit_global_oai: Ver/Editar configuración global de OAI
    required: Campos requeridos
    export: Exportar
    view: Ver
    spawn: Heredar
    show_all: Mostrar todo
    more: Más
    transfer_record: Transferir
    link_to: Enlazar a
    add_prefix: Añadir
    merge_replace: Reemplazar
    merge_add: Añadir
    merge_confirm_title: ¿Se combinan en este registro?
    merge_agent_compare_agent_details: Comparar les autoridades
    merge_from_browse_confirm_title: Fusionar registros seleccionados?
    merge_subject_confirm_message: "La materia '%{source}' tendrá los registros seleccionados fusionados con él. Se eliminarán todos los registros de selectos y cualquier registros vinculados será nuevamente vinculados a esta materia."
    merge_agent_confirm_message: "La autoridad '%{source}' tendrá los registros seleccionados fusionados con él. Se eliminarán todos los registros de selectos y cualquier registros vinculados será nuevamente vinculados a este autoridad. Al hacer clic en el botón Comparar les autoridades, aparecerá una pantalla que le brinda la opción de elegir qué campos y sub-registros retener de cada registro. "
    merge_agent_from_browse_confirm_message: "El primer autoridad seleccionado tendrá los registros seleccionados posteriormente fusionados en él. Todos los registros seleccionados posteriormente se eliminarán y los registros vinculados se volverán a vincular al primer autoridad seleccionado."
    merge_resource_confirm_message: "El fondo '%{source}' tendrá los registros seleccionados fusionados con él. Se eliminarán todos los registros de selectos y cualquier registros vinculados será nuevamente vinculados a este fondo."
    move: Mover
    move_up_a_level: Un nivel
    move_up: Arriba
    move_down: Abajo
    move_down_into: Abajo en...
    paste: Pegar
    remove: Quitar
    refresh_page: Cargar página de nuevo
    new_prefix: Nuevo
    save_prefix: Guardar
    save_plus_one: "+ 1"
    save_anyway: Guardar
    select: Seleccionar
    set_default: Marcar como predeterminado
    suppress: Bloquear
    suppress_confirm_title: ¿Bloquear este registro?
    suppress_confirm_message: "Mientras que un registro bloqueado permanecerá en la base de datos, se convertirá en ocultos a la mayoría de los usuarios y a la mayoría de las funciones de carácter."
    transfer: Transferencia
    transfer_confirm_title: ¿La transferencia de este registro?
    transfer_confirm_message: "El registro '%{target}' se transferirá en el repositorio seleccionado"
    transfer_successful: Transferencia exitosa.  Los registros pueden tardar un momento en aparecer en el repositorio de destino mientras nueva indexación se lleva a cabo.
    transfer_failed: Transferencia fallida
    transfer_failed_records_using_digital_objects: "Los siguientes registros se vinculan a objetos digitales que se transferirían, pero hacerlo rompería sus enlaces de instancia"
    transfer_failed_digital_objects_linked_to_records: "Este objeto digital se vincula a otros registros contenidos en este repositorio. Para continuar con esta transferencia, elimine los enlaces en los siguientes registros"
    unset_default: Desactivada por defecto
    unsuppress: Desactivar
    unsuppress_confirm_title: ¿Bloquear este registro?
    unsuppress_confirm_message: "falso"
    unable_to_move_message: "No se pudo mover el registro"
    move_ordering_problem_message: "Grabar problema de pedido de movimiento"
    delete: Borrar
    delete_confirm_title: ¿Desea eliminar este registro? %{title}
    delete_confirm_message: "<p>Por favor, ser conscientes de que <strong>no puede deshacer esta acción</strong>.</p><p>Esta acción eliminará el registro de la base de datos, incluyendo cualquier referencia que se tiene con otros registros.</p>"
    delete_repository_confirm_title: ¿Borrar este repositorio? %{name}
    delete_repository_confirm_message: "<p><strong>No puedes deshacer este cambio</strong>.</p><p>Esta acción eliminará el <strong>repositorio</strong> y todos los registros asociados incluidas las referencias a otros registros.</p><p>Para seguir adelante por favor indica '%{repository}' abajo:</p><p><input id='deleteRepoConfim' data-confirm-answer='%{repository}'></input></p>"
    delete_multiple: Borrar registros
    delete_multiple_confirm_title: ¿Borrar registros?
    delete_multiple_confirm_message: "<p>Por favor, ser conscientes de que <strong>no puede deshacer esta acción</strong>.</p><p>Esta acción eliminará estos registros de la base de datos, incluyendo referencias tienen a otros registros.</p>"
    edit_multiple: Editar múltiples registros
    edit_multiple_confirm_title: ¿Editar registros?
    edit_multiple_confirm_message: "<p>Esto actualizará múltiples registros.</p>"
    export_eac: Descargar EAC-CPF
    export_ead: Descargar EAD
    export_mods: Descargar MODS
    export_mets: Descargar METS
    export_marc: Descargar MARCXML
    export_dc: Descargar DC
    export_csv: Descargar CSV
    loading: Cargando...
    revert: Revertir los cambios
    finish_editing: Finalizar edición
    merge: Fusión
    form_changes_message: "<small><span class='muted'>Hay cambios sin guardar</span></small>"
    toolbar_disabled_message: "<small><span class='muted'>No se han guardado los cambios - Guarda o vuelve atrás </span></small>"
    publish: Publicar todos
    publish_confirm_title: ¿Publicar?
    publish_confirm_message: "<p>Realizar esta acción va a publicar este documento, los registros secundarios (documentos externos, notas, etc.) y todos los componentes de la jerarquía.</p>"
    view_search_results: Ir a los resultados de búsqueda
    view_published: Ver publicados
    print_to_pdf: Generar PDF
    resource_to_pdf: Fondo a imprimir
    download_pdf: Descargar PDF
    download_report: Descargar Informe
    click_to_show: Pulsa para cargar los registros.
    rapid_data_entry: Entrada rápida de datos
    enable_reorder: Habilitar el modo de reorden
    reorder_active: Deshabilitar el modo de reorden

  database_warning:
   message: "<p><strong>Advertencia de base de datos:</strong> Estas utilizando la base de datos (Apache Derby) habilitada para pruebas. Le recomendamos utilizar MySQL para sistemas en producción.</p>"

  states:
    auto_generated: Generado automáticamente

  export_options:
    include_unpublished: Incluir sin publicar
    include_daos: Incluir etiquetas &lt; dao &gt;
    numbered_cs: Utilice etiquetas numeradas &lt; c &gt;
    print_pdf: Imprimir en PDF
    ead3: EAD3 esquema
    use_mods: Utilizar MODS
    use_dc: Utilizar Dublin Core

  pagination:
    first: Primero
    last: Último
    previous: "&#171;"
    previous_label: Anterior
    next: «&#187;»
    next_label: Próxima
    summary_prefix: Mostrando
    summary_offset_connector: "-"
    summary_total_connector: de
    summary_suffix: Resultados
    page_prefix: Página
    page_connector: de

  search_results:
    title: Resultados de la búsqueda
    context: Encontrado en
    selected: ¿Seleccionado?
    no_results: Registros no encontrados
    no_results_prefix: No hay resultados de la búsqueda
    result_type: Tipo de registro
    result_title: Título
    result_identifier: Identificador
    filtered_by: Filtrado por
    modified: Modificado por
    created: Creado por
    actions: Comportamiento
    text_placeholder: Filtrar por texto
    clear_all: Borrar todo
    component_switch: Mostrar componentes
    filter:
      query: Búsqueda
      subjects: Materia
      primary_type: Tipo de registro
      digital_object_type: Tipo de objeto digital
      level: Nivel
      classification_path: Clasificación
      accession_date_year: Fecha de entrada
      source: Fuente
      rules: Reglas
      parent_type: Tipo de registro
      processing_priority: Prioridad de procesado
      processing_status: Estado de procesamiento
      publish: Publicado
      temporary: Temporal
      outcome: Resultado
      event_type: Tipo de evento
      first_term_type: Tipo del término (primero)
      classification_uri: Clasificación
      location_uris: Ubicación
      agents: Autoridades
      creators: Creadores
      fullrecord: Palabra clave
      subjects_text: Materia
      title: Título
      creators_text: Creador
      notes: Notas
      container_profile_width_u_sstr: Ancho
      container_profile_height_u_sstr: Alto
      container_profile_depth_u_sstr: Alto
      container_profile_dimension_units_u_sstr: Unidades de dimensión
      building: Edificio
      floor: Planta
      room: Habitación
      area: Area
      location_profile_display_string_u_ssort: Location Profile
      location_profile_width_u_sstr: Ancho
      location_profile_height_u_sstr: Alto
      location_profile_depth_u_sstr: Alto
      location_profile_dimension_units_u_sstr: Unidades de dimensión
      rights_statement_agent_uris: Agente de declaración de derechos
      assessment_surveyors: Encuestados por
      assessment_review_required: Revisión requerida
      assessment_sensitive_material: Material sensible
      assessment_reviewer_uris: los reseñante
      assessment_surveyed_by_uris: Encuestados por
      assessment_reviewers: los reseñante
      assessment_inactive: inactivo
      assessment_survey_year: Año de encuesta
      assessment_record_types: Tipo de registro
      assessment_completed: Terminado
    help:
      row_selection: Haga clic en una fila para seleccionarla para operaciones masivas. Mantenga la tecla ALT mientras hace clic en una casilla de verificación para seleccionar o anular la selección, múltiples filas anteriores.


  search_sorting:
    sort_by: "Ordenar por"
    and: "y"
    asc: Ascendente
    desc: Descendente
    relevance: Relevancia
    title_sort: Título
    user_mtime: Modificado
    primary_type: Tipo de registro
    processing_priority: Prioridad de procesado
    processing_status: Estado de procesamiento
    processing_hours_total: Procesamiento total horas
    parent_id: Tipo de registro
    create_time: Creado
    authority_id: Identificador de autoridad
    source: Fuente
    rules: Reglas
    outcome: Resultado
    event_type: Tipo
    identifier: Identificador
    select: Seleccione
    building: Edificio
    floor: Piso
    room: Habitación
    area: Área
    resource_type: Tipo de fondo
    acquisition_type: Tipo de entrada
    accession_date: Fecha de entrada
    restrictions_apply: Se aplican restricciones
    access_restrictions: Restricciones de acceso
    use_restrictions: Restricciones de uso
    level: Nivel de Descripción
    language: Idioma
    restrictions: Restricciones
    ead_id: Identificador EAD
    finding_aid_status: Estado del instrumento de descripción
    digital_object_id: ID de objeto digital
    digital_object_type: Tipo de objeto digital
    publish: Publicar
    location_profile_display_string_u_ssort: Perfil de ubicación
    assessment_survey_begin: Fecha de inicio de la encuesta
    assessment_survey_end: Encuesta completada
    assessment_id: ID

  advanced_search:
    operator:
      AND: "Y"
      OR: "O"
      NOT: "No"
    date_operator:
      equal: es igual a
      greater_than: mayor que
      lesser_than: menos de
      empty: sin asignar
    boolean_field:
      true_value: "Verdadero"
      false_value: "Falso"
    button_text: Búsqueda
    reset: Limpiar
    nav_switcher:
      show: Mostrar avanzadas
      hide: Ocultar avanzadas
    index_switcher:
      show: Mostrar búsqueda avanzada
      hide: Ocultar búsqueda avanzada
    text_operator:
      contains: contiene
      empty: esta vacio
    enum_field:
      empty: sin asignar

  become-user:
    become-user: Convertirse en usuario
    failed: Error al cambiar al usuario especificado
    success: Usuarios con éxito conmutados

  navbar:
    become-user: Convertirse en usuario
    brand: ArchivesSpace
    create: Crear
    import: Importar
    import_eac: Archivo de EAC
    import_ead: Archivo de EAD
    import_marcxml: MARCXML
    import_marcxml_subjects_and_agents: MARCXML (materias y autoridades)
    import_accession_csv: Acta de ingreso en CSV
    import_digital_object_csv: Objeto digital en CSV
    search_all: Todos los registros
    search_placeholder: Buscar todos los registros
    search_button_title: Buscar todos los registros
    show_advanced_search_button_title: Mostrar búsqueda avanzada
    hide_advanced_search_button_title: Ocultar búsqueda avanzada
    plugins: Plug-ins
    repositories_manage: Gestionar repositorios
    oai_config: Administrar la configuración de OAI-PMH
    manage_groups: Administrar grupos
    manage_users: Gestionar usuarios
    manage_container_profiles: Gestionar Container Profiles
    manage_location_profiles: Gestionar Location Profiles
    manage_top_containers: Gestionar Top Containers
    manage_enumerations: Administrar listas de valores controlados
    global_preferences: Preferencias globales
    user_repo_preferences: Valores predeterminados de preferencia de usuario
    repo_preferences: Preferencias de repositorio
    manage_user_access: Administrar el acceso de usuario
    logout: Salir
    login: Iniciar sesión
    login_expired_link: Por favor %{link} otra vez.
    login_fail: Fallo de inicio de sesión
    login_success: Inicio de sesión correcto. Redireccionando...
    register: Regístrese ahora
    register_prefix: ¿Necesita una cuenta?
    list_reports: Informes
    global_admin: Sistema
    system_info: Información del sistema
    unpublished: Inédito
    manage_assessment_attributes: Gestionar atributos de evaluación
  session:
    gone: No se encontró su sesión backend
    expired: Su sesión expiró debido a la inactividad
    inline_login_title: Sesión caducada

  batch_delete:
    archival_records:
      success: Registros eliminados
      error: "No se puede eliminar registros"
    subjects:
      success: Materias eliminadas
      error: "No se puede eliminar materias"
    agents:
      success: Autoridades eliminadas
      error: "No se puede eliminar autoridades"
    locations:
      success: Ubicaciones eliminadas
      error: "No se puede eliminar ubicaciones:"
    assessments:
      success: Evaluaciones eliminadas
      error: "No se pueden eliminar evaluaciones:"

  welcome:
    heading: Bienvenido a ArchivesSpace
    message: Tu herramienta de administración de archivos.
    message_logged_in: Tu herramienta de administración de archivos.

  breadcrumb:
    home: Página de inicio

  save_changes_modal:
    body: Tienes algunos cambios pendientes. Por favor guarde estos cambios para continuar.
    save: Guardar cambios
    dismiss: Descartar cambios

  linker:
    link_to_prefix: Enlace a
    create_and_link_to_prefix: Crear y vincular
    hint_text: Empieza a escribir para buscar registros disponibles...
    placeholder: Empieza a escribir para buscar registros disponibles...
    no_results: No hay resultados coincidentes.  Trate de 'Examinar'.
    searching: Buscando...
    delete: "x"

  mixed_content:
    wrap_prefix: "Envolver con"
    help: "De tipo mixto activado contenido--' <' para elementos o texto resaltado envolver"

  import:
    eac_title: Importar un archivo de EAC
    ead_title: Importar un archivo de EAD
    marcxml_title: Importar un archivo MARCXML
    marcxml_subjects_and_agents_title: Materias y autoridades de importación desde un archivo MARCXML
    accession_csv_title: Importación de registros de actas de ingresos desde un archivo CSV
    digital_object_csv_title: Importación de registros de objeto Digital desde un archivo CSV
    import_report: Informe de importación
    import_another: Importar archivo de otro
    file_select: Seleccione un archivo para cargarlo
    submit: Importación
    submit_busy_message: Importando...
    messages:
      missing_repo: Debes seleccionar un repositorio antes de importar
      missing_file: Por favor, seleccione un archivo EAD para cargar
      error_prefix: Archivo de importación de error
      complete: Importación completa

  default_values:
    form_title:
      archival_object: Registros de documentos de archivo por defecto
      resource: Registros de fondos por defecto
      accession: Registros de acta de ingreso por defecto
      subject: Registros de materia por defecto
      agent_person: Registros de autoridad por defecto (Persona)
      agent_family: Registros de autoridad por defecto (Familia)
      agent_corporate_entity: Registros de autoridad por defecto (Entidades)
      agent_software: Registros de autoridad por defecto (Software)
      digital_object: Objetos digitales por defecto
      digital_object_component: Componentes de objetos digitales por defecto
      location: Registros de ubicación por defecto
      event: Registros de eventos por defecto
      classification: Registros de clasificación por defecto
      classification_term: Términos de clasificación por defecto
    messages:
      defaults_updated: Valores por defecto actualizados

  required_fields:
    form_title:
      agent_person: Registro de agente campos obligatorios (persona)
      agent_family: Registro de agente campos obligatorios (familia)
      agent_corporate_entity: Campos de registro de agente requeridos (entidad corporativa)
      agent_software: Campos obligatorios de registro del agente (software)
    messages:
      required_fields_updated: Campos obligatorios actualizados

  tree:
    drag_and_drop_actions:
      before: Añadir artículos antes
      after: Añadir artículos después
      as_child: Añadir artículos como niños
    unexpected_failure: Ups! Estamos teniendo problemas para ir a buscar este árbol. Por favor, intente actualizar la página.

  errors:
    sidebar_label: Errores y advertencias
    error_403: Incapaz de acceder la página
    error_403_message: "Has intentado acceder a la página ya no existan o que no tenga permiso para verlo."
    error_404: Registros no encontrados
    error_404_message: "El récord que has intentado acceder ya no existan o que no tenga permiso para ver."
    error_tree_pane_ajax: Se ha producido un error al cargar este formulario.
    merge_conflict: "Los agentes fusionados no pudieron completar: %{message}"
    merge_too_many_victims: Solo se puede seleccionar un agente para una fusión detallada.
    merge_different_types: Los agentes seleccionados para la fusión detallada deben ser del mismo tipo.
    linked_to_assessment: El registro no se puede eliminar ya que está vinculado a una evaluación

  accession:
    _frontend:
      messages:
        created: Acta de ingreso <strong>%{accession.display_string}</strong> creada
        unsuppressed: Acta de ingreso <strong>%{accession.display_string}</strong> desbloqueada
        updated: Acta de ingreso <strong>%{accession.display_string}</strong> actualizada
        suppressed: Acta de ingreso <strong>%{accession.display_string}</strong> bloqueada
        suppressed_info: Acta de ingreso se bloquea y no se pueden editar
        deleted: Acta de ingreso <strong>%{accession.display_string}</strong> borrada
        transfer_description: Transferencia de este acta de ingreso a...
        transfer_target: Seleccione un repositorio al que transferir
        spawned: "Este acta de ingreso ha sido generada de entrada <strong>%{accession.display_string}</strong>"
        delete_conflict: "La adhesión no pudo ser eliminada: <pre>%{error}</pre>"
      section:
        basic_information: Información básica
      action:
        create: Crear acta de ingreso
        save: Guardar el acta de ingreso

  agent: &agent_attributes
    _frontend:
      messages:
        created: Autoridad creada
        updated: Autoridad guardada
        deleted: Autoridad eliminada
        delete_conflict: "El agente no pudo ser eliminado: <pre>%{error}</pre>"
        merge_description: Seleccione el agente para fusionar en
        merged: Autoridad(es) se unificaron
        please_select_a_agent_to_merge: Por favor seleccione una autoridad
      section:
        basic_information: Información básica
        dates_of_existence: Fechas de existencia
        name: Formas conocidas
        contacts: Los datos de contacto
        search_embedded: Registros vinculados
        linked_via_rights_statement: Registros vinculados mediante declaración de derechos
        target_record: Este registro será actualizado
        victim_record: Este registro será eliminado
      action:
        create: Crear autoridad
        preview: Vista previa de combinación

  agent_contact:
    _frontend:
      action:
        add: Agregar contacto

  telephone:
    _frontend:
      action:
        add: Agregar número de teléfono

  agent_corporate_entity:
    _frontend:
      action:
        save: Guardar la entidad corporativa

  agent_family:
    _frontend:
      action:
        save: Guardar familia

  agent_person:
    _frontend:
      action:
        save: Guardar persona

  agent_software:
    _frontend:
      action:
        save: Guardar Software

  archival_object:
    external_ark_url: External ARK URL
    external_ark_url_tooltip: External ARK URL Tooltip
    _frontend:
      messages:
        created: Documento de archivo <strong>%{archival_object.display_string}</strong> del fondo <strong>%{resource.title}</strong> creado
        created_with_parent: Documento de archivo <strong>%{archival_object.display_string}</strong> creado como niño de <strong>%{parent.display_string}</strong> del fondo <strong>%{resource.title}</strong>
        updated: Documento de archivo <strong>{archival_object.display_string} %</strong> actualizado
        updated_with_parent: Documento de archivo <strong>{archival_object.display_string} %</strong> actualizado
        please_select_a_resource_for_transfer: Por favor, elija un fondo
        transfer_success: Transferido con éxito el objeto de archivo <strong>%{archival_object.display_string}</strong> al fondo <strong>%{resource.title}</strong>
        transfer_error: "No se puede transferir objeto de archivo debido a un error o conflicto"
        deleted: "Documento de archivo <strong>{archival_object.display_string} %</strong> eliminado"
        unsuppressed: Documento de archivo <strong>%{archival_object.title}</strong> desbloqueado
        suppressed: Documento de archivo <strong>%{archival_object.title}</strong> bloqueado
        suppressed_info: Documento de archivo se bloquea y no se pueden editar
        has_unpublished_ancestor: Por favor tenga en cuenta que este registro tiene un padre que es inédito.
        delete_conflict: "Objeto de archivo no pudo ser eliminado: <pre>%{error}</pre>"
      section:
        basic_information: Información básica
      action:
        add_child: Agregar hijo
        add_sibling: Añadir hermano
        save: Guardar objeto de archivo
      tree:
        new_record_title: Nuevo objeto de archivo

  classification:
    _frontend:
      messages:
        created: "Clasificación <strong>%{classification.title}</strong> creada"
        updated: "Clasificación <strong>%{classification.title}</strong> actualizada"
        deleted: "Clasificación <strong>%{classification.title}</strong> borrada"
      section:
        basic_information: Información básica
        search_embedded: Registros vinculados
      action:
        add_child: Agregar hijo
        create: Crear clasificación
        save: Guardar clasificación
        add: Agregue clasificación

  classification_term:
    _frontend:
      messages:
        created: "Término de clasificación <strong>%{classification_term.title}</strong> creado"
        created_with_parent: "Término de clasificación <strong>%{classification_term.title}</strong> creado"
        updated: "Término de clasificación <strong>%{classification_term.title}</strong> actualizado"
        updated_with_parent: "Término de clasificación <strong>%{classification_term.title}</strong> actualizado"
        deleted: "Término de clasificación <strong>%{classification_term.title}</strong> borrado"
      section:
        basic_information: Información básica
        search_embedded: Registros vinculados
      action:
        add_child: Agregar hijo
        add_sibling: Añadir hermano
        save: Guardar el término clasificación
      tree:
        new_record_title: Nuevo término de clasificación

  collection_management: &collection_management_attributes
    _frontend:
      title_prefix: Procesamiento
      action:
        add: Agregar campos de gestión de colección

  container:
    _frontend:
      action:
        add: Agregar contenedor

  container_location:
    _frontend:
      action:
        add: Añadir ubicación

  date:
    _frontend:
      action:
        add: Agregar fecha

  dates_of_existence:
    _frontend:
      action:
        add: Agregar fecha

  deaccession:
    _frontend:
      action:
        add: Añadir expurgo

  digital_object:
    _frontend:
      messages:
        created: "Objeto digital <strong>%{digital_object.title}</strong> creado"
        updated: "Objeto digital <strong>%{digital_object.title}</strong> actualizado"
        deleted: "Objeto digital <strong>%{digital_object.title}</strong> borrado"
        published: "El objeto Digital <strong>%{digital_object.title}</strong>subregistros y sus componentes han sido publicados"
        merge_description: Seleccionar objetos digitales más abajo para fusionar en
        please_select_a_digital_object_to_merge: Por favor, seleccione un objeto digital
        merged: Objetos digitales unificados
        transfer_description: Transferencia de este fondo a...
        transfer_target: Seleccione un repositorio para transferir a
        unsuppressed: Objetos digitales <strong>%{digital_object.title}</strong> desbloqueado
        suppressed: Objetos digitales <strong>%{digital_object.title}</strong> bloqueado
        suppressed_info: Objeto digital se suprime y no se pueden editar
        delete_conflict: "Objeto digital no pudo ser eliminado: <pre>%{error}</pre>"
      section:
        basic_information: Información básica
      action:
        add_child: Agregar hijo
        create: Crear objeto Digital
        save: Guardar objeto Digital

  digital_object_component:
    _frontend:
      messages:
        created_with_parent: Componente de objeto digital <strong>%{digital_object_component.display_string}</strong> creado como hijo de <strong>%{parent.display_string}</strong> del objeto Digital <strong>%{digital_object.title}</strong>
        created: Componente de objeto digital <strong>%{digital_object_component.display_string}</strong> creado el objeto Digital <strong>%{digital_object.title}</strong>
        updated_with_parent: Componente de objeto digital <strong>%{digital_object_component.display_string}</strong> actualizado
        updated: Componente de objeto digital <strong>%{digital_object_component.display_string}</strong> actualizado
        deleted: Componente de objeto digital <strong>%{digital_object_component.display_string}</strong> borrado
        unsuppressed: Desbloqueados componentes de objeto digital <strong>%{digital_object_component.display_string}</strong>
        suppressed: Componente de objeto digital <strong>%{digital_object_component.display_string}</strong> bloqueado
        suppressed_info: Componente objeto digital se bloquea y no se pueden editar
        has_unpublished_ancestor: Por favor tenga en cuenta que este registro tiene un padre que es inédito.
      section:
        basic_information: Información básica
      action:
        add_child: Agregar hijo
        add_sibling: Añadir hermano
        save: Guardar objeto Digital componente
      tree:
        new_record_title: Nuevo componente de objeto digital

  enumeration:
    _frontend:
      messages:
        value_updated: Valor actualizado
        deleted: Valor eliminado
        delete_error: No se pudo eliminar el valor
        delete_conflict: "No se puede eliminar el valor como lo es actualmente que se hace referencia mediante un registro"
        default_set: Conjunto de valores predeterminado
        created: Valor creado
        create_error: No se pudo crear valor
        merged: Valor combinado
        merge_tip: Este valor se puede combinar con otro
        merge_error: No se pudo combinar el valor
        no_selection: Por favor, seleccione una lista de valores controlados
        name_selector: Nombre de lista
        name_selector_tooltip: |
            <p>La lista de valores controlada para editar.</p>
        no_name_provided: Seleccione una lista de valores antes de crear un nuevo valor
      action:
        create_value: Crear valor
        delete_value: Eliminar valor
        merge_value: Combinar valor

  event:
    _frontend:
      messages:
        created: Evento creado
        updated: Evento guardado
        deleted: Evento eliminado
        suppressed_info: Evento se bloquea y no se pueden editar
      section:
        basic_information: Información básica
        date: Fecha/hora del evento
      action:
        save: Guardar el evento
        create: Crear evento
    linked_agents: Enlaces de agentes

  extent:
    _frontend:
      action:
        add: Agregar punto

  external_document:
    _frontend:
      action:
        add: Añadir documento externo

  file_version:
    _frontend:
      action:
        add: Añadir la versión del archivo
        make_representative: Make Representative

  group:
    _frontend:
      action:
        create: Crear grupo
        save: Guardar grupo

  instance:
    _frontend:
      messages:
        select_a_type: Por favor, seleccione un tipo de representación
      action:
        add_digital_object: Agregar objeto Digital
        add: Añadir representación

  lang_material:
    _frontend:
      action:
        add: Añadir idioma
        add_note: Añadir nota de idioma

  linked_agent:
    _frontend:
      action:
        add: Añadir enlace autoridad

  linked_record:
    _frontend:
      action:
        add: Añadir el enlace al registro

  location:
    _frontend:
      messages:
        created: Ubicación creada
        updated: Ubicación
        deleted: Ubicación eliminada
      section:
        basic_information: Información básica
        search_embedded: Registros vinculados
      action:
        add_child: Añadir hijo
        add_sibling: Añadir hermano
        create: Crear ubicación
        batch: Crear lote de ubicaciones
        batch_edit: Editar lote de ubicaciones
        save: Guardar ubicación
        single: Ubicación única
        delete_confirm_message: "<p>Tenga en cuenta <strong>no se puede deshacer esta acción.</strong>.</p><p>Si esta ubicación está actualmente vinculada a una o más instancias no se puede eliminar.</p>"
        show_space_calculator: Encuentra con la calculadora espacial

  location_batch:
    _frontend:
      section:
        location: Seleccione la ubicación base
        ranges: Rangos de coordenadas
      messages:
        created: "<strong>%{number_created} ubicaciones</strong> creado"
        updated: "<strong>%{number_created} ubicaciones</strong> Actualizado"
        location_batch_info: "Definir los valores base que serán aplicados a todas las ubicaciones generadas a partir de las <strong>Coordenadas rangos</strong> por debajo."
        location_batch_update_info: "Por favor introduce los valores que quieres aplicar abajo."
        ranges_info: "Tenga en cuenta que cualquier coordenados campos entró en la anterior <strong>Base ubicación</strong> serán reemplazados con los valores generados por las gamas más abajo.  Un máximo de ubicaciones %{max_range} será creado."
        number_to_create: Número de ubicaciones
        warning: Dependiendo del tamaño de sus gamas, este proceso puede tardar unos minutos para completar.
      action:
        create: Crear ubicaciones
        update: Actualiza ubicaciones
        preview: Muestras de las ubicaciones
        preview_short: Vista previa
        creating: Lote en progreso...

  name:
    _frontend:
      section:
        use_date: Fecha (s) del nombre de uso
      action:
        add: Agregar un formulario de nombre
        make_authorized: Convertir en nombre autorizado
        make_display_name: Convertir en nombre a presentar en pantalla

  note:
    _frontend:
      preview:
        raw: Texto
        raw_title: El contenido de la nota
        parsed: Texto formateado
        parsed_title: Cómo se visualizará la nota
      messages:
        select_a_note_type: "<em>Por favor seleccione un tipo de nota</em>"
      action:
        add: Agregar Nota
        add_content_item: Añadir elemento de contenido
        add_note_orderedlist: Agregar elemento
        add_sub_note: Agregar sub nota
        add_note_index_item: Agregar elemento
        add_note_chronology_item: Agregar evento
        add_event: Agregar evento
        add_note_bibliography_item: Agregar elemento
        add_note_outline_level_item: Agregar elemento
        add_note_outline_level_level: Añadir nivel
        note_definedlist_item: Agregar elemento
        expand: Ampliar
        collapse: Colapsar
        apply_note_order: Aplicar el orden de notas estandar

  related_accession:
    _frontend:
      action:
        add: Añadir acta de ingreso relacionada

  related_agent:
    _frontend:
      messages:
        select_a_type: "<em>Por favor seleccione un tipo de relación</em>"
      action:
        add: Agregue la autoridad relacionada

  related_resource:
    _frontend:
      action:
        add: Añadir fondos

  revision_statement:
    _frontend:
      action:
        add: Agregar nota de revisión

  repository_oai:
    oai_is_disabled: OAI Cosecha de discapacitados?
    oai_sets_available: Conjuntos incluidos en OAI

  repository:
    _frontend:
      messages:
        created: Repositorio creado
        updated: Repositorio actualizado
        deleted: Repositorio eliminado
        selected: Repositorio seleccionado
        selected_short: Seleccionado
        changed: Ahora está activado el repositorio <strong>%{repository.repo_code}</strong>
        create_first_repository: "Para crear su primer repositorio, haga clic en el menú del <strong>sistema</strong> anterior y luego <strong>Gestionar repositorios</strong>."
        no_access_to_repositories: "<p>No tiene acceso a los repositorios.</p><p>Póngase en contacto con el administrador del sistema para solicitar el acceso.</p>"
        continue_with_transfer: ¿Continuar con la transferencia?
        transfer_failed: Transferencia no se pudo completar debido a los siguientes errores
        transfer_target: Seleccione un repositorio al que transferir
        transfer_warning: <strong>ADVERTENCIA</strong>
        cannot_delete_nonempty: No se puede eliminar - repositorio no vacío
      section:
        all_fields: Campos de repositorio
        oai_fields: Ajustes de cosecha OAI
        transfer: Repositorio de transferencia
        oai_settings: Configuraciones de OAI
      action:
        select: Seleccione repositorio
        save: Guardar repositorio
        create: Crear repositorios
    _sidebar:
      oai_settings:
        _plural: Ajustes de cosecha OAI

  resource:
    _frontend:
      messages:
        created: "Fondo <strong>%{resource.title}</strong> creado"
        updated: "fondo <strong>%{resource.title}</strong> actualizado"
        spawned: "Ha sido generado un nuevo fondo de acta de ingreso <strong>%{accession.display_string}</strong>"
        deleted: "Fondo <strong>%{resource.title}</strong> borrado"
        published: "El fondo <strong>%{resource.title}</strong>subregistros y sus componentes han sido publicados"
        merge_description: Seleccione los fondos abajo para fusionar en
        please_select_a_resource_to_merge: Por favor, seleccione un fondo
        merged: Los fondos se fusionaron
        transfer_description: Transferencia de este fondo para...
        transfer_target: Seleccione un repositorio para transferir a
        unsuppressed: Fondo <strong>%{resource.title}</strong> suprimidas
        suppressed: Fondo <strong>%{resource.title}</strong> bloqueado
        suppressed_info: Se suprimieron y no se pueden editar fondos
        delete_conflict: "El recurso no pudo ser eliminado: <pre>%{error}</pre>"
      section:
        basic_information: Información básica
        finding_aid: Datos del instrumento de descripción
      action:
        add_child: Agregar hijo
        create: Crear fondo
        save: Guardar fondos
        delete_multiple: Eliminar fondos

  preference:
    _frontend:
      messages:
        updated: "Preferencias actualizadas"

  rights_statement:
    _frontend:
      action:
        add: Agregue la declaración de los derechos

  term:
    _frontend:
      messages:
        preview_pending: Vista previa de la materia
      action:
        add: Añadir término/subdivisión

  transfer:
    ref: Repositorio de destino

  subject:
    _frontend:
      messages:
        created: Materia creada
        updated: Materia guardada
        deleted: Materia borrada
        merged: La(s) materia(s) se fusionaron
        merge_description: Seleccione materias abajo para fusionar en
        please_select_a_subject_to_merge: Por favor, seleccione un materia
      section:
        basic_information: Información básica
        terms: Descriptores
        search_embedded: Registros vinculados
      action:
        create: Crear materia
        save: Guardar materia
        add: Agregar materia

  user:
    _frontend:
      messages:
        access_denied: Acceso denegado. Inicie sesión como el usuario administrador para realizar esta acción.
        created: Usuario creado
        updated: Usuario actualizado
        deleted: Usuario borrado
        error_update: Usuario no guardado
        error_create: Usuario no creado
        group_not_required: El usuario es un administrador o un usuario del sistema, no se requiere la selección de grupos.
      section:
        manage_access: Administrar el acceso de usuario
        account: Cuenta
        edit_account: Editar cuenta
        edit_account_submit: Actualizar la cuenta
      action:
        create_account: Crear cuenta
        update_account: Actualizar la cuenta
        create: Crear usuario

  user_defined:
    _frontend:
      action:
        add: Agregar campos definidos por el usuario

  use_date:
    _frontend:
      action:
        add: Añadir fecha de uso

  rde:
    date_type: Tipo de fecha
    instance_type: Tipo de representación
    column_label: Columna
    sections:
      basic_information: Información básica
      language: Idioma
      date: Fecha
      extent: Extensión
      instance: Representación
      notes: Notas
      file_version: Versión del archivo
    actions:
      add_row: Agregar fila
      add_rows: Agregar filas
      submit: Guardar filas
      reset: LIMPIAR
      showhide_prefix: "Columnas"
      showhide_suffix: visible
      showhide_none: Todas las columnas filtradas
      fill_toggle: Rellene la columna
      reorder_toggle: Reordenar las columnas
      validate_rows: Validar las filas
      inline_errors_toggle: Ver errores en línea
      save_template: Guardar como plantilla
      select_template: Elegir plantilla
      manage_templates: Eliminar plantilla
    fill_column:
      basic: Básico
      sequence: Secuencia
      fill_value: Rellenar
      select_a_column: Por favor, seleccione una columna
      apply_basic_fill: Aplicar relleno
      apply_sequence_fill: Aplicar la secuencia
      sequence_count_warning: Hay más filas que elementos en la secuencia.
      preview_sequence: Valores de secuencia de vista previa
      sequence_summary: "%{count} elementos de la secuencia"
      sequence_summary_with_maxsize: "Para sus filas %{limit}, los valores de secuencia de %{count} son"
      sequence_from_required: Requeridas
      sequence_to_required: Necesarias
    reorder_columns:
      apply_order: Aplicar orden de columna
    save_template:
      save_template: Guardar plantilla
      template_name: Nombre de plantilla
      confirm_removal: Cofirmar eliminación
    templates:
      listing: Plantillas
      no_templates: No hay plantillas definidas
    default_template: Plantilla por defecto
    messages:
      error_prefix: Fila
      success: "<div class='alert alert-success'>Hijos creados. Actualiza la página...</div>"
      no_rows: Por favor, introduzca valores para al menos una fila
      rows_with_errors: "%{count} filas con un error - haga clic en un campo de fila para ver los errores de esa fila"
      rows_no_errors: "Todas las filas son válidas"
      error_summary_header: "Errores en fila"
      select_prompt: Aplicar una plantilla RDE
    help:
      keyboard_shortcuts: |
                  <div><strong>Atajos de teclado</strong></div>
                  <div class="row"><small><span class="span3">Salto de celda a celda: Mayús + teclas de flecha
                  <div class="row"><small><span class="span3">Crear una nueva linea: Mayús + Retorno
      sticky_columns: |
                  <div><strong>Columnas pegajosas </strong></div>
                  <div><small>Columnas resaltadas son pegajosas y se replicarán cuando se agregan nuevas filas. Alternar 'pegajosa' haciendo clic en el encabezado de la tabla correspondiente.</small></div>
                  <div><small>Al hacer clic en <strong> Añadir fila </strong> copiará los valores de la última fila; La fila de <strong> + </strong> para copiar los valores de la fila centrado actualmente.</small></div>
      fill_column: |
                  <div><strong>Llenar la Columna - Básico</strong></div>
                  <div><small>Para llenar una columna con un valor único, haga clic en <strong> Rellenar Columna </strong> y en el <strong> Basic </strong> seleccionar el objetivo <strong> Columna </strong>, introduzca la deseada <strong> Llene valor </strong> y haga clic en <strong> Aplicar relleno</strong>.</small></div>
                  <br/>
                  <div><strong>Rellenar Columna - Secuencia</strong></div>
                  <div><small>Para solicitar una secuencia de una columna, haga clic en <strong> Rellenar Columna </strong> y bajo la <strong> Secuencia de </strong> seleccionar el objetivo <strong> Columna </strong> y finalice el <strong> Rellenar Valor </strong> campos para generar la secuencia que usted desea. Un mensaje de advertencia aparecerá si la secuencia generada no cumplirá el número de filas de la forma.</small></div>
      resize_and_reorder_columns: |
                  <div><strong>Reordenar Columnas</strong></div>
                  <div><small>Click <strong>Reordenar columnas </strong>, seleccione la fila (s) que desea reordenar y utilizar los / abajo botones de flecha arriba para cambiar su posición en la lista. Cuando feliz con su nuevo pedido, haga clic en <strong> Aplicar orden de las columnas</strong></small></div>
      reset: |
                  <div><strong>Limpiar Formulario</strong></div>
                  <div><small>Click <strong>Cambiar</strong> para borrar el formulario y revertir la pegajosa, visible y el orden de las columnas a los valores predeterminados.</small></div>
  update_monitor:
    save_failed: <strong>Error al guardar los cambios</strong>
    stale_record: Este documento ha sido actualizado por otro usuario. Por favor, actualice la página para acceder a la versión más reciente.
    other_editors: "Este documento se está editando actualmente por otro usuario.  Por favor, póngase en contacto con los usuarios siguientes para asegurar que sin conflictos se producen"
    repository_changed: "Este registro no puede guardarse, porque ha cambiado su repositorio activo. Para guardar este registro, abra otra ventana y restablecer su repositorio activo."
  job:
    _frontend:
      audit_data: Datos de auditoría
      actions:
        create: Crear tarea
        save: Empezar tarea
        new: Nueva tarea en el background
        cancel: Cancelar tarea
        add_file: Agregar archivo
        follow_log: Siga el Log
      section:
        basic_information: Información básica
        status: Estado de trabajo
        logs: Registro
        generated_uris: "Registros nuevos y modificados"
        active_jobs: Trabajos activos
        archived_jobs: Trabajos archivados
        files: Files
      messages:
        status_changed_running: El trabajo de importación ha comenzado. Actualiza la página...
        status_changed_completed: Ha completado el trabajo de importación.
        status_changed_failed: El trabajo de importación ha fallado.
        status_changed_canceled: El trabajo de importación ha sido cancelado.
        no_active_jobs: No hay trabajos de importación activos.
        no_archived_jobs: No hay trabajos de importación archivados.
        uploading: Subiendo el trabajo...
        upload_successful: Imagen subida con exito. Redirigiendo a la página de trabajo...
        import_type_missing: Por favor, seleccione un tipo de importación
        queue_position_next: Esta importación es la siguiente.
        queue_position: "Esta importación es la {posición} % en la cola."
        drag_and_drop_hint: Arrastrar y soltar archivos aquí
        find_and_replace_warning: Find and replace jobs can and will make major changes to your database. You are <strong>strongly</strong> advised to backup your database AND to run your job in a test instance before proceeding. There is no "undo".
        find_and_replace_instructions: Choose a base record to scope this find and replace operation. Then choose a record type to target and a property of that type. The operation will run in every target record in the tree of the base record, or in the base record itself if the target type is "Resource".
        report_instructions: Elige el informe utilizando el botón <b>Seleccionar</b>.
        slug_lost_warning: <b> ¡ADVERTENCIA! </b> ¡Todas las babosas generadas automáticamente serán regeneradas! Este trabajo se aplica a todos los registros en todos los repositorios.
        slug_generation: Este trabajo generará slugs y marcará el cuadro de generación automática de slug para todos los <b> Recursos </b>, <b> Objetos de archivo </b>, <b> Objetos digitales </b>, <b> Componentes de objetos digitales </b>, <b> Accesiones </b>, <b> Clasificaciones </b>, <b> Agentes </b>, <b> Temas </b> y <b> Repositorios </b> que no tienen ya una babosa. <br /> <em> Las babosas que se han agregado manualmente no se cambiarán, a menos que indique en esos registros que deben reemplazarse al marcar la casilla de generación automática. </em>
        slug_config_msg: <b> Según sus ajustes de configuración en config.rb</b>
        slug_config_id: Las babosas se generarán usando el identificador de la entidad cuando sea apropiado.
        slug_config_title: Las babosas se generarán usando el nombre o título de la entidad.
        slug_config_eadid: Las babosas para <b> Recursos </b> se generarán utilizando el ID de EAD cuando sea apropiado.
        slug_config_cuid: Los slugs para <b> Objetos de archivo </b> se generarán usando la ID Única del Componente cuando sea apropiado.
        ark_generation: Este trabajo generará ARK para todos los <b> Recursos </b> y <b> Objetos de archivo </b> que aún no tienen un ARK. <br/> <br/> <em> ARK externos no se cambiarán. </em>

  shortcuts:
    quick_reference_window: "Referencia: accesos directos del teclado "
    actions:
      this_reference: "Referencia de acceso directo"
      close_modal: "Cerrar una ventana (e.g., esta misma)"
      toggle_shortcuts: "Activar / desactivar accesos directos del teclado"
      save_record: "Guardar el registro que se está editando"
      close_record: "Cerrar el registro que se está editando"
      open_browse: "Abrir el menú de navegación"
      open_create: "Abrir el menú de creación"

  instance_container:
    container: Container

  sub_container:
    top_container: Contenedor Top
    top_container_tooltip: |
        <p>CAMPO REQUERIDO. El contenedor más alto nivel en el que se aloja el material descrito.</p>
        <p>Se puede seleccionar de una lista existente de los mejores contenedores mediante el tipo de adelante o Explorar las funciones o creadas mediante la función Crear.</p>
    type_2: Tipo hijo
    type_2_tooltip: |
        <p>El tipo de contenedor de segundo nivel en el que se aloja el material descrito.</p>
        <p>Los valores de esta lista de valores controlada pueden ser modificados.</p>
    indicator_2: Indicador de hijo
    indicator_2_tooltip: |
        <p>Una expresión alfanumérica para indicar el ID del contenedor de segundo nivel, que también puede indicar la posición del recipiente de segundo nivel dentro de una secuencia de tales contenedores. gamas de contenedores a granel de segundo nivel también son permisibles, por ejemplo, Carpetas 1-16.</p>
    type_3: Tipo nieto
    type_3_tooltip: |
        <p>El tipo de contenedor de tercer nivel en el que se aloja el material descrito.</p>
        <p>Los valores de esta lista de valores controlada pueden ser modificados.</p>
    indicator_3: Indicador de nieto
    indicator_3_tooltip: |
        <p>Una expresión alfanumérica para indicar el ID del contenedor de tercer nivel, que también puede indicar la posición del recipiente de segundo nivel dentro de una secuencia de tales contenedores. gamas de contenedores a granel de tercer nivel también son permisibles, por ejemplo, Carpetas 1-16.</p>
    _singular: Sub Contenedor
    _plural: Sub Contenedores
    _frontend:
      action:
        add: Añadir contenedor

  top_container:
    container_profile: Perfil de contenedor
    container_profile_tooltip: |
        <p>Una descripción de varias características de un tipo particular de contenedor, incluidas las dimensiones.</p>
    indicator: Indicador
    indicator_tooltip: |
        <p>CAMPO REQUERIDO. Una expresión alfanumérica para indicar el lugar del recipiente más alto nivel, que puede ser también la posición del recipiente en una secuencia de contenedores.</p>
    barcode: Código de barras
    barcode_tooltip: |
        <p>Se utiliza para registrar el código de barras que identifica de manera única el contenedor más alto nivel.</p>
    type: Tipo de contenedor
    type_tooltip: |
        <p>El tipo de contenedor de nivel más alto.</p>
        <p>Los valores en esta lista de valores controlados pueden ser modificados.</p>
    ils_holding_id: ILS Holding ID
    ils_holding_id_tooltip: |
        <p>Identificador de registro de explotación correspondiente en las normas internacionales del trabajo de la biblioteca</p>
    ils_item_id: ILS Item ID
    ils_item_id_tooltip: |
        <p>Identificador, suministrada por la API, para un registro elemento asociado en la biblioteca ILS (sistema de campo; no se pueden editar manualmente)</p>
    exported_to_ils: Exportar a ILS
    not_exported: No exportado
    restricted: Restringido?
    parent: Contenedor padre

    managed_container_2_type: Tipo de contenedor hijo
    managed_container_2_type_tooltip: |
        <p>El tipo de contenedor de segundo nivel en el que se aloja el material descrito.</p>
        <p>Los valores de esta lista de valores controlada pueden ser modificados.</p>
    managed_container_2_indicator: Indicador de contenido hijo
    managed_container_2_indicator_tooltip: |
        <p>Una expresión alfanumérica para indicar el ID del contenedor de segundo nivel, que también puede indicar la posición del recipiente de segundo nivel dentro de una secuencia de tales contenedores. gamas de contenedores a granel de segundo nivel también son permisibles, por ejemplo, Carpetas 1-16.</p>
    managed_container_3_type: Contenedor de tipo nieto
    managed_container_3_type_tooltip: |
        <p>El tipo de contenedor de tercer nivel en el que se aloja el material descrito.</p>
        <p>Los valores de esta lista de valores controlada pueden ser modificados.</p>
    managed_container_3_indicator: Grandchild Container Indicator
    managed_container_3_indicator_tooltip: |
       <p>Una expresión alfanumérica para indicar el ID del contenedor de tercer nivel, que también puede indicar la posición del recipiente de segundo nivel dentro de una secuencia de tales contenedores. gamas de contenedores a granel de tercer nivel también son permisibles, por ejemplo, Carpetas 1-16.</p>
    barcode_length_for_this_repository: "Longitud de código de barras para este repositorio:"
    characters: caracteres

    batch_delete:
      success: Los contenedores top se han eliminado correctamente
      error: Ha habido un problema borrando los contenedores top

    _singular: Contenedor Top
    _plural: Contenedores Top

    _frontend:
      section:
        active_restrictions: Restricciones activas
        linked_records: Registros enlazados
        basic_information: Información de contenedor
      action:
        add: Añadir Contenedor Top
        create: Crear un Contenedor Top
        save: Guardar Contenedor Top
      messages:
        created: Contenedor Top creado
        updated: Contenedor Top actualizado
        filter_required: Por favor proporcionar un filtro
        max_results_limit_reached: No se han incluido todos los resultados. Por favor refine su búsqueda.
        max_results_limit_details: "Mostrando <strong>% {visibles} </strong> de <strong> %{num_found} </strong> Resultados de la búsqueda"
        results_summary: "Los resultados coinciden con: <strong> %{num_found} </strong>"
        bulk_selection_sort_help: Haga clic en una columna para establecer el orden de clasificación. Deja la tecla shift presionada para ordenar por varias columnas.
        merged: Contenedor (es) superior (es) fusionados
        bulk_action_success: Contenedores Top actualizado
        bulk_action_success_info: Tenga en cuenta que antes de que los cambios se reflejen en los resultados de búsqueda puede pasar un rato.
        no_active_restrictions: Sin restricciones activas
      bulk_operations:
        title: Operaciones masivas
        collection_singular: Fondo/Entrada
        collection_plural: Fondos/Entradas
        collection_resource_singular: Fondo
        collection_resource_plural: Fondos
        collection_accession_singular: Entrada
        collection_accession_plural: Entradas
        series: Series
        current_location: Ubicación actual
        keyword_criteria: Palabra clave
        barcodes_criteria: Código(s) de barra(s)
        exported_to_ils_true: "Si"
        exported_to_ils_false: "No"
        empty: Contenedores sin asociar
        empty_true: "Si"
        empty_false: "No"
        search: Buscar
        update_ils_holding_ids: Actualzar ILS Holding IDs
        update_ils_holding_ids_help: Enter a value for ILS Holding ID for all selected containers.  Déjelo en blanco para eliminar el valor actual sin reemplazarlo por otro valor.
        update_container_profiles: Actualizar perfiles de contenedores
        update_container_profiles_help: Elige un perfil de contenedor para los contenedores seleccionados.  Déjelo en blanco para eliminar el valor actual sin reemplazarlo por otro valor.
        update_locations_singular: "Actualizar ubicaciones: Ubicación simple"
        update_locations_singular_help: Elige ubicación para los contenedores seleccionados.  Déjelo en blanco para eliminar el valor actual sin reemplazarlo por otro valor.
        update_locations_multiple: "Actualizar ubicaciones: ubicaciones multiples"
        update_locations_multiple_help: Elige ubicación para cada uno de los contenedores seleccionados.  Déjelo en blanco para eliminar el valor actual sin reemplazarlo por otro valor.
        rapid_barcode_entry: Entrada rápida de código de barras rápida
        rapid_barcode_entry_existing_barcode: Código de barras existente
        rapid_barcode_entry_new_barcode: Nuevo código de barras
        batch_merge: Fusionar contenedores superiores
        batch_merge_instructions: Seleccione el contenedor superior en el que se fusionarán todos los demás contenedores superiores enumerados. Los registros vinculados se volverán a vincular a este contenedor y se eliminará toda la información de los otros contenedores principales.
        batch_merge_confirm: Confirmar combinación de contenedores superiores
        batch_merge_confirm_question: ¿Está seguro de que desea fusionar los contenedores superiores como se enumeran a continuación? Esta acción es irreversible.
        batch_merge_confirm_victims: "Combinar los siguientes contenedores superiores:" 
        batch_merge_confirm_target: "En este contenedor superior:"
        rapid_barcode_entry_help: Ingrese un código de barras para cada contenedor seleccionado. Deje en blanco el campo Nuevo código de barras para eliminar el código de barras actual sin reemplazarlo por un nuevo valor.
        batch_merge: Fusionar contenedores superiores
        batch_merge_instructions: Seleccione el contenedor superior en el que se fusionarán todos los demás contenedores superiores enumerados. Los registros vinculados se volverán a vincular a este contenedor y se eliminará toda la información de los otros contenedores principales.
        batch_merge_confirm: Confirmar combinación de contenedores superiores
        batch_merge_confirm_question: ¿Está seguro de que desea fusionar los contenedores superiores como se enumeran a continuación? Esta acción es irreversible.
<<<<<<< HEAD
        batch_merge_confirm_victims: "Combinar los siguientes contenedores superiores:"
=======
        batch_merge_confirm_victims: "Combinar los siguientes contenedores superiores:" 
>>>>>>> 45a2e9f1
        batch_merge_confirm_target: "En este contenedor superior:"
        batch_delete: Borrar Contenedores Top
        batch_delete_help: Borrar todos los contenedores seleccionados.
        update_n_records: "Actualizar %{n} registros"
        select_merge_target: Seleccionar objetivo de fusión
        merge_n_records: "Va %{n} registros"
        delete_n_records: "Borrar %{n} registros"
        update_locations_current_location: Ubicación actual
        update_locations_new_location: Nueva ubicación

  container_profile:
    _singular: Perfil de contenedor
    _plural: Perfiles de contenedores
    _frontend:
      action:
        save: Guardar Perfil de contenedor
        edit: Editar Perfil de contenedor
        create: Crear Perfil de contenedor
        space_calculator: Calculadora de espacio
      messages:
        created: Perfil de contenedor creado
        updated: Perfil de contenedor actualizado
      section:
        basic_information: Información básica
    name: Nombre
    name_tooltip: |
        <p>CAMPO REQUERIDO. El nombre del perfil de contenedores. Pueden ser genéricos o específicos.</p>
        <p>Ejemplos:</p>
        <ul>
        <li>document box</li>
        <li>Paige 15</li>
        <li>small card file box</li>
        </ul>
    url: URL
    url_tooltip: |
        <p>Un hipervínculo para una descripción externa del contenedor.</p>
    dimension_units: Unidades de dimensión
    dimension_units_tooltip: |
        <p>Unidades de dimensiones</p>
        <p>Los valores de esta lista de valores controlada pueden ser modificados.</p>
    extent_dimension: Dimensión de extensión
    extent_dimension_tooltip: |
        <p>La dimensión utiliza para calcular e indicando la dimensión medida de los materiales en el contenedor. Esto ayuda a determinar qué dimensión se mide por la calculadora de medida.</p>
    extent_dimension_depth: Profundidad
    extent_dimension_depth_tooltip: |
        <p>Valor numérico para la profundidad del contenedor.</p>
    extent_dimension_height: Altura
    extent_dimension_height_tooltip: |
        <p>Valor numérico para la altura del contenedor.</p>
    extent_dimension_width: Anchura
    extent_dimension_width_tooltip: |
       <p>Valor numérico para la anchura del contenedor.</p>
    depth: Profundidad
    depth_tooltip: |
        <p>Valor numérico para la profundidad del contenedor.</p>
    height: Altura
    height_tooltip: |
        <<p>Valor numérico para la altura del contenedor.</p>
    width: Anchura
    width_tooltip: |
        <p>Valor numérico para la anchura del contenedor.</p>
    stacking_limit: Límite de apilamiento
    stacking_limit_tooltip: |
        <p>El número de estos contenedores que se pueden apilar una encima de otro. Dejar en blanco si no hay límite. Debe ser un entero positivo.</p>

  rights_restriction:
    begin: Comienzo de la restricción
    begin_tooltip: |
        <p>Fecha de inicio de una restricción de acceso. Serán disociados de los contenedores una vez que caduque</p>
    end: Finalización de la restricción
    end_tooltip: |
        <p>Fecha de finalización de una restricción de acceso. Serán disociados de los contenedores una vez que caduque</p>
    local_access_restriction_type: Restricción de tipo de acceso local
    local_access_restriction_type_inline_help: "Mantenga pulsados  CTRL (Windows) / Command (Mac) para seleccionar varias opciones o anular la selección"
    local_access_restriction_type_tooltip: |
        <p>Para aquellas restricciones sin tiempo indicar la razón de la restricción.</p>
        <p>Los valores de esta lista de valores controlada pueden ser modificados.</p>
    linked_records: Registro enlazado
    restriction_note_type: Tipo de nota

  extent_calculator:
    no_object_message: Especifica un objeto
    report_title: Informe de cálculo de extensión
    container_profile_header: Perfil de contenedor
    count_header: Total
    extent_header: Extensión
    no_profile: <span class="text-error">SIN PERFIL</span>
    all_containers_label: Todos los contenedores
    timestamp_label: Informe generado
    extent_record_header: Registro de extensión
    create_extent: Crear extensión
    calculate_extent: Calcular extensión
    create_extent_record_message: Ejecutar la calculadora de Extensión en el modo de edición para tener la opción de crear un registro de medida basado en el informe.
    waiting_for_report_message: Calculando extensión ...
    container_summary_type:
      _singular: contenedor
      _plural: contenedores

  location_profile:
    _singular: Perfil de ubicación
    _plural: Perfiles de ubicación
    _frontend:
      action:
        save: Guardar Perfil de ubicación
        edit: Editar Perfil de ubicación
        create: Crear Perfil de ubicación
      messages:
        created: Perfil de ubicación creado
        updated: Perfil de ubicación actualizado
        fields_required_for_calculator: Tenga en cuenta que las unidades de dimensión, profundidad, altura y anchura son todos los datos necesarios para la calculadora espacio. Las ubicaciones serán omitidas de los resultados si cualquiera de estos valores no están.
      section:
        basic_information: Información básica
    name: Nombre
    dimension_units: Unidades de dimension
    depth: Profundidad
    height: Altura
    width: Anchura

  space_calculator:
    modal_title: Calculadora de espacio
    modal_loading: Cargando...
    message_container_profile_required: La Calculadora de espacio requiere un perfil de contenedores establecido
    message_locations_required: La Calculadora de espacio requiere ubicaciones
    message_select_locations: "Calcula el espacio en las siguientes ubicaciones:"
    message_no_locations_with_space: No se han encontrado ubicaciones con espacio
    message_total_spaces: "Cantidad total de espacios disponibles para este tipo de contenedores: %{total_spaces}"
    message_total_containers: "Número total de contenedores de este tipo que se encuentran en estas ubicaciones: %{total_containers}"
    message_loading: Cargando...
    count: Espacio disponible (de tipo de contenedor)
    calculate_space: Calcula el espacio
    locations_without_space_details: Revisa ubicaciones sin espacio
    by_locations: Por ubicacion(es)
    by_building: Por edificio
    result_filter: Filtra resultados
    summary:
      locations_with_space: "Ubicaciones con espacio: <strong>%{count}</strong>"
      locations_without_space: "Ubicaciones sin espacio: <strong>%{count}</strong>"
      uncalculatable_locations: "No se puede calcular: <strong>%{count}</strong>"
    view_all_toggle: Muestra ubicaciones sin espacio
    reason:
      location_lacks_a_profile: Ubicación sin perfil
      location_lacks_dimension_data: Perfil de ubicación sin datos de dimensiones
      container_is_bigger: El contenedor es más grande que la ubicación en al menos una dimensión
      container_at_location_lacks_profile: Al menos uno de los contenedores actualmente en la ubicación carece de un perfil
      containers_at_location_dont_fit: Los contenedores en la ubicacion no se ajustan
      location_cannot_fit_container: La ubicación no se ajusta a ningún contenedor de este tipo

  date_calculator:
    toolbar_button: Calcular fechas
    calculate_button: Calcular registro de fecha
    modal_title: Calcular fechas
    all_labels: Calcular para todas las fechas
    no_object_message: Registro no encontrado
    results_title: Registro de fecha calculada
    create_date_button: Crear registro de fecha
    generic_create_error: La fecha no es válida y no se pudo crear.
    create_success: Fecha de creación con éxito. Página refrescante ...
    no_dates: No se encontraron fechas adecuadas
    no_dates_for_label: Inadecuado %{label} fechas encontradas

  act:
    _frontend:
      action:
        add: Añadir ley
  assessment:
    _frontend:
      form_header: Evaluación %{display_string}
      formats: Tipos de materiales / Formatos
      ratings: Calificaciones
      conservation_issues: Problemas de conservación
      record_types: Tipos de registro
      action:
        create: Crear evaluación
        save: Guardar evaluación
        add_rating_note: Añadir la nota
        remove_rating_note: Quitar nota
        create_for_record: Crear evaluación
      section:
        basic_information: Información básica
        existing_description: Descripción existente
        rating_attributes: Información de evaluación
        rating_attributes_empty: No se ingresó información de evaluación
        rating_attributes_additional: Calificación adicional(s)
        format_attributes: Lista de tipos de materiales / formatos
        format_attributes_empty: No se han introducido tipos / formatos de material
        format_attributes_additional: Tipos de materiales adicionales / formatos
        conservation_issue_attributes: Problemas de conservación
        conservation_issue_attributes_empty: No se han introducido problemas de conservación.
        conservation_issue_attributes_additional: Problemas adicionales de conservación
      messages:
        created: Evaluación creada
        updated: Evaluación actualizada
        deleted: Evaluación eliminada
        attributes_hint: Por favor, póngase en contacto con su administrador para agregar más %{attribute_type}
        manage_attributes_hint: Administrar el adicional %{attribute_type} para este repositorio
      assessment_review_required:
        true_value: "Si"
        false_value: "No"
      assessment_sensitive_material:
        true_value: "Si"
        false_value: "No"
      assessment_inactive:
        true_value: "Si"
        false_value: "No"
      assessment_completed:
        true_value: "Si"
        false_value: "No"
      browse_reviewers: Revisores
      linked_records:
        heading: Registros vinculados
        loading: Cargando...
        linked_via_assessment_records: Evaluaciones
        linked_via_assessment_surveyed_by: Evaluaciones - Encuestadas por
        linked_via_assessment_reviewer: Evaluaciones - Revisor
        record_type: Tipo de registro
        title: Título
        identifier: Identificador
      ratings_list:
        rating: Clasificación
        score: Puntuación
        note: Nota

  assessment_attribute_definitions:
    _frontend:
      title: Atributos de evaluación
      section:
        formats: Tipos de materiales / Formatos
        ratings: Calificaciones
        conservation_issues: Problemas de conservación
      global: Global %{type}
      repository: Repositorio %{type}
      action:
        save: Guardar atributos de evaluación
      messages:
        updated: Atributos de evaluación actualizados
        error: Error al actualizar los atributos de evaluación
        conflict: "Error al actualizar los atributos de evaluación. Las siguientes etiquetas entran en conflicto con las entradas existentes: %{conflicts}"
        attribute_in_use: No se puede eliminar un atributo que está actualmente en uso por una evaluación
      database_value: Valor de la base de datos
      translation: Traducción

  custom_report_template:
    _frontend:
      new_title: Nueva plantilla de informe personalizado
      section:
        template_information: Información de plantilla
        basic_information_fields: Información básica
        linked_records: Registros enlazados
        sort_by: Ordenar informe por
      action:
        create: Crear plantilla
        save: Guardar plantilla
      messages:
        created: Plantilla de informe personalizado creado
        updated: Plantilla de informe personalizado actualizada
  oai_config:
    title: Configuraciones OAI-PMH
    title_repo_section: Configuraciones por repositorio OAI-PMH
    general_section: Configuración general
    repo_set_section: Conjunto de repositorio
    sponsor_set_section: Conjunto Patrocinador
    repo_set_desc: Además de los conjuntos basados en el nivel de descripción, puede definir un conjunto OAI basado en repositorios.
    sponsor_set_desc: Además de los conjuntos basados en el nivel de descripción, puede definir un conjunto OAI basado en los nombres de los patrocinadores.
    oai_record_prefix: Prefijo de registro OAI
    oai_admin_email: Correo electrónico del administrador de OAI
    oai_repository_name: Nombre del repositorio OAI
    repo_set_name: Nombre del conjunto de repositorio
    repo_set_codes: Repositorios en conjunto
    repo_set_description: Descripción del conjunto de repositorios
    sponsor_set_name: Nombre del Patrocinador
    sponsor_set_names: Nombres de patrocinadores
    sponsor_set_description: Patrocinador Descripción del conjunto
    oai_leave_repo_form: Estas opciones afectan a OAI-PMH solo para este repositorio. Haga clic a continuación para ver / editar las opciones globales de OAI. Esto dejará la forma actual sin guardar los cambios.
    _frontend:
      section:
        basic_information: Configuración general
      action:
        create: Actualizar la configuración de OAI-PMH
        updated: Configuraciones OAI-PMH actualizadas exitosamente!
    _sidebar:
      repo_set_section:
        _plural: Conjuntos de repositorio
      sponsor_set_section:
        _plural: Conjuntos de patrocinadores
      repo_settings:
        _plural: Configuraciones por repositorio OAI-PMH<|MERGE_RESOLUTION|>--- conflicted
+++ resolved
@@ -1223,18 +1223,14 @@
         batch_merge_instructions: Seleccione el contenedor superior en el que se fusionarán todos los demás contenedores superiores enumerados. Los registros vinculados se volverán a vincular a este contenedor y se eliminará toda la información de los otros contenedores principales.
         batch_merge_confirm: Confirmar combinación de contenedores superiores
         batch_merge_confirm_question: ¿Está seguro de que desea fusionar los contenedores superiores como se enumeran a continuación? Esta acción es irreversible.
-        batch_merge_confirm_victims: "Combinar los siguientes contenedores superiores:" 
+        batch_merge_confirm_victims: "Combinar los siguientes contenedores superiores:"
         batch_merge_confirm_target: "En este contenedor superior:"
         rapid_barcode_entry_help: Ingrese un código de barras para cada contenedor seleccionado. Deje en blanco el campo Nuevo código de barras para eliminar el código de barras actual sin reemplazarlo por un nuevo valor.
         batch_merge: Fusionar contenedores superiores
         batch_merge_instructions: Seleccione el contenedor superior en el que se fusionarán todos los demás contenedores superiores enumerados. Los registros vinculados se volverán a vincular a este contenedor y se eliminará toda la información de los otros contenedores principales.
         batch_merge_confirm: Confirmar combinación de contenedores superiores
         batch_merge_confirm_question: ¿Está seguro de que desea fusionar los contenedores superiores como se enumeran a continuación? Esta acción es irreversible.
-<<<<<<< HEAD
         batch_merge_confirm_victims: "Combinar los siguientes contenedores superiores:"
-=======
-        batch_merge_confirm_victims: "Combinar los siguientes contenedores superiores:" 
->>>>>>> 45a2e9f1
         batch_merge_confirm_target: "En este contenedor superior:"
         batch_delete: Borrar Contenedores Top
         batch_delete_help: Borrar todos los contenedores seleccionados.
