--- conflicted
+++ resolved
@@ -83,11 +83,7 @@
       <env key="GEM_PATH" value="" />
       <env key="BUNDLE_PATH" value="${gem_home}" />
       <env key="HOME" value="${build.home}" />
-<<<<<<< HEAD
-      <arg line="--1.9 gems/bin/bundle install --gemfile='${gemfile}' --no-deployment ${bundle-without-option}" />
-=======
-      <arg line="gems/bin/bundle install --gemfile='${gemfile}' --no-deployment --without '${excluded-gem-groups}'" />
->>>>>>> 14dac8f0
+      <arg line="gems/bin/bundle install --gemfile='${gemfile}' --no-deployment ${bundle-without-option}" />
     </java>
   </target>
 
