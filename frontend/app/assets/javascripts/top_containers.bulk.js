//= require tablesorter/jquery.tablesorter.min

/***************************************************************************
 * BulkContainerSearch - provides all the behaviour to the ajax search
 * and selection of records.
 */
function BulkContainerSearch($search_form, $results_container, $toolbar) {
  this.$search_form = $search_form;
  this.$results_container = $results_container;
  this.$toolbar = $toolbar;

  this.setup_form();
  this.setup_results_list();
}

BulkContainerSearch.prototype.setup_form = function() {
  var self = this;

  $(document).trigger("loadedrecordsubforms.aspace", this.$search_form);

  this.$search_form.on("submit", function(event) {
    event.preventDefault();
    self.perform_search(self.$search_form.serializeArray());
  });
};

BulkContainerSearch.prototype.perform_search = function(data) {
  var self = this;

  self.$results_container.closest(".row").show();
  self.$results_container.html(AS.renderTemplate("template_bulk_operation_loading"));

  $.ajax({
    url: AS.app_prefix("top_containers/bulk_operations/search"),
    data: data,
    type: "post",
    success: function(html) {
      $.rails.enableFormElements(self.$search_form);
      self.$results_container.html(html);
      self.setup_table_sorter();
      self.update_button_state();
    },
    error: function(jqXHR, textStatus, errorThrown) {
      $.rails.enableFormElements(self.$search_form);
      var html = AS.renderTemplate("template_bulk_operation_error_message", {message: jqXHR.responseText})
      self.$results_container.html(html);
      self.update_button_state();
    }
  });
};

BulkContainerSearch.prototype.setup_results_list = function(docs) {
  var self = this;

  self.$results_container.on("click", "#select_all", function(event) {
    var $checkbox = $(this);
    if ($checkbox.is(":checked")) {
      $("tbody :checkbox:not(:checked)", self.$results_container).trigger("click");
    } else {
      $("tbody :checkbox:checked", self.$results_container).trigger("click");
    }
  });

  self.$results_container.on("click", ":checkbox", function(event) {
    event.stopPropagation();

    var $checkbox = $(this);
    var $row = $checkbox.closest("tr");
    $row.toggleClass("selected");
    var $first_row_state = $row[0].className

    if (event.altKey) {
	$row = $row.prev();
	while ($row[0] != null && $row[0].className != $first_row_state) {
	    $row.find(":checkbox").click();
	    $row = $row.prev();
	}
    }

    self.update_button_state();
  });

  self.$results_container.on("click", "td", function(event) {
    $(this).closest("tr").find(":checkbox").trigger("click");
  });
};

BulkContainerSearch.prototype.update_button_state = function() {
  var self = this;
  var checked_boxes = $("tbody :checkbox:checked", self.$results_container);
  var delete_btn = self.$toolbar.find(".btn");

  if (checked_boxes.length > 0) {
    var selected_records = $.makeArray(checked_boxes.map(function() {return $(this).val();}));
    delete_btn.data("form-data", {
      record_uris: selected_records
    });
    delete_btn.removeClass("disabled").removeAttr("disabled");
  } else {
    delete_btn.data("form-data", {});
    delete_btn.addClass("disabled").attr("disabled", "disabled");
  }
};

BulkContainerSearch.prototype.setup_table_sorter = function() {
  function padValue(value) {
    return (new Array(255).join("#") + value).slice(-255)
  };

  var tablesorter_opts = {
    // only sort on the second row of header columns
    selectorHeaders: "thead tr.sortable-columns th",
    // disable sort on the checkbox column
    headers: {
        0: { sorter: false}
    },
    // default sort: Collection, Series, Indicator
    sortList: [[1,0],[2,0],[4,0]],
    // customise text extraction to pull only the first collection/series
    textExtraction: function(node) {
      var $node = $(node);

      if ($node.hasClass("top-container-collection")) {
        return $node.find(".collection-identifier:first").text().trim();
      } else if ($node.hasClass("top-container-series")) {
        var level = $node.find(".series-level:first").text().trim();
        var identifier = $node.find(".series-identifier:first").text().trim();

        if ((level+identifier).length > 0) {
          return level + "-" + identifier;
        } else {
          return "";
        }
      } else if ($node.hasClass("top-container-indicator")) {
        var value = $node.text().trim();
        // check for non-decimal and take the first
        var first_number = value.split(/[^0-9]/)[0];

        // pad the indicator values so they sort correctly with digit and alpha values
        return padValue(first_number) + padValue(value);
      }

      return $node.text().trim();
    }
  };
  this.$results_container.find("table").tablesorter(tablesorter_opts);
};

BulkContainerSearch.prototype.get_selection = function() {
  var self = this;
  var results = [];

  self.$results_container.find("tbody :checkbox:checked").each(function(i, checkbox) {
    results.push({
      uri: checkbox.value,
      display_string: $(checkbox).data("display-string"),
      row: $(checkbox).closest("tr")
    });
  });

  return results;
};


/***************************************************************************
 * BulkActionIlsHoldingUpdate - ILS bulk action
 *
 */
function BulkActionIlsHoldingUpdate(bulkContainerSearch) {
  this.bulkContainerSearch = bulkContainerSearch;
  this.MENU_ID = "bulkActionUpdateIlsHolding";

  this.setup_menu_item();
};


BulkActionIlsHoldingUpdate.prototype.setup_update_form = function($modal) {
  var self = this;

  var $form = $modal.find("form");

  $form.on("submit", function(event) {
    event.preventDefault();
    self.perform_update($form, $modal);
  });
};


BulkActionIlsHoldingUpdate.prototype.perform_update = function($form, $modal) {
  var self = this;

  $.ajax({
    url:AS.app_prefix("top_containers/bulk_operations/update"),
    data: $form.serializeArray(),
    type: "post",
    success: function(html) {
      $form.replaceWith(html);
      $modal.trigger("resize.modal");
    },
    error: function(jqXHR, textStatus, errorThrown) {
      var error = AS.renderTemplate("template_bulk_operation_error_message", {message: jqXHR.responseText});
      $('#alertBucket').replaceWith(error);
    }
  });
};

BulkActionIlsHoldingUpdate.prototype.setup_menu_item = function() {
  var self = this;

  self.$menuItem = $("#" + self.MENU_ID, self.bulkContainerSearch.$toolbar);

  self.$menuItem.on("click", function(event) {
    self.show();
  });
};


BulkActionIlsHoldingUpdate.prototype.show = function() {
  var dialog_content = AS.renderTemplate("bulk_action_update_ils_holding", {
    selection: this.bulkContainerSearch.get_selection()
  });

  var $modal = AS.openCustomModal("bulkUpdateModal", this.$menuItem[0].text, dialog_content, 'full');

  this.setup_update_form($modal);
};


/***************************************************************************
 * BulkActionContainerProfileUpdate - Container Profile bulk action
 *
 */
function BulkActionContainerProfileUpdate(bulkContainerSearch) {
  this.bulkContainerSearch = bulkContainerSearch;
  this.MENU_ID = "bulkActionUpdateContainerProfile";

  this.setup_menu_item();
};


BulkActionContainerProfileUpdate.prototype.setup_update_form = function($modal) {
  var self = this;

  var $form = $modal.find("form");

  $(document).trigger("loadedrecordsubforms.aspace", [$form]);

  $form.on("submit", function(event) {
    event.preventDefault();
    self.perform_update($form, $modal);
  });
};


BulkActionContainerProfileUpdate.prototype.perform_update = function($form, $modal) {
  var self = this;

  $.ajax({
    url: AS.app_prefix("top_containers/bulk_operations/update"),
    data: $form.serializeArray(),
    type: "post",
    success: function(html) {
      $form.replaceWith(html);
      $modal.trigger("resize.modal");
    },
    error: function(jqXHR, textStatus, errorThrown) {
      var error = AS.renderTemplate("template_bulk_operation_error_message", {message: jqXHR.responseText});
      $('#alertBucket').replaceWith(error);
    }
  });
};

BulkActionContainerProfileUpdate.prototype.setup_menu_item = function() {
  var self = this;

  self.$menuItem = $("#" + self.MENU_ID, self.bulkContainerSearch.$toolbar);

  self.$menuItem.on("click", function(event) {
    self.show();
  });
};


BulkActionContainerProfileUpdate.prototype.show = function() {
  var dialog_content = AS.renderTemplate("bulk_action_update_container_profile", {
    selection: this.bulkContainerSearch.get_selection()
  });

  var $modal = AS.openCustomModal("bulkUpdateModal", this.$menuItem[0].text, dialog_content, 'full');

  this.setup_update_form($modal);
};


/***************************************************************************
 * BulkActionLocationUpdate - Location bulk action
 *
 */
function BulkActionLocationUpdate(bulkContainerSearch) {
  this.bulkContainerSearch = bulkContainerSearch;
  this.MENU_ID = "bulkActionUpdateLocation";

  this.setup_menu_item();
};


BulkActionLocationUpdate.prototype.setup_update_form = function($modal) {
  var self = this;

  var $form = $modal.find("form");

  $(document).trigger("loadedrecordsubforms.aspace", [$form]);

  $form.on("submit", function(event) {
    event.preventDefault();
    self.perform_update($form, $modal);
  });
};


BulkActionLocationUpdate.prototype.perform_update = function($form, $modal) {
  var self = this;

  $.ajax({
    url: AS.app_prefix("top_containers/bulk_operations/update"),
    data: $form.serializeArray(),
    type: "post",
    success: function(html) {
      $form.replaceWith(html);
      $modal.trigger("resize.modal");
    },
    error: function(jqXHR, textStatus, errorThrown) {
      var error = AS.renderTemplate("template_bulk_operation_error_message", {message: jqXHR.responseText});
      $('#alertBucket').replaceWith(error);
    }
  });
};

BulkActionLocationUpdate.prototype.setup_menu_item = function() {
  var self = this;

  self.$menuItem = $("#" + self.MENU_ID, self.bulkContainerSearch.$toolbar);

  self.$menuItem.on("click", function(event) {
    self.show();
  });
};


BulkActionLocationUpdate.prototype.show = function() {
  var dialog_content = AS.renderTemplate("bulk_action_update_location", {
    selection: this.bulkContainerSearch.get_selection()
  });

  var $modal = AS.openCustomModal("bulkUpdateModal", this.$menuItem[0].text, dialog_content, 'full');

  this.setup_update_form($modal);
};


/***************************************************************************
 * BulkActionMultipleLocationUpdate - Multiple Location bulk action
 *
 */
function BulkActionMultipleLocationUpdate(bulkContainerSearch) {
  this.bulkContainerSearch = bulkContainerSearch;
  this.MENU_ID = "bulkActionUpdateMultipleLocation";

  this.setup_menu_item();
};


BulkActionMultipleLocationUpdate.prototype.setup_update_form = function($modal) {
  var self = this;

  var $form = $modal.find("form");

  $(document).trigger("loadedrecordsubforms.aspace", [$form]);

  $form.ajaxForm({
    dataType: "html",
    type: "POST",
    beforeSubmit: function() {
      $form.find(":submit").addClass("disabled").attr("disabled","disabled");
      $form.find(".error").removeClass("error");
    },
    success: function(html) {
      $form.replaceWith(html);
      $modal.trigger("resize.modal");
    },
    error: function(jqXHR, textStatus, errorThrown) {
      var error = $("<div>").attr("id", "alertBucket").html(jqXHR.responseText);
      $('#alertBucket').replaceWith(error);
      var uri = $('.alert-danger:first', '#alertBucket').data("uri");
      if (uri) {
        $(":input[value='"+uri+"']", $form).closest("td").addClass("form-group").addClass("error");
      }
      $form.find(":submit").removeClass("disabled").removeAttr("disabled");
    }
  });
};


BulkActionMultipleLocationUpdate.prototype.setup_menu_item = function() {
  var self = this;

  self.$menuItem = $("#" + self.MENU_ID, self.bulkContainerSearch.$toolbar);

  self.$menuItem.on("click", function(event) {
    self.show();
  });
};


BulkActionMultipleLocationUpdate.prototype.show = function() {
  var dialog_content = AS.renderTemplate("bulk_action_update_location_multiple", {
    selection: this.bulkContainerSearch.get_selection()
  });

  var $modal = AS.openCustomModal("bulkUpdateModal", this.$menuItem[0].text, dialog_content, 'full');

  this.setup_update_form($modal);
};


/***************************************************************************
 * BulkActionBarcodeRapidEntry - bulk action for barcode rapid entry
 *
 */

function BulkActionBarcodeRapidEntry(bulkContainerSearch) {
  this.TEMPLATE_DIALOG_ID = "template_bulk_barcode_action_dialog";
  this.MENU_ID = "showBulkActionRapidBarcodeEntry";

  this.bulkContainerSearch = bulkContainerSearch;

  this.setup_menu_item();
}


BulkActionBarcodeRapidEntry.prototype.setup_menu_item = function() {
  var self = this;

  self.$menuItem = $("#" + self.MENU_ID, self.bulkContainerSearch.$toolbar);

  self.$menuItem.on("click", function(event) {
    self.show();
  });
};


BulkActionBarcodeRapidEntry.prototype.show = function() {
  var dialog_content = AS.renderTemplate(this.TEMPLATE_DIALOG_ID, {
    selection: this.bulkContainerSearch.get_selection()
  });
  var $modal = AS.openCustomModal("bulkActionBarcodeRapidEntryModal", this.$menuItem[0].text, dialog_content, "full");

  this.setup_keyboard_handling($modal);
  this.setup_form_submission($modal);
};


BulkActionBarcodeRapidEntry.prototype.setup_keyboard_handling = function($modal) {
  $modal.find("table :input:visible:first").focus().select();

  $(":input", $modal).
    on("focus",
    function() {
      $.scrollTo($(this), 0, {
        offset: {
          top: 400
        }
      });
    }).
    on("keypress",
    function(event) {
      if (event.keyCode == 13) {
        event.stopPropagation();
        event.preventDefault();

        $(":input", $(this).closest("tr").next()).focus().select();
        return false;
      }
    }
  );
};


BulkActionBarcodeRapidEntry.prototype.setup_form_submission = function($modal) {
  var self = this;
  var $form = $modal.find("form");

  $form.ajaxForm({
    dataType: "html",
    type: "POST",
    beforeSubmit: function() {
      $form.find(":submit").addClass("disabled").attr("disabled","disabled");
      $form.find(".error").removeClass("error");
    },
    success: function(html) {
      $form.replaceWith(html);
      $modal.trigger("resize.modal");
    },
    error: function(jqXHR, textStatus, errorThrown) {
      var error = $("<div>").attr("id", "alertBucket").html(jqXHR.responseText);
      $('#alertBucket').replaceWith(error);
      var uri = $('.alert-danger:first', '#alertBucket').data("uri");
      if (uri) {
        $(":input[value='"+uri+"']", $form).closest("td").addClass("form-group").addClass("error");
      }
      $form.find(":submit").removeClass("disabled").removeAttr("disabled");
    }
  });
};


/***************************************************************************
 * BulkActionMerge - bulk action for merge
 *
 */

function activateBtn(event) {
  var merge_btn = document.getElementsByClassName("merge-button")[0];
  if ($('input:checked').length > 0) {
    merge_btn.removeAttribute("disabled");
  } else {
    merge_btn.attr("disabled", "disabled");
  };
 };

function BulkActionMerge(bulkContainerSearch) {
  var self = this;

  self.bulkContainerSearch = bulkContainerSearch;

  var $link = $("#bulkActionMerge", self.bulkContainerSearch.$toolbar);

  $link.on("click", function() {
    AS.openCustomModal("bulkMergeModal", "Merge Top Containers", AS.renderTemplate("bulk_action_merge", {
      selection: self.bulkContainerSearch.get_selection()
    }), 'full');

    // Access modal1 DOM
    const $mergeBtn = $("[data-js='merge']");
<<<<<<< HEAD

=======
    
>>>>>>> 45a2e9f1
    $mergeBtn.on("click", function(e) {
      e.preventDefault();

      // Set up data for form submission
      const victims = self.bulkContainerSearch
                          .get_selection()
                          .map(function(container) {
                            return {
                              uri: container.uri,
                              display_string: container.display_string
                            }
                          });

      const targetEl = document.querySelector('input[name="target[]"]:checked');

      const target = {
        display_string: targetEl.getAttribute('aria-label'),
        uri: targetEl.getAttribute('value')
      };
<<<<<<< HEAD

=======
      
>>>>>>> 45a2e9f1
      // compute victims list for template rendering
      const victimsNoTarget = victims.reduce(function(acc, victim) {
        if (victim.display_string !== target.display_string) {
          acc.push(victim.display_string);
        }
        return acc;
      }, [])
<<<<<<< HEAD

      const target = {
        display_string: targetEl.getAttribute('aria-label'),
        uri: targetEl.getAttribute('value')
      };

=======
      
>>>>>>> 45a2e9f1
      // Init modal2
      AS.openCustomModal("bulkMergeConfirmModal", "Confirm Merge Top Containers", AS.renderTemplate("bulk_action_merge_confirm", {
        victims,
        victimsNoTarget,
        target
      }), false);
    })

  });
};


/***************************************************************************
 * BulkActionDelete - bulk action for delete
 *
 */
function BulkActionDelete(bulkContainerSearch) {
  var self = this;

  self.bulkContainerSearch = bulkContainerSearch;

  var $link = $("#bulkActionDelete", self.bulkContainerSearch.$toolbar);

  $link.on("click", function() {
    AS.openCustomModal("bulkActionModal", "Delete Top Containers", AS.renderTemplate("bulk_action_delete", {
      selection: self.bulkContainerSearch.get_selection()
    }), 'full');
  });
}


/***************************************************************************
 * Initialise all special features on this page
 *
 */
$(function() {

  var bulkContainerSearch = new BulkContainerSearch(
                                                  $("#bulk_operation_form"),
                                                  $("#bulk_operation_results"),
                                                  $(".record-toolbar.bulk-operation-toolbar"));

  new BulkActionBarcodeRapidEntry(bulkContainerSearch);
  new BulkActionIlsHoldingUpdate(bulkContainerSearch);
  new BulkActionContainerProfileUpdate(bulkContainerSearch);
  new BulkActionLocationUpdate(bulkContainerSearch);
  new BulkActionMultipleLocationUpdate(bulkContainerSearch);
  new BulkActionMerge(bulkContainerSearch);
  new BulkActionDelete(bulkContainerSearch);
});<|MERGE_RESOLUTION|>--- conflicted
+++ resolved
@@ -542,11 +542,7 @@
 
     // Access modal1 DOM
     const $mergeBtn = $("[data-js='merge']");
-<<<<<<< HEAD
-
-=======
-    
->>>>>>> 45a2e9f1
+
     $mergeBtn.on("click", function(e) {
       e.preventDefault();
 
@@ -566,11 +562,7 @@
         display_string: targetEl.getAttribute('aria-label'),
         uri: targetEl.getAttribute('value')
       };
-<<<<<<< HEAD
-
-=======
-      
->>>>>>> 45a2e9f1
+
       // compute victims list for template rendering
       const victimsNoTarget = victims.reduce(function(acc, victim) {
         if (victim.display_string !== target.display_string) {
@@ -578,16 +570,7 @@
         }
         return acc;
       }, [])
-<<<<<<< HEAD
-
-      const target = {
-        display_string: targetEl.getAttribute('aria-label'),
-        uri: targetEl.getAttribute('value')
-      };
-
-=======
-      
->>>>>>> 45a2e9f1
+
       // Init modal2
       AS.openCustomModal("bulkMergeConfirmModal", "Confirm Merge Top Containers", AS.renderTemplate("bulk_action_merge_confirm", {
         victims,
