--- conflicted
+++ resolved
@@ -104,14 +104,10 @@
       # For repo scoped objects,
       # if we have access to the repo slug in the session and the repo scoped URLs are enabled
       # generate link with repo slug
-<<<<<<< HEAD
-      if !obj['slug'].nil? && 
-         !obj['slug'].empty? && 
+      if !obj['slug'].nil? &&
+         !obj['slug'].empty? &&
          AppConfig[:use_human_readable_URLs]
 
-=======
-      if obj['slug'] && AppConfig[:use_human_readable_URLs]
->>>>>>> 58e18e64
         if scope == :repo
           if generate_url_with_repo_slug && repo_slug
             url << "/" + "repositories" + "/"
@@ -125,11 +121,7 @@
       end
 
       url.to_s
-<<<<<<< HEAD
-      
-=======
-
->>>>>>> 58e18e64
+
     end
 
     def list_for(objects, context_name, &block)
