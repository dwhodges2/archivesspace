--- conflicted
+++ resolved
@@ -592,12 +592,6 @@
       def apply_name_columns
         String :authority_id, :null => true
         String :dates, :null => true
-<<<<<<< HEAD
-=======
-        Integer :description_type_id, :null => true
-        TextField :description_note, :null => true
-        TextField :description_citation, :null => true
->>>>>>> 6efa0f75
         TextField :qualifier, :null => true
         Integer :source_id, :null => true
         Integer :rules_id, :null => true
