--- conflicted
+++ resolved
@@ -1221,14 +1221,11 @@
         rapid_barcode_entry_new_barcode: New Barcode
         batch_merge: Merge Top Containers
         batch_merge_instructions: Select the top container into which all of the other listed top container(s) will merge. Any linked records will be re-linked to this container and all information for the other top container(s) will be deleted.
-<<<<<<< HEAD
         batch_merge_confirm: Confirm Merge Top Containers
         batch_merge_confirm_question: Are you sure you want to merge the top containers as listed below? This action is irreversible.
         batch_merge_confirm_victims: "Merge the following top container(s):" 
         batch_merge_confirm_target: "Into this top container:"
-=======
         rapid_barcode_entry_help: Enter a barcode for each selected container.  Leave the New Barcode field blank to remove the current barcode without replacing it with a new value.
->>>>>>> 283aefd5
         batch_delete: Delete Top Containers
         batch_delete_help: Delete all selected containers.
         update_n_records: "Update %{n} records"
