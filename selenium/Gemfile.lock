--- conflicted
+++ resolved
@@ -12,31 +12,6 @@
     coderay (1.1.2)
     concurrent-ruby (1.0.5-java)
     diff-lcs (1.3)
-<<<<<<< HEAD
-    domain_name (0.5.20170404)
-      unf (>= 0.0.5, < 1.0.0)
-    factory_girl (4.9.0)
-      activesupport (>= 3.0.0)
-    ffi (1.9.18-java)
-    http-cookie (1.0.3)
-      domain_name (~> 0.5)
-    i18n (0.7.0)
-    json (1.8.6-java)
-    json-schema (1.0.10)
-    mechanize (2.7.5)
-      domain_name (~> 0.5, >= 0.5.1)
-      http-cookie (~> 1.0)
-      mime-types (>= 1.17.2)
-      net-http-digest_auth (~> 1.1, >= 1.1.1)
-      net-http-persistent (~> 2.5, >= 2.5.2)
-      nokogiri (~> 1.6)
-      ntlm-http (~> 0.1, >= 0.1.1)
-      webrobots (>= 0.0.9, < 0.2)
-    method_source (0.9.0)
-    mime-types (3.1)
-      mime-types-data (~> 3.2015)
-    mime-types-data (3.2016.0521)
-=======
     factory_girl (4.9.0)
       activesupport (>= 3.0.0)
     ffi (1.9.18-java)
@@ -45,25 +20,15 @@
     json (1.8.6-java)
     json-schema (1.0.10)
     method_source (0.9.0)
->>>>>>> 3aec1196
     minitest (5.10.3)
     multi_json (1.12.2)
     multipart-post (1.2.0)
     net-http-digest_auth (1.4.1)
     net-http-persistent (2.8)
-<<<<<<< HEAD
-    nokogiri (1.7.0.1-java)
-    ntlm-http (0.1.1)
-    parallel (1.12.0)
-    parallel_tests (2.14.3)
-      parallel
-    pry (0.11.2-java)
-=======
     parallel (1.12.0)
     parallel_tests (2.14.3)
       parallel
     pry (0.11.3-java)
->>>>>>> 3aec1196
       coderay (~> 1.1.0)
       method_source (~> 0.9.0)
       spoon (~> 0.0)
@@ -82,17 +47,10 @@
     rspec-mocks (3.6.0)
       diff-lcs (>= 1.2.0, < 2.0)
       rspec-support (~> 3.6.0)
-<<<<<<< HEAD
-    rspec-retry (0.5.5)
-      rspec-core (> 3.3, < 3.7)
-    rspec-support (3.6.0)
-    rubyzip (1.0.0)
-=======
     rspec-retry (0.5.6)
       rspec-core (> 3.3, < 3.8)
     rspec-support (3.6.0)
     rubyzip (1.2.1)
->>>>>>> 3aec1196
     selenium-webdriver (3.6.0)
       childprocess (~> 0.5)
       rubyzip (~> 1.0)
@@ -108,11 +66,6 @@
       thread_safe (~> 0.1)
     tzinfo-data (1.2017.3)
       tzinfo (>= 1.0.0)
-<<<<<<< HEAD
-    unf (0.1.4-java)
-    webrobots (0.1.2)
-=======
->>>>>>> 3aec1196
 
 PLATFORMS
   java
@@ -121,10 +74,6 @@
   activesupport (= 5.0.1)
   atomic (= 1.0.1)
   factory_girl
-<<<<<<< HEAD
-  i18n (= 0.7.0)
-=======
->>>>>>> 3aec1196
   json (= 1.8.6)
   json-schema (= 1.0.10)
   mechanize
@@ -136,11 +85,7 @@
   pry
   rspec (~> 3.6.0)
   rspec-retry
-<<<<<<< HEAD
-  rubyzip (= 1.0.0)
-=======
   rubyzip (~> 1.2.1)
->>>>>>> 3aec1196
   selenium-webdriver (= 3.6.0)
   sinatra (= 1.4.7)
   tzinfo-data
