--- conflicted
+++ resolved
@@ -15,14 +15,10 @@
   # 'entity' is a data structure that has what we need. It may be a JSONModel or a Sequel object.
 
   def self.name_based_slug_for(entity, klass)
-<<<<<<< HEAD
-    if !entity[:title].nil? && !entity[:title].empty? && !is_agent_name_type?(klass)
-=======
     if klass == Repository
       # Always use repo_code for repository slug
       slug = entity[:repo_code]
     elsif !entity[:title].nil? && !entity[:title].empty? && !is_agent_name_type?(klass)
->>>>>>> daede4b7
       slug = entity[:title]
     elsif !entity[:name].nil? && !entity[:name].empty? && !is_agent_name_type?(klass)
       slug = entity[:name]
@@ -50,8 +46,6 @@
     else
       return previous_slug
     end
-<<<<<<< HEAD
-=======
 
     slug = clean_slug(slug)
 
@@ -62,7 +56,6 @@
     else
       return previous_slug
     end
->>>>>>> daede4b7
   end
 
   private
