--- conflicted
+++ resolved
@@ -615,10 +615,9 @@
 #   'erb_partial' => 'shared/my_special_action',
 # }
 
-<<<<<<< HEAD
-# use_human_readable_URLs: 
-# Changing this option will not remove or clear any slugs that exist currently. 
-# This setting only affects links that are displayed. URLs that point to valid slugs will still work. 
+# use_human_readable_URLs:
+# Changing this option will not remove or clear any slugs that exist currently.
+# This setting only affects links that are displayed. URLs that point to valid slugs will still work.
 # WARNING: Changing this setting may require an index rebuild for changes to take effect.
 
 # TODO: for release, uncomment below and remove line that follows that so that HRU's are off by default.
@@ -628,21 +627,10 @@
 # Use the repository in slug based URLs
 # Warning: setting repo_name_in_slugs to true when it has previously been set to false will break links, unless all slugs are regenerated.
 AppConfig[:repo_name_in_slugs] = false
-=======
-AppConfig[:use_human_readable_URLs] = false
-
-# Use the repository in slug based URLs
-# Warning: setting repo_slug_in_URL to true when it has previously been set to false will break links, unless all slugs are regenerated.
-AppConfig[:repo_slug_in_URL] = false
->>>>>>> 58e18e64
 
 # Autogenerate slugs based on IDs. If this is set to false, then slugs will autogenerate based on name.
 AppConfig[:auto_generate_slugs_with_id] = false
 
 # For Resources: if this option and auto_generate_slugs_with_id are both enabled, then slugs for Resources will be generated with EADID instead of the identifier.
-<<<<<<< HEAD
 AppConfig[:generate_resource_slugs_with_eadid] = false
-AppConfig[:generate_archival_object_slugs_with_cuid] = false
-=======
-AppConfig[:generate_resource_slugs_with_eadid] = false
->>>>>>> 58e18e64
+AppConfig[:generate_archival_object_slugs_with_cuid] = false