<%# displaying chosen facet(s) (if any) and facets %>

<div class="filters">
 <% unless @filters.blank? && @search.filters_blank? %>
    <h3><%= t('search_results.filtered_by')%> </h3>
       <ul>
        <% @search.get_filter_q_arr(@page_search).each do |f_q| %>
	  <% unless f_q['v'].blank? %>
	   <li class="list-group-item"><span class="filter"><%= t('search_results.search_term') %>: <%= f_q['v'] %>
	       <a href="<%= app_prefix(f_q['uri']) %>" title="<%= t('search_results.remove_filter')%>" class="delete_filter">X</a></span></li>
          <% end %>
        <% end %>
      <% unless @search[:filter_from_year].blank? && @search[:filter_to_year].blank? %>
      <%
	 from_year = (@search[:filter_from_year].blank? ? '' : @search[:filter_from_year] )
	 to_year = (@search[:filter_to_year].blank? ? t('search_results.filter.year_now') : @search[:filter_to_year])
      %>
      <li class="list-group-item"><span class="filter"><%= t('search_results.filter.from_to', {:begin=> from_year, :end => to_year  })%>
	  <a href="<%= app_prefix(@page_search.sub("&filter_from_year=#{(from_year=='' ? '*' : from_year)}&filter_to_year=#{(to_year==t('search_results.filter.year_now') ? '*' : to_year)}",""))%>"
	     title="<%= t('search_results.remove_filter') %> " class="delete_filter">X</a>
      </span></li>
      </ul>
  <% end  %>
<<<<<<< HEAD
	<% @filters.each do |k, a| %>
	  <% a.each do |h| %>
		  <li class="list-group-item"><span class="filter"><%= h['pt'] %>: <%= h['pv'] %>
			  <a href="<%= app_prefix(h['uri']) %>"
					title="<%= t('search_results.remove_filter') %> " class="delete_filter">X</a>
		  </li>
	  <% end %>
	<% end %>
=======
   <% @filters.each do |k,h|  %>
    <li class="list-group-item"><span class="filter"><%= h['pt'] %>: <%= h['pv'] %>
<a href="<%= app_prefix(h['uri'])%>"
title="<%= t('search_results.remove_filter') %> " class="delete_filter">X</a></li>
   <% end %>
>>>>>>> 0210d265
 </ul>
 <% end %>
</div>

<% if @search[:dates_within] || @search[:text_within] %>
<h3><%= t('search_results.filter.head') %></h3>
 <div class="filter_more">
   <%= form_tag(app_prefix("#{@base_search}"), method: 'get', :class=> "form-horizontal") do %>
        <%= render partial: 'shared/hidden_params', :locals => { :no_ids => true } %>
        <% if @search[:text_within] %>
          <div class="form-group">
            <%= hidden_field_tag('sort', "", :id => nil) %>
            <%= label_tag('filter_q[]', t('actions.search_within'), :class => 'sr-only') %>
            <%= text_field_tag('filter_q[]', nil, :id => nil, :placeholder =>  t('actions.search_within'),
            :class=> "form-control", 'aria-label' => t('actions.search_within')) %>
          </div>
        <% end %>
        <% if @search.search_dates_within? %>
          <div class="form-group">
            <div class="col-md-6 year_from">
              <%= label_tag(:filter_from_year, t('search_results.filter.from_year'), :class => 'sr-only') %>
              <%= text_field_tag(:filter_from_year, nil, :size => 4,:maxlength => 4,
              :placeholder => t('search_results.filter.from_year'), :class=>"form-control",
              :id => nil, 'aria-label' => t('search_results.filter.from_year')) %>
            </div>
            <div class="col-md-6 year_to">
              <%= label_tag(:filter_to_year, t('search_results.filter.to_year'), :class=> 'sr-only') %>
              <%= text_field_tag(:filter_to_year, nil, :size => 4, :maxlength => 4,
              :class=> "form-control", :placeholder => t('search_results.filter.to_year'),
              :id => nil, 'aria-label' => t('search_results.filter.to_year')) %>
            </div>
          </div>
        <% else %>
          <%= hidden_field_tag(:filter_from_year, @search[:filter_from_year], :id => nil) %>
          <%= hidden_field_tag(:filter_to_year, @search[:filter_to_year], :id => nil) %>
        <% end %>

       <%= submit_tag(t('search-button.label'), :class=>'btn btn-primary', :id => nil) %>
  <% end %>
 </div>

<% end %>
<%= render partial: 'shared/only_facets' %><|MERGE_RESOLUTION|>--- conflicted
+++ resolved
@@ -21,7 +21,6 @@
       </span></li>
       </ul>
   <% end  %>
-<<<<<<< HEAD
 	<% @filters.each do |k, a| %>
 	  <% a.each do |h| %>
 		  <li class="list-group-item"><span class="filter"><%= h['pt'] %>: <%= h['pv'] %>
@@ -30,13 +29,6 @@
 		  </li>
 	  <% end %>
 	<% end %>
-=======
-   <% @filters.each do |k,h|  %>
-    <li class="list-group-item"><span class="filter"><%= h['pt'] %>: <%= h['pv'] %>
-<a href="<%= app_prefix(h['uri'])%>"
-title="<%= t('search_results.remove_filter') %> " class="delete_filter">X</a></li>
-   <% end %>
->>>>>>> 0210d265
  </ul>
  <% end %>
 </div>
