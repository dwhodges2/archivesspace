--- conflicted
+++ resolved
@@ -1215,12 +1215,9 @@
         rapid_barcode_entry: 迅速なバーコード入力
         rapid_barcode_entry_existing_barcode: 既存のバーコード
         rapid_barcode_entry_new_barcode: 新しいバーコード
-<<<<<<< HEAD
         batch_merge: 上位コンテナのマージ
         batch_merge_instructions: リストされている他のすべてのトップコンテナがマージされるトップコンテナを選択します。リンクされたレコードはすべてこのコンテナに再リンクされ、他のトップコンテナのすべての情報が削除されます。
-=======
         rapid_barcode_entry_help: 選択した各コンテナのバーコードを入力します。 [新しいバーコード]フィールドを空白のままにして、現在のバーコードを新しい値に置き換えずに削除します。
->>>>>>> 2f4b79b0
         batch_delete: トップコンテナの削除
         batch_delete_help: 選択したすべてのコンテナを削除します。
         update_n_records: "%{n}レコードを更新する"
