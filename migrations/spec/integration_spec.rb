require_relative "spec_helper.rb"

<<<<<<< HEAD
describe "Import / Export Behavior >> " do
=======
def get_note(obj, id)
  obj['notes'].find{|n| n['persistent_id'] == id}
end

def get_notes_by_type(obj, note_type)
  obj['notes'].select{|n| n['type'] == note_type}
end

def get_note_by_type(obj, note_type)
  get_notes_by_type(obj, note_type)[0]
end

def get_subnotes_by_type(obj, note_type)
  obj['subnotes'].select {|sn| sn['jsonmodel_type'] == note_type}
end

def note_content(note)
  if note['content']
    Array(note['content']).join(" ")
  else
    get_subnotes_by_type(note, 'note_text').map {|sn| sn['content']}.join(" ").gsub(/\n +/, "\n")
  end
end

def get_notes_by_string(notes, string)
  notes.select {|note| (note.has_key?('subnotes') && note['subnotes'][0]['content'] == string) \
                    || (note['content'].is_a?(Array) && note['content'][0] == string) }
end

def get_family_by_name(families, famname)
  families.find {|f| f['names'][0]['family_name'] == famname}
end

def get_person_by_name(people, primary_name)
  people.find {|p| p['names'][0]['primary_name'] == primary_name}
end

def get_corp_by_name(corps, primary_name)
  corps.find {|c| c['names'][0]['primary_name'] == primary_name}
end

def get_marc_doc(repo_id, resource_id)
  uri = URI.parse("#{$backend_url}/repositories/#{repo_id}/resources/marc21/#{resource_id}.xml")
  response = JSONModel::HTTP.get_response(uri)
  doc = Nokogiri::XML::Document.parse(response.body)
  doc.remove_namespaces!

  doc.instance_eval do
    def df(tag, ind1=nil, ind2=nil)
      selector ="@tag='#{tag}'"
      selector += " and @ind1='#{ind1}'" if ind1
      selector += " and @ind2='#{ind2}'" if ind2
      datafields = self.xpath("//datafield[#{selector}]")
      datafields.instance_eval do
        def sf(code)
          self.xpath("subfield[@code='#{code}']")
        end
        def sf_t(code)
          sf(code).inner_text
        end
      end

      datafields
    end
  end

  doc
end

# typical mapping of source codes to marc @ind2 attribute
def source_to_code(source)
  code =  case source
          when 'naf', 'lcsh'; 0
          when 'lcshac'; 1
          when 'mesh'; 2
          when 'nal'; 3
          when nil; 4
          when 'cash'; 5
          when 'rvm'; 6
          else; 7
          end
  code.to_s
end

# typical marc subfield codes contingent upon term type
def term_type_code(term)
  case term['term_type']
  when 'genre_form', 'style_period'; 'v'
  when 'topical', 'cultural_context'; 'x'
  when 'temporal'; 'y'
  when 'geographic'; 'z'
  end
end

def test_person_name(df, name)
  name_string = %w(primary_ rest_of_).map{|p| name["#{p}name"]}.reject{|n| n.nil? || n.empty?}\
                                                               .join(name['name_order'] == 'direct' ? ' ' : ', ')

  df.sf_t('a').should include(name_string)
  df.sf_t('b').should include(name['number'])
  df.sf_t('c').should include(%w(prefix title suffix).map{|p| name[p]}.compact.join(', '))
  df.sf_t('d').should include(name['dates'])
  df.sf_t('q').should include(name['fuller_form'])
end

def test_family_name(df, name)
  df.sf_t('a').should include(name['family_name'])
  df.sf_t('c').should include(name['prefix'])
  df.sf_t('d').should include(name['dates'])
end

def test_corporate_name(df, name)
  df.sf_t('a').should include(name['primary_name'])
  df.sf_t('b').should include(name['subordinate_name_1']+name['subordinate_name_2'])
  df.sf_t('n').should include(name['number'])
end

describe 'ASpaceImport' do
>>>>>>> 8ccc266e

  before(:all) do
    start_backend
    @vocab_uri = make_test_vocab
  end

  after(:all) do
    stop_backend
  end

  describe 'ASpaceImport' do
    include ImportSpecHelpers

    describe "ASpace Import: Sample Imports >> " do

      before(:each) do
        @repo = create(:json_repo)
        @repo_id = @repo.class.id_for(@repo.uri)

        @opts = {
          :repo_id => @repo_id,
          :vocab_uri => build(:json_vocab).class.uri_for(2)
        }
      end

      {
        '../examples/ead/ferris.xml' => 'ead',
        '../examples/eac/feynman-richard-phillips-1918-1988-cr.xml' => 'eac',
        '../examples/marc/american-communist.xml' => 'marcxml',
        '../examples/csv/do_tracer_v2.csv' => 'digital_objects'
      }.each do |test_file_path, importer_type|

        it "can import the file at #{test_file_path}" do
          @opts.merge!({
                  :input_file => test_file_path,
                  :importer => importer_type,
                  :quiet => true
                  })

          @i = ASpaceImport::Importer.create_importer(@opts)

          count = 0

          @i.run_safe do |msg|
            if msg['saved']
              count = msg['saved'].count
            end
          end

          (count > 0).should be(true)
        end
      end
    end


    describe "EAD Import Mappings" do

      before(:all) do

        load_repo

        @test_path = '../examples/ead/at-tracer.xml'
        run_import_and_load_records
      end

      it "can import the tracer EAD at /examples/ead/at-tracer.xml" do
        (@count > 0).should be(true)
      end

      it "creates the archival object tree correctly" do
        # check the hierarchy (don't be fooled by the system ids when this test fails - they won't match the keys)
        @archival_objects.each do |k, v|
          if k.to_i > 1
            parent_key = sprintf '%02d', k.to_i - 1
            v['parent']['ref'].should eq(@archival_objects[parent_key]['uri'])
          end
        end
      end

      # SPECIFICATION SOURCE: https://archivesspace.basecamphq.com/F158503515
      # Comments should roughly match column 1 of the spreadsheet

      # Note: Elements should be linked at the appropriate level (e.g. in the context to a Resource or Archival Object record).

      # Source element	Processing / Formatting Directions
      #  @id
      #  @target
      #  @audience	WHEN @audience = internal

      # RESOURCE
      it "maps '<date>' correctly" do
      # 	IF nested in <chronitem>
        get_subnotes_by_type(get_note(@archival_objects['12'], 'ref53'), 'note_chronology')[0]['items'][0]['event_date'].should eq('1895')

        get_subnotes_by_type(get_note(@archival_objects['12'], 'ref53'), 'note_chronology')[0]['items'][1]['event_date'].should eq('1995')

      # 	IF nested in <publicationstmt>
        @resource['finding_aid_date'].should eq('Resource-FindingAidDate-AT')

      # 	ELSE
      end

      it "maps '<extent>' correctly" do
      #  	IF value starts with a number followed by a space and can be parsed
        @resource['extents'][0]['number'].should eq("5.0")
        @resource['extents'][0]['extent_type'].should eq("Linear feet")

      # 	ELSE
        @resource['extents'][0]['container_summary'].should eq("Resource-ContainerSummary-AT")
      end


      it "maps '<unitdate>' correctly" do
        @resource['dates'][0]['expression'].should eq("Bulk, 1960-1970")
        @resource['dates'][0]['date_type'].should eq("bulk")

        @resource['dates'][1]['expression'].should eq("Resource-Title-AT")
        @resource['dates'][1]['date_type'].should eq("inclusive")
      end

      it "maps '<unitid>' correctly" do
      # 	IF nested in <archdesc><did>
        @resource["id_0"].should eq("Resource.ID.AT")

      # 	IF nested in <c><did>
      end

      it "maps '<unittitle>' correctly" do
      # 	IF nested in <archdesc><did>
        @resource["title"].should eq("Resource--Title-AT")
      # 	IF nested in <c><did>
        @archival_objects['12']['title'].should eq("Resource-C12-AT")
      end


      # FINDING AID ELEMENTS
      it "maps '<author>' correctly" do
        @resource['finding_aid_author'].should eq('Finding aid prepared by Resource-FindingAidAuthor-AT')
      end

      it "maps '<descrules>' correctly" do
        @resource['finding_aid_description_rules'].should eq('Describing Archives: A Content Standard')
      end

      it "maps '<eadid>' correctly" do
        @resource['ead_id'].should eq('Resource-EAD-ID-AT')
      end

      it "maps '<eadid @url>' correctly" do
        @resource['ead_location'].should eq('Resource-EAD-Location-AT')
      end

      it "maps '<editionstmt>' correctly" do
        @resource['finding_aid_edition_statement'].should eq("<p>Resource-FindingAidEdition-AT</p>")
      end

      it "maps '<seriesstmt>' correctly" do
        @resource['finding_aid_series_statement'].should eq("<p>Resource-FindingAidSeries-AT</p>")
      end

      it "maps '<sponsor>' correctly" do
        @resource['finding_aid_sponsor'].should eq('Resource-Sponsor-AT')
      end

      it "maps '<subtitle>' correctly" do
      end

      it "maps '<titleproper>' correctly" do
        @resource['finding_aid_title'].should eq("Resource-FindingAidTitle-AT\n<num>Resource.ID.AT</num>")
      end

      it "maps '<titleproper type=\"filing\">' correctly" do
        @resource['finding_aid_filing_title'].should eq('Resource-FindingAidFilingTitle-AT')
      end

      it "maps '<langusage>' correctly" do
        @resource['finding_aid_language'].should eq('Resource-FindingAidLanguage-AT')
      end

      it "maps '<revisiondesc>' correctly" do
        @resource['finding_aid_revision_description'].should eq("<change>\n<date>Resource-FindingAidRevisionDate-AT</date>\n<item>Resource-FindingAidRevisionDescription-AT</item>\n</change>")
      end

      # NAMES
      it "maps '<corpname>' correctly" do
      # 	IF nested in <origination> OR <controlaccess>
      # 	IF nested in <origination>
        c1 = @corps.find {|corp| corp['names'][0]['primary_name'] == "CNames-PrimaryName-AT. CNames-Subordinate1-AT. CNames-Subordiate2-AT. (CNames-Number-AT) (CNames-Qualifier-AT)"}
        c1.should_not be_nil

        linked = @resource['linked_agents'].find {|a| a['ref'] == c1['uri']}
        linked['role'].should eq('creator')
      # 	IF nested in <controlaccess>
        c2 = @corps.find {|corp| corp['names'][0]['primary_name'] == "CNames-PrimaryName-AT. CNames-Subordinate1-AT. CNames-Subordiate2-AT. (CNames-Number-AT) (CNames-Qualifier-AT) -- Archives"}
        c2.should_not be_nil

        linked = @resource['linked_agents'].find {|a| a['ref'] == c2['uri']}
        linked['role'].should eq('subject')

      # 	ELSE
      # 	IF @rules != NULL ==> name_corporate_entity.rules
        [c1, c2].map {|c| c['names'][0]['rules']}.uniq.should eq(['dacs'])
      # 	IF @source != NULL ==> name_corporate_entity.source
        [c1, c2].map {|c| c['names'][0]['source']}.uniq.should eq(['naf'])
      # 	IF @authfilenumber != NULL
      end

      it "maps '<famname>' correctly" do
      # 	IF nested in <origination> OR <controlaccess>
        uris = @archival_objects['06']['linked_agents'].map {|l| l['ref'] } & @families.map {|f| f['uri'] }
        links = @archival_objects['06']['linked_agents'].select {|l| uris.include?(l['ref']) }
        fams = @families.select {|f| uris.include?(f['uri']) }

      # 	IF nested in <origination>
        n1 = fams.find{|f| f['uri'] == links.find{|l| l['role'] == 'creator' }['ref'] }['names'][0]['family_name']
        n1.should eq("FNames-FamilyName-AT, FNames-Prefix-AT, FNames-Qualifier-AT")
      # 	IF nested in <controlaccess>
        n2 = fams.find{|f| f['uri'] == links.find{|l| l['role'] == 'subject' }['ref'] }['names'][0]['family_name']
        n2.should eq("FNames-FamilyName-AT, FNames-Prefix-AT, FNames-Qualifier-AT -- Pictorial works")
      # 	ELSE
      # 	IF @rules != NULL
        fams.map{|f| f['names'][0]['rules']}.uniq.should eq(['aacr'])
      # 	IF @source != NULL
        fams.map{|f| f['names'][0]['source']}.uniq.should eq(['naf'])
      # 	IF @authfilenumber != NULL
      end

      it "maps '<persname>' correctly" do
      # 	IF nested in <origination> OR <controlaccess>
      # 	IF nested in <origination>
        @archival_objects['01']['linked_agents'].find {|l| @people.map{|p| p['uri'] }.include?(l['ref'])}['role'].should eq('creator')
      # 	IF nested in <controlaccess>
        @archival_objects['06']['linked_agents'].reverse.find {|l| @people.map{|p| p['uri'] }.include?(l['ref'])}['role'].should eq('subject')
      # 	ELSE
      # 	IF @rules != NULL
        @people.map {|p| p['names'][0]['rules']}.uniq.should eq(['local'])
      # 	IF @source != NULL
        @people.map {|p| p['names'][0]['source']}.uniq.should eq(['local'])
      # 	IF @authfilenumber != NULL
      end

      # SUBJECTS
      it "maps '<function>' correctly" do
      # 	IF nested in <controlaccess>
        subject = @subjects.find{|s| s['terms'][0]['term_type'] == 'function'}
        [@resource, @archival_objects["06"], @archival_objects["12"]].each do |a|
          a['subjects'].select{|s| s['ref'] == subject['uri']}.count.should eq(1)
        end
      #   @source
      	subject['source'].should eq('local')
      # 	ELSE
      # 	IF @authfilenumber != NULL
      end

      it "maps '<genreform>' correctly" do
      # 	IF nested in <controlaccess>
        subject = @subjects.find{|s| s['terms'][0]['term_type'] == 'genre_form'}
        [@resource, @archival_objects["06"], @archival_objects["12"]].each do |a|
          a['subjects'].select{|s| s['ref'] == subject['uri']}.count.should eq(1)
        end
      #   @source
      	subject['source'].should eq('local')
      # 	ELSE
      # 	IF @authfilenumber != NULL
      end

      it "maps '<geogname>' correctly" do
      # 	IF nested in <controlaccess>
        subject = @subjects.find{|s| s['terms'][0]['term_type'] == 'geographic'}
        [@resource, @archival_objects["06"], @archival_objects["12"]].each do |a|
          a['subjects'].select{|s| s['ref'] == subject['uri']}.count.should eq(1)
        end
      #   @source
      	subject['source'].should eq('local')
      # 	ELSE
      # 	IF @authfilenumber != NULL
      end

      it "maps '<occupation>' correctly" do
        subject = @subjects.find{|s| s['terms'][0]['term_type'] == 'occupation'}
        [@resource, @archival_objects["06"], @archival_objects["12"]].each do |a|
          a['subjects'].select{|s| s['ref'] == subject['uri']}.count.should eq(1)
        end
      #   @source
      	subject['source'].should eq('local')
      # 	ELSE
      # 	IF @authfilenumber != NULL
      end

      it "maps '<subject>' correctly" do
      # 	IF nested in <controlaccess>
        subject = @subjects.find{|s| s['terms'][0]['term_type'] == 'topical'}
        [@resource, @archival_objects["06"], @archival_objects["12"]].each do |a|
          a['subjects'].select{|s| s['ref'] == subject['uri']}.count.should eq(1)
        end
      #   @source
      	subject['source'].should eq('local')
      # 	ELSE
      # 	IF @authfilenumber != NULL
      end

      # NOTES
      # if other EAD elements that map to a note object are nested in eachother, then those notes will be treated as separate notes;
      # for example, a <scopecontent> may contain another <scopecontent>, etc.;
      # therefore, if  <scopecontent> tag contains a nested <scopecontent>, the note contents will be mapped into two separate notes of type "Scope and Contents note" in the Toolkit;
      # if, for example, an <accessrestrict> tag contains a nested <legalstatus>, the tag contents will be mapped into separate notes, one of type "accessrestict" and the part tagged as <legalstatus> as type "legalstatus".
      # if one or more <note> tags are nested, then those <note> tags will initiate separate notes with the NoteType equivalent to the parent note.
      # That is, where <accessrestrict> tag contains a nested <note>, the tag contents will be mapped  into two separate notes of type "Access Restrictions" in the Toolkit.

      # @id	ALL @id attributes on note tags map to the persistent_id property

      # Simple Notes
      it "maps '<abstract>' correctly" do
        note_content(get_note_by_type(@resource, 'abstract')).should eq("Resource-Abstract-AT")
      end

      it "maps '<accessrestrict>' correctly" do
        nc = get_notes_by_type(@resource, 'accessrestrict').map {|note|
          note_content(note)
        }.flatten

        nc[0].should eq("<head>Resource-ConditionsGoverningAccess-AT</head>\n<p>Resource-ConditionsGoverningAccess-AT</p>")
        nc[1].should eq("<head>Resource-LegalStatus-AT</head>\n<legalstatus>Resource-LegalStatus-AT</legalstatus>")
      end

      it "maps '<accruals>' correctly" do
        note_content(get_note_by_type(@resource, 'accruals')).should eq("<head>Resource-Accruals-AT</head>\n<p>Resource-Accruals-AT</p>")
      end

      it "maps '<acqinfo>' correctly" do
        note_content(get_note_by_type(@resource, 'acqinfo')).should eq("<head>Resource-ImmediateSourceAcquisition</head>\n<p>Resource-ImmediateSourceAcquisition</p>")
      end

      it "maps '<altformavail>' correctly" do
        note_content(get_note_by_type(@resource, 'altformavail')).should eq("<head>Resource-ExistenceLocationCopies-AT</head>\n<p>Resource-ExistenceLocationCopies-AT</p>")
      end

      it "maps '<appraisal>' correctly" do
        note_content(get_note_by_type(@resource, 'appraisal')).should eq("<head>Resource-Appraisal-AT</head>\n<p>Resource-Appraisal-AT</p>")
      end

      it "maps '<arrangement>' correctly" do
        note_content(get_note_by_type(@resource, 'arrangement')).should eq("<head>Resource-Arrangement-Note</head>\n<p>Resource-Arrangement-Note</p>")
      end

      it "maps '<bioghist>' correctly" do
        @archival_objects['06']['notes'].find{|n| n['type'] == 'bioghist'}['persistent_id'].should eq('ref50')
        @archival_objects['12']['notes'].find{|n| n['type'] == 'bioghist'}['persistent_id'].should eq('ref53')
        @resource['notes'].select{|n| n['type'] == 'bioghist'}.map{|n| n['persistent_id']}.sort.should eq(['ref47', 'ref7'])
      end

      it "maps '<custodhist>' correctly" do
        note_content(get_note_by_type(@resource, 'custodhist')).should eq("<head>Resource--CustodialHistory-AT</head>\n<p>Resource--CustodialHistory-AT</p>")
      end

      it "maps '<dimensions>' correctly" do
        note_content(get_note_by_type(@resource, 'dimensions')).should eq("Resource-Dimensions-AT")
      end

      it "maps '<fileplan>' correctly" do
        note_content(get_note_by_type(@resource, 'fileplan')).should eq("<head>Resource-FilePlan-AT</head>\n<p>Resource-FilePlan-AT</p>")
      end

      it "maps '<langmaterial>' correctly" do
        note_content(get_note_by_type(@archival_objects['06'], 'langmaterial')).should eq("<language langcode=\"eng\"/>")
      end

      it "maps '<legalstatus>' correctly" do
        note_content(get_note_by_type(@resource, 'legalstatus')).should eq("Resource-LegalStatus-AT")
      end

      it "maps '<materialspec>' correctly" do
        get_note_by_type(@resource, 'materialspec')['persistent_id'].should eq("ref22")
      end

      it "maps '<note>' correctly" do
      # 	IF nested in <archdesc> OR <c>

      # 	ELSE, IF nested in <notestmnt>
        @resource['finding_aid_note'].should eq("<p>Resource-FindingAidNote-AT</p>")
      # 	ELSE
      end

      it "maps '<odd>' correctly" do
        @resource['notes'].select{|n| n['type'] == 'odd'}.map{|n| n['persistent_id']}.sort.should eq(%w(ref45 ref44 ref15).sort)
      end

      it "maps '<originalsloc>' correctly" do
        get_note_by_type(@resource, 'originalsloc')['persistent_id'].should eq("ref13")
      end

      it "maps '<otherfindaid>' correctly" do
        get_note_by_type(@resource, 'otherfindaid')['persistent_id'].should eq("ref23")
      end

      it "maps '<physdesc>' correctly" do
        @resource['notes'].find{|n| n['persistent_id'] == 'ref25'}['type'].should eq('physdesc')
        @archival_objects['02']['notes'].find{|n| n['type'] == 'physdesc'}['content'][0].should eq("<extent>1.0 Linear feet</extent>\n<extent>Resource-C02-ContainerSummary-AT</extent>")
      end

      it "maps '<physfacet>' correctly" do
        note_content(get_note_by_type(@resource, 'physfacet')).should eq("Resource-PhysicalFacet-AT")
      end

      it "maps '<physloc>' correctly" do
        get_note_by_type(@resource, 'physloc')['persistent_id'].should eq("ref21")
      end

      it "maps '<phystech>' correctly" do
        get_note_by_type(@resource, 'phystech')['persistent_id'].should eq("ref24")
      end

      it "maps '<prefercite>' correctly" do
        get_note_by_type(@resource, 'prefercite')['persistent_id'].should eq("ref26")
      end

      it "maps '<processinfo>' correctly" do
        get_note_by_type(@resource, 'prefercite')['persistent_id'].should eq("ref26")
      end

      it "maps '<relatedmaterial>' correctly" do
        get_note_by_type(@resource, 'prefercite')['persistent_id'].should eq("ref26")
      end

      it "maps '<scopecontent>' correctly" do
        get_note_by_type(@resource, 'scopecontent')['persistent_id'].should eq("ref29")
        @archival_objects['01']['notes'].find{|n| n['type'] == 'scopecontent'}['persistent_id'].should eq("ref43")
      end

      it "maps '<separatedmaterial>' correctly" do
        get_note_by_type(@resource, 'separatedmaterial')['persistent_id'].should eq("ref30")
      end

      it "maps '<userestrict>' correctly" do
        get_note_by_type(@resource, 'userestrict')['persistent_id'].should eq("ref9")
      end

      # Structured Notes
      it "maps '<bibliography>' correctly" do
      #   	IF nested in <archdesc>  OR <c>
        @resource['notes'].find{|n| n['jsonmodel_type'] == 'note_bibliography'}['persistent_id'].should eq("ref6")
        @archival_objects['06']['notes'].find{|n| n['jsonmodel_type'] == 'note_bibliography'}['persistent_id'].should eq("ref48")
        @archival_objects['12']['notes'].find{|n| n['jsonmodel_type'] == 'note_bibliography'}['persistent_id'].should eq("ref51")
      #     <head>
        @archival_objects['06']['notes'].find{|n| n['persistent_id'] == 'ref48'}['label'].should eq("Resource--C06-Bibliography")
      #     <p>
        @archival_objects['06']['notes'].find{|n| n['persistent_id'] == 'ref48'}['content'][0].should eq("Resource--C06--Bibliography--Head")
      #     <bibref>
        @archival_objects['06']['notes'].find{|n| n['persistent_id'] == 'ref48'}['items'][0].should eq("c06 bibItem2")
        @archival_objects['06']['notes'].find{|n| n['persistent_id'] == 'ref48'}['items'][1].should eq("c06 bibItem1")
      #     other nested and inline elements
      end

      it "maps '<index>' correctly" do
      # 	IF nested in <archdesc>  OR <c>
        ref52 = get_note(@archival_objects['12'], 'ref52')
        ref52['jsonmodel_type'].should eq('note_index')
      #     <head>
        ref52['label'].should eq("Resource-c12-Index")
      #     <p>
        ref52['content'][0].should eq("Resource-c12-index-note")
      #     <indexentry>
      #         <name>

      #         <persname>

      #         <famname>
        ref52['items'].find{|i| i['type'] == 'family'}['value'].should eq('Bike 2')
      #         <corpname>
        ref52['items'].find{|i| i['type'] == 'corporate_entity'}['value'].should eq('Bike 3')
      #         <subject>

      #         <function>

      #         <occupation>

      #         <genreform>
        ref52['items'].find{|i| i['type'] == 'genre_form'}['value'].should eq('Bike 1')
      #         <title>

      #         <geogname>

      #         <ref>
      #     other nested and inline elements
      end


      # Mixed Content Note Parts
      it "maps '<chronlist>' correctly" do
      #     <head>
      #     <chronitem>
      #         <date>
      #         <event>
        ref53 = get_note(@archival_objects['12'], 'ref53')
        get_subnotes_by_type(ref53, 'note_chronology')[0]['items'][0]['events'][0].should eq('first date')
        get_subnotes_by_type(ref53, 'note_chronology')[0]['items'][1]['events'][0].should eq('second date')

      #         <eventgrp><event>
        ref50 = get_subnotes_by_type(get_note(@archival_objects['06'], 'ref50'), 'note_chronology')[0]
        item = ref50['items'].find{|i| i['event_date'] && i['event_date'] == '1895'}
        item['events'].sort.should eq(['Event1', 'Event2'])
      #         other nested and inline elements
      end

      # WHEN @type = deflist OR @type = NULL AND <defitem> present
      it "maps '<list>' correctly" do
        ref47 = get_note(@resource, 'ref47')
        note_dl = ref47['subnotes'].find{|n| n['jsonmodel_type'] == 'note_definedlist'}
      #     <head>
        note_dl['title'].should eq("Resource-BiogHist-structured-top-part3-listDefined")
      #     <defitem>	WHEN <list> @type = deflist
      #         <label>
        note_dl['items'].map {|i| i['label']}.sort.should eq(['MASI SLP', 'Yeti Big Top', 'Intense Spider 29'].sort)
      #         <item>
        note_dl['items'].map {|i| i['value']}.sort.should eq(['2K', '2500 K', '4500 K'].sort)
      # ELSE WHEN @type != deflist AND <defitem> not present
        ref44 = get_note(@resource, 'ref44')
        note_ol = get_subnotes_by_type(ref44, 'note_orderedlist')[0]
      #     <head>
        note_ol['title'].should eq('Resource-GeneralNoteMULTIPARTLISTTitle-AT')
      #     <item>
        note_ol['items'].sort.should eq(['Resource-GeneralNoteMULTIPARTLISTItem1-AT', 'Resource-GeneralNoteMULTIPARTLISTItem2-AT'])
      end

      # CONTAINER INFORMATION
      # Up to three container elements can be imported per <c>.
      # The Asterisks in the target element field below represents the numbers "1", "2", or "3" depending on which <container> tag the data is coming from

      it "maps '<container>' correctly" do
        i = @archival_objects['02']['instances'][0]
        i['instance_type'].should eq('mixed_materials')
        i['container']['indicator_1'].should eq('2')
        i['container']['indicator_2'].should eq('2')
      #   @type
        i['container']['type_1'].should eq('Box')
        i['container']['type_2'].should eq('Folder')
      end

      # DAO's
      it "maps '<dao>' correctly" do
        @digital_objects.length.should eq(12)
        links = @archival_objects['01']['instances'].select{|i| i.has_key?('digital_object')}.map{|i| i['digital_object']['ref']}
        links.sort.should eq(@digital_objects.map{|d| d['uri']}.sort)
      #   @titles
        @digital_objects.map {|d| d['title']}.include?("DO.Child2Title-AT").should be(true)
      #   @role
        uses = @digital_objects.map {|d| d['file_versions'].map {|f| f['use_statement']}}.flatten
        uses.uniq.sort.should eq(["Image-Service", "Image-Master", "Image-Thumbnail"].sort)
      #   @href
        uris = @digital_objects.map {|d| d['file_versions'].map {|f| f['file_uri']}}.flatten
        (uris.include?('DO.Child1URI2-AT')).should be(true)
      #   @actuate
        @digital_objects.select{|d| d['file_versions'][0]['xlink_actuate_attribute'] == 'onRequest'}.length.should eq(9)
      #   @show
        @digital_objects.select{|d| d['file_versions'][0]['xlink_show_attribute'] == 'new'}.length.should eq(3)
      end

      # FORMAT & STRUCTURE
      it "maps '<archdesc>' correctly" do
      #   @level	IF != NULL
        @resource['level'].should eq("collection")
      # 	ELSE
      #   @otherlevel
      end

      it "maps '<c>' correctly" do
      #   @level	IF != NULL
        @archival_objects['04']['level'].should eq('file')
      # 	ELSE
      #   @otherlevel
      #   @id
        @archival_objects['05']['ref_id'].should eq('ref34')
      end
    end

    describe "MARC import mappings" do

      before(:all) do
        # Since the tracer MARC file contains records that are virtually duplicate
        # it's necessary to keep track of the logical uris / sequence
        module ASpaceImport
          module Utils
            class << self
              alias_method :real_mint_id, :mint_id

              def mint_id
                @count ||= 0
                @count += 1
                @count
              end
            end
          end
        end

        @repo = create(:json_repo)
        @repo_id = @repo.class.id_for(@repo.uri)

        opts = {
          :repo_id => @repo_id,
          :vocab_uri => build(:json_vocab).class.uri_for(2),
          :input_file => '../examples/marc/at-tracer-marc-1.xml',
          :importer => 'marcxml',
          :quiet => true
        }

        @i = ASpaceImport::Importer.create_importer(opts)

        @count = 0
        @saved = {}

        @i.run_safe do |msg|
          if msg['saved']
            @count = msg['saved'].count
            @saved = msg['saved']
          end
        end

        @corps = []
        @saved.keys.select {|k| k =~ /\/corporate_entities\//}.each do |k|
          @corps << JSONModel::HTTP.get_json(@saved[k][0])
        end

        @families = []
        @saved.keys.select {|k| k =~ /\/families\//}.each do |k|
          @families << JSONModel::HTTP.get_json(@saved[k][0])
        end

        @families.instance_eval do
          def by_name(name)
            self.select {|f| f['names'][0]['family_name'] == name}
          end

          def uris_for_name(name)
            by_name(name).map {|f| f['uri']}
          end
        end

        @people = []
        @saved.keys.select {|k| k =~ /\/people\/([0-9]{1,2})/}.each do |k|
          @people << JSONModel::HTTP.get_json(@saved[k][0])
          @people.last['test_id'] = $1.to_i
        end

        @people.instance_eval do
          def by_name(name)
            self.select {|p| p['names'][0]['primary_name'] == name}
          end

          def uris_for_name(name)
            by_name(name).map {|f| f['uri']}
          end

          def by_num(id)
            @people.find {|p| p['test_id'] == id}
          end
        end

        @subjects = []
        @saved.keys.select {|k| k =~ /\/subjects\//}.each do |k|
          @subjects << JSONModel::HTTP.get_json(@saved[k][0])
        end
        resource_logical_uri = @saved.keys.find{|k| k =~ /\/resources\//}
        @resource = JSONModel::HTTP.get_json(@saved[resource_logical_uri][0])
        @notes = @resource['notes']
      end

      after(:all) do
        module ASpaceImport
          module Utils
            class << self
              alias_method :mint_id, :real_mint_id
            end
          end
        end
      end

      it "can import the tracer MARC at /examples/marc/at-tracer-marc-1.xml" do
        (@count > 0).should be(true)
      end

      # Tag ind1  ind2  Subfield code   Object  Property
      # 008
      #         The 008 is a string of values derived from the fixed fields of the MARC record.  Each fixed field value has a zero-indexed absolute position on in the string.
      # Positions 0-5 represent the date the record was created.
      # Position 6 is a single alpha character representing the date type.
      # Positions 7-14 represent the date information (two four digit dates in most cases).
      # Positions 35-37 represent a three-letter language code taken from the MARC Code List for Languages. Three fill characters ('|||' or 3 spaces) may be used if no attempt was made to code the language.
      #
      # For example, given the 008 string:
      # 880812s1967    xxu                 eng d
      #
      # This represents a single date with the year 1967 and a resource in English (code 'eng').
      #
      #       position 6  IF position 6 = 'i', date.date_type is "inclusive"  date  date_type
      #         IF position 6 = 'k', date.date_type is "bulk"
      #         IF position 6 = 's', date.date_type is "single"
      #       positions 7-10    date  begin
      #       positions 11-14   date  end
      #       positions 35-37   resource  language
      # Sample "130109i19601970xx                  eng d"
      it "maps field 008 correctly" do
        @resource['language'].should eq('eng')
        date = @resource['dates'].find {|d| d['date_type'] == 'inclusive' && d['begin'] == '1960' && d['end'] == '1970'}
        date.should_not be_nil
      end

      it "maps datafield[@tag='600'] to agent_family and agent_person linked as 'subject'" do
        links = @resource['linked_agents'].select {|a| @families.uris_for_name('FNames-FamilyName-AT').include?(a['ref'])}
        links.select {|l| l['role'] == 'subject'}.count.should eq(1)

        links = @resource['linked_agents'].select {|a| @people.uris_for_name('PNames-Primary-AT, PNames-RestOfName-AT').include?(a['ref'])}
        links.select {|l| l['role'] == 'subject'}.count.should eq(1)
      end

      it "maps datafield[@tag='700'][@ind1='1'][@subfield[@code='e']='Donor (dnr)'] to agent_person linked as 'source'" do
        links = @resource['linked_agents'].select {|a| @people.uris_for_name('PNames-Primary-AT, PNames-RestOfName-AT').include?(a['ref'])}
        links.select {|l| l['role'] == 'source'}.count.should eq(1)
      end

      it "maps datafield[@tag='700'][@ind1='1'][@subfield[@code='e']] to agent_person linked as 'creator'" do
        links = @resource['linked_agents'].select {|a| @people.uris_for_name('PNames-Primary-AT, PNames-RestOfName-AT').include?(a['ref'])}
        links.select {|l| l['role'] == 'creator'}.count.should eq(1)
      end

      it "maps datafield[@tag='600']/subfield[@code='2'] to agent_(family|person).names[].source" do
        @families.select {|f| f['names'][0]['source'] == 'NACO Authority File'}.count.should eq(1)
      end

      it "maps datafield[@tag='600' or @tag='700']/subfield[@code='b'] to agent_(family|person).names[].number" do
        @people.select{|p| p['names'][0]['number'] == 'PName-Number-AT'}.count.should eq(3)
      end

      it "maps datafield[@tag='600' or @tag='700']/subfield[@code='c'] to agent_person.names[].title or agent_family.names[].qualifier" do
        @people.select{|p| p['names'][0]['title'] == 'PNames-Prefix-AT, PNames-Title-AT, PNames-Suffix-AT'}.count.should eq(3)
        @families.select{|f| f['names'][0]['qualifier'].match(/^FNames-Prefix-AT/)}.count.should eq(3)
      end

      it "maps datafield[@tag='600' or @tag='700']/subfield[@code='d'] to agent_(family|person).names[].use_dates[].expression" do
        @people.select{|p| p['names'][0]['use_dates'][0]['expression'] == 'PNames-Dates-AT'}.count.should eq(3)
      end

      it "prepends and maps datafield[@tag='600']/subfield[@code='g'] to agent_(family|person).names[].qualifier" do
        @people.select{|p| p['names'][0]['qualifier'].match(/Miscellaneous information: PNames-Qualifier-AT\./)}.count.should eq(3)
      end

      it "maps datafield[@tag='110' or @tag='610' or @tag='710'] to agent_corporate_entity" do
        @corps.count.should eq(3)
      end

      it "maps datafield[@tag='110' or @tag='610' or @tag='710'] to agent_corporate_entity with source 'ingest'" do
        @corps.select {|f| f['names'][0]['source'] == 'ingest'}.count.should eq(2)
      end

      it "maps datafield[@tag='610']/subfield[@code='2'] to agent_corporate_entity.names[].source" do
        @corps.select {|f| f['names'][0]['source'] == 'NACO Authority File'}.count.should eq(1)
      end

      it "maps datafield[@tag='610'] to agent_corporate_entity linked as 'subject'" do
        links = @resource['linked_agents'].select {|a| @corps.map{|c| c['uri']}.include?(a['ref'])}
        links.select {|l| l['role'] == 'subject'}.count.should eq(1)
      end

      it "maps datafield[@tag='110'][subfield[@code='e']='Creator (cre)'] and datafield[@tag='710'][subfield[@code='e']='source'] to agent_corporate_entity linked as 'creator'" do
        links = @resource['linked_agents'].select {|a| @corps.map{|c| c['uri']}.include?(a['ref'])}
        links.select {|l| l['role'] == 'creator'}.count.should eq(2)
      end

      it "maps datafield[@tag='610' or @tag='110' or @tag='710']/subfield[@tag='a'] to agent_corporate_entity.names[].primary_name" do
        @corps.select{|c| c['names'][0]['primary_name'] == 'CNames-PrimaryName-AT'}.count.should eq(3)
      end

      it "maps datafield[@tag='610' or @tag='110' or @tag='710']/subfield[@tag='b'][1] to agent_corporate_entity.names[].subordinate_name_1" do
        @corps.select{|c| c['names'][0]['subordinate_name_1'] == 'CNames-Subordinate1-AT'}.count.should eq(3)
      end

      it "maps datafield[@tag='610' or @tag='110' or @tag='710']/subfield[@tag='b'][2] to agent_corporate_entity.names[].subordinate_name_2" do
        # not a typo, per the tracer DB:
        @corps.select{|c| c['names'][0]['subordinate_name_2'] == 'CNames-Subordiate2-AT'}.count.should eq(3)
      end

      it "maps datafield[@tag='610' or @tag='110' or @tag='710']/subfield[@tag='b'] to linked_agent_corporate_entity.relator" do
        links = @resource['linked_agents'].select {|a| @corps.map{|c| c['uri']}.include?(a['ref'])}
        links.map {|l| l['relator']}.compact.sort.should eq(['source','Creator (cre)'].sort)
      end

      it "prepends and maps datafield[@tag='110' or @tag='610' or @tag='710']/subfield[@code='g'] to agent_corporate_entity.names[].qualifier" do
        @corps.select{|p| p['names'][0]['qualifier'] == "Miscellaneous information: CNames-Qualifier-AT."}.count.should eq(3)
      end

      it "maps datafield[@tag='110' or @tag='610' or @tag='710']/subfield[@code='n'] to agent_corporate_entity.names[].number" do
        @corps.select{|p| p['names'][0]['number'] == 'CNames-Number-AT'}.count.should eq(3)
      end

      it "maps datafield[@tag='245'] to resource.title using template '$a : $b [$h] $k , $n , $p , $s / $c' " do
        @resource['title'].should eq("Resource--Title-AT")
      end

      it "maps datafield[@tag='245']/subfield[@code='f' or @code='g'] to resources.dates[]" do
        @resource['dates'][1]['expression'].should eq("Resource-Date-Expression-AT-1960 - 1970")
      end

      it "maps datafield[@tag='300'] to resource.extents[].container_summary using template '$3: $a ; $b, $c ($e, $f, $g)'" do
        @resource['extents'][0]['container_summary'].should eq("5.0 Linear feet (Resource-ContainerSummary-AT)")
      end

      it "maps datafield[@tag='351'] to resource.notes[] using template '$3: $a. $b. $c'" do
        note_content(@notes[0]).should eq('Resource-Arrangement-Note Resource-FilePlan-AT.')
      end

      it "maps datafield[@tag='500'] to resource.notes[] using template '$3: $a'" do
        note_content(@notes[5]).should eq('Material Specific Details:Resource-MaterialSpecificDetails-AT')
      end

      it "maps datafield[@tag='506'] to resource.notes[] using template '$3: $a, $b, $c, $d, $e, $u.'" do
        note_content(@notes[11]).should eq('Resource-ConditionsGoverningAccess-AT.')
      end

      it "maps datafield[@tag='520'] to resource.notes[] using template '$3:  $a. ($u) [line break] $b.'" do
        note_content(@notes[12]).should eq('Resource-Abstract-AT.')
        @notes[12]['label'].should eq("Summary")
      end

      it "maps datafield[@tag='524'] to resource.notes[] using template '$3: $a. $2.'" do
        note_content(@notes[14]).should eq('Resource-PreferredCitation-AT.')
      end

      it "maps datafield[@tag='535'] to resource.notes[] using template 'Indicator 1 [Holder of originals | Holder of duplicates]: $3--$a. $b, $c. $d ($g).'" do
        note_content(@notes[16]).should eq('Indicator 1 Holder of originals: Resource-ExistenceLocationOriginals-AT.')
      end

      it "maps datafield[@tag='540'] to resource.notes[] using template '$3: $a. $b. $c. $d ($u).'" do
        note_content(@notes[17]).should eq('Resource-ConditionsGoverningUse-AT.')
      end

      it "maps datafield[@tag='541'] to resource.notes[] using template '#3: Source of acquisition--$a. Address--$b. Method of acquisition--$c; Date of acquisition--$d. Accession number--$e: Extent--$n; Type of unit--$o. Owner--$f. Purchase price--$h.'" do
        note_content(@notes[19]).should eq('Source of acquisition--Resource-ImmediateSourceAcquisition.')
      end

      it "maps datafield[@tag='544'] to resource.notes[] using template 'Indicator 1 [ Associated Materials | Related Materials]--$3: Title--$t. Custodian--$a: Address--$b, Country--$c. Provenance--$e. Note--$n.'" do
        note_content(@notes[20]).should eq('Custodian--Resource-RelatedArchivalMaterials-AT.')
      end

      it "maps datafield[@tag='545'] to resource.notes[] using template '$a ($u). [Line break] $b.'" do
        note_content(@notes[21]).should eq('Resource-BiographicalHistorical-AT.')
      end

      it "maps datafield[@tag='546'] to resource.notes[] using template '$3: $a ($b).'" do
        note_content(@notes[22]).should eq('Resource-LanguageMaterials-AT.')
        @notes[22]['label'].should eq('Language of Material')
      end

      it "maps datafield[@tag='561'] to resource.notes[] using template '$3: $a.'" do
        note_content(@notes[23]).should eq('Resource--CustodialHistory-AT.')
      end

      it "maps datafield[@tag='630'] to subject" do
        s = @subjects.select{|s| s['terms'][0]['term'] == 'Subjects--Uniform Title--AT'}
        s.count.should eq(1)
        s.last['source'].should eq('Local sources')
      end

      it "maps datafield[@tag='650'] to subject" do
        s = @subjects.select{|s| s['terms'][0]['term'] == 'Subjects--Topical Term--AT'}
        s.last['terms'][0]['term_type'].should eq('topical')
        s.count.should eq(1)
        s.last['source'].should eq('Local sources')
      end
    end
  end

  describe "Export Mappings >> " do
    include ExportSpecHelpers

    let(:repo) { @repo || false}
    let(:resource) { @resource || false}

    before(:all) do
      hijack_enum_source
      load_repo
      load_export_fixtures
    end

    after(:all) do
      giveback_enum_source
    end

    describe "MARC export mappings >> " do
      include MARCExportSpecHelpers

      before(:all) do
        load_marc_doc
      end

      it "provides default values for record/leader: 00000np$ a2200000 u 4500" do
        @doc.sxp("//record/leader").inner_text.should match(/00000np.\sa2200000\su\s4500/)
      end


      it "maps resource.level to record/leader[7]" do
        @doc.sxp("//record/leader").inner_text[7].should eq(@resource.level == 'item' ? 'm' : 'c')
      end


      it "maps resource record mtime to record/controlfield[@tag='008']/text()[0..5]" do
        @doc.sxp("//record/controlfield").inner_text[0..5].should match(/\d{6}/)
      end


      it "sets record/controlfield[@tag='008']/text()[6] according to resource.level" do
        whatitshouldbe = (@resource.level == 'item' && @resource.dates[0]['date_type'] == 'single' ? 's' : 'i')
        @doc.sxp("//record/controlfield").inner_text[6].should eq(whatitshouldbe)
      end


      it "sets record/controlfield[@tag='008']/text()[7..10] with resource.dates[0]['begin']" do
        whatitshouldbe = @resource.dates[0]['begin'] ? @resource.dates[0]['begin'][0..3] : "    "
        @doc.sxp("//record/controlfield").inner_text[7..10].should eq(whatitshouldbe)
      end


      it "sets record/controlfield[@tag='008']/text()[11..14] with resource.dates[0]['end']" do
        unless (@resource.level == 'item' && @resource.dates[0]['date_type'] == 'single')
          whatitshouldbe = @resource.dates[0]['end'] ? @resource.dates[0]['end'][0..3] : "    "
          @doc.sxp("//record/controlfield").inner_text[11..14].should eq(whatitshouldbe)
        end
      end


      it "sets record/controlfield[@tag='008']/text()[15..16] with 'xx'" do
        @doc.sxp("//record/controlfield").inner_text[15..16].should eq('xx')
      end


      it "sets record/controlfield[@tag='008']/text()[35..37] with resource.language" do
        @doc.sxp("//record/controlfield").inner_text[35..37].should eq(@resource.language)
      end


      it "sets record/controlfield[@tag='008']/text()[38..39] with ' d'" do
        @doc.sxp("//record/controlfield").inner_text[38..39].should eq(' d')
      end


      it "maps repository.org_code to datafield[@tag='040' and @ind1=' ' and @ind2=' '] subfields a and c" do
        @doc.df('040', ' ', ' ').sf_t('a').should eq(@repo.org_code)
        @doc.df('040', ' ', ' ').sf_t('c').should eq(@repo.org_code)
      end


      it "maps resource.finding_aid_description_rules to df[@tag='040' and @ind1=' ' and @ind2=' ']/sf[@code='e']" do
        @doc.df('040', ' ', ' ').sf_t('e').should eq(@resource.finding_aid_description_rules || '')
      end


      it "maps resource.language to df[@tag='041' and @ind1='0' and @ind2=' ']/sf[@code='a']" do
        @doc.df('041', '0', ' ').sf_t('a').should eq(@resource.language)
      end


      it "maps resource.id_\\d to df[@tag='099' and @ind1=' ' and @ind2=' ']/sf[@code='a']" do
        @doc.df('099', ' ', ' ').sf_t('a').should eq((0..3).map {|i|@resource.send("id_#{i}") }.join('.'))
      end


      it "maps the first creator to df[@tag='100'] or df[@tag='110']" do
        clink = @resource.linked_agents.find{|l| l[:role] == 'creator'}
        creator = @agents[clink[:ref]]
        cname = creator['names'][0]
        df = nil
        case creator.agent_type
        when 'agent_corporate_entity'
          df = @doc.df('110', '2', ' ')
          df.count.should eq(1)
          test_corporate_name(df, cname)
        when 'agent_family'
          df = @doc.df('100', '3', ' ')
          df.count.should eq(1)
          test_family_name(df, cname)
        when 'agent_person'
          inverted = cname['name_order'] == 'direct' ? '0' : '1'
          df = @doc.df('100', inverted, ' ')
          df.count.should eq(1)
          test_person_name(df, cname)
        end
        df.sf_t('d').should eq(cname['dates'])
        df.sf_t('g').should eq(cname['qualifier'])
        if clink[:relator]
          df.sf_t('4').should eq(clink[:relator])
        else
          df.sf_t('e').should eq('creator')
        end
      end


      it "maps data to datafield[@tag='245' and @ind1='1' and @ind2='0']" do
        df = @doc.df('245', '1', '0')
        df.sf_t('a').should eq(@resource.title)
        date = @resource.dates[0]
        date_content = date['date_type'] == 'bulk' ? df.sf_t('g') : df.sf_t('f')
        if date['expression']
          date_content.should eq(date['expression'])
        elsif date['date_type'] == 'single'
          date_content.should eq(date['begin'])
        elsif date['date_type'] == 'inclusive'
          date_content.should eq("#{date['begin']} - #{date['end']}")
        end
      end


      it "maps extent data to datafield[@tag='300' and @ind1=' ' and @ind2=' ']" do
        df = @doc.df('300', ' ', ' ')
        df.sf('a').count.should eq(@resource.extents.count)
        df.sf_t('a').should eq(@resource.extents.map{|e| "#{e['number']} #{translate('enumerations.extent_extent_type', e['extent_type'])}"}.join(''))
        df.sf_t('f').should eq(@resource.extents.map{|e| e['container_summary']}.join(''))
      end


      # specified, but not possible given validation rules
      # it "hardcodes datafield[@tag='300' and @ind1=' ' and @ind2=' '] when extents is empty" do
      #   df = @doc_b.df('300', ' ', ' ')
      #   df.sf_t('a').should eq('1 item')
      # end


      it "maps notes of type 'arrangement' and 'fileplan' to datafield[@tag='351' and @ind1=' ' and @ind2=' ']/subfield[@code='b']" do
        contents = @resource.notes.select{|n| ['arrangement', 'fileplan'].include?(n['type']) }.map {|n| note_content(n)}.sort
        xml_data = @doc.df('351', ' ', ' ').sf('b').map{|n| n.inner_text}.sort
        contents.should eq(xml_data)
      end


      it "maps notes of type (odd|dimensions|physdesc|materialspec|physloc|phystech|physfacet|processinfo|separatedmaterial) to df 500, sf a" do
        xml_content = @doc.df('500', ' ', ' ').sf_t('a')
        types = %w(odd dimensions physdesc materialspec physloc phystech physfacet processinfo separatedmaterial)
        notes = @resource.notes.select{|n| types.include?(n['type'])}
        (notes.count > 0).should be_true
        notes.each do |note|
          prefix = case note['type']
                  when 'odd'; nil
                  when 'dimensions'; "Dimensions"
                  when 'physdesc'; "Physical Description note"
                  when 'materialspec'; "Material Specific Details"
                  when 'physloc'; "Location of resource"
                  when 'phystech'; "Physical Characteristics / Technical Requirements"
                  when 'physfacet'; "Physical Facet"
                  when 'processinfo'; "Processing Information"
                  when 'separatedmaterial'; "Materials Separated from the Resource"
                end
          string = prefix ? "#{prefix}: " : ""
          string += note_content(note)
          xml_content.should include(string)
        end
      end


      it "maps notes of type 'accessrestrict' to df 506, sf a" do
        note_test(%w(accessrestrict), ['506', ' ', ' '], 'a')
      end


      it "maps notes of type 'abstract' | 'scopecontent' to df 520 ('1', '3'), sf a" do
        note_test(%w(abstract scopecontent), ['520', '1', '3'], 'a')
      end


      it "maps notes of type 'prefercite' to df 534 ('8', ' '), sf a" do
        note_test(%w(prefercite), ['534', '8', ' '], 'a')
      end


      it "maps notes of type 'altformavail' | 'originalsloc' to df 535 ('2', '1'), sf a" do
        note_test(%w(altformavail originalsloc), ['535', '2', '1'], 'a')
      end


      it "maps notes of type 'userestrict' | 'legalstatus' to df 540 (' ', ' '), sf a" do
        note_test(%w(userestrict legalstatus), ['540', ' ', ' '], 'a')
      end


      it "maps public notes of type 'acqinfo' to df 541 ('0', ' '), sf a" do
        note_test(%w(acqinfo), ['541', '0', ' '], 'a', {'publish' => true})
      end


<<<<<<< HEAD
      it "maps private notes of type 'acqinfo' to df 541 ('1', ' '), sf a" do
        note_test(%w(acqinfo), ['541', '1', ' '], 'a', {'publish' => false})
      end
=======
    it "maps notes of type 'abstract' to df 520 ('3', ' '), sf a" do
      notes = @resource.notes.select{|n| %w(abstract).include?(n['type'])}
      pending "a different sample" unless notes.count > 0
      xml_content = @doc.df('520', '3', ' ').sf_t('a')
      xml_content.should_not be_empty
      notes.map{|n| note_content(n)}.join('').should eq(xml_content)
    end

    it "maps notes of type 'scopecontent' to df 520 ('2', ' '), sf a" do
      notes = @resource.notes.select{|n| %w(scopecontent).include?(n['type'])}
      pending "a different sample" unless notes.count > 0
      xml_content = @doc.df('520', '2', ' ').sf_t('a')
      xml_content.should_not be_empty
      notes.map{|n| note_content(n)}.join('').should eq(xml_content)
    end
>>>>>>> 8ccc266e


<<<<<<< HEAD
      it "maps notes of type 'relatedmaterial' to df 544 (' ', ' '), sf a" do
        note_test(%w(relatedmaterial), ['544', ' ', ' '], 'a')
      end
=======
    it "maps notes of type 'altformavail' to df 535 ('2', ' '), sf a" do
      notes = @resource.notes.select{|n| %w(altformavail).include?(n['type'])}
      pending "a different sample" unless notes.count > 0
      xml_content = @doc.df('535', '2', ' ').sf_t('a')
      xml_content.should_not be_empty
      notes.map{|n| note_content(n)}.join('').should eq(xml_content)
    end

    it "maps notes of type 'originalsloc' to df 535 ('1', ' '), sf a" do
      notes = @resource.notes.select{|n| %w(originalsloc).include?(n['type'])}
      pending "a different sample" unless notes.count > 0
      xml_content = @doc.df('535', '1', ' ').sf_t('a')
      xml_content.should_not be_empty
      notes.map{|n| note_content(n)}.join('').should eq(xml_content)
    end
>>>>>>> 8ccc266e


<<<<<<< HEAD
      it "maps notes of type 'bioghist' to df 545 (' ', ' '), sf a" do
        note_test(%w(bioghist), ['545', ' ', ' '], 'a')
      end

=======
    it "maps public notes of type 'acqinfo' to df 541 ('1', ' '), sf a" do
      notes = @resource.notes.select{|n| %w(acqinfo).include?(n['type']) && n['publish']}
      pending "a different sample" unless notes.count > 0
      xml_content = @doc.df('541', '1', ' ').sf_t('a')
      xml_content.should_not be_empty
      notes.map{|n| note_content(n)}.join('').should eq(xml_content)
    end

    it "maps private notes of type 'acqinfo' to df 541 ('0', ' '), sf a" do
      notes = @resource.notes.select{|n| %w(acqinfo).include?(n['type']) && !n['publish']}
      pending "a different sample" unless notes.count > 0
      xml_content = @doc.df('541', '0', ' ').sf_t('a')
      xml_content.should_not be_empty
      notes.map{|n| note_content(n)}.join('').should eq(xml_content)
    end
>>>>>>> 8ccc266e

      it "maps notes of type 'langmaterial' to df 546 (' ', ' '), sf a" do
        note_test(%w(langmaterial), ['546', ' ', ' '], 'a')
      end


      it "maps resource.ead_location to df 555 (' ', ' '), sf a" do
        df = @doc.df('555', ' ', ' ')
        df.sf_t('u').should eq('ead_location')
        df.sf_t('a').should eq(@resource.ead_location || '')
      end

<<<<<<< HEAD

      it "maps public notes of type 'custodhist' to df 561 ('0', ' '), sf a" do
        note_test(%w(custodhist), ['561', '0', ' '], 'a', {'publish' => true})
      end


      it "maps private notes of type 'custodhist' to df 561 ('1', ' '), sf a" do
        note_test(%w(custodhist), ['561', '1', ' '], 'a', {'publish' => false})
      end

=======
    it "maps resource.ead_location to df 555 (' ', ' '), sf a" do
      df = @doc.df('555', ' ', ' ')
      df.sf_t('u').should eq(@resource.ead_location)
      df.sf_t('a').should eq("Finding aid online:")
    end

    it "maps public notes of type 'custodhist' to df 561 ('1', ' '), sf a" do
      notes = @resource.notes.select{|n| %w(custodhist).include?(n['type']) && n['publish']}
      pending "a different sample" unless notes.count > 0
      xml_content = @doc.df('561', '1', ' ').sf_t('a')
      xml_content.should_not be_empty
      notes.map{|n| note_content(n)}.join('').should eq(xml_content)
    end

    it "maps private notes of type 'custodhist' to df 561 ('0', ' '), sf a" do
      notes = @resource.notes.select{|n| %w(custodhist).include?(n['type']) && !n['publish']}
      pending "a different sample" unless notes.count > 0
      xml_content = @doc.df('561', '0', ' ').sf_t('a')
      xml_content.should_not be_empty
      notes.map{|n| note_content(n)}.join('').should eq(xml_content)
    end

    it "maps public notes of type 'appraisal' to df 583 ('1', ' '), sf a" do
      notes = @resource.notes.select{|n| %w(appraisal).include?(n['type']) && n['publish']}
      pending "a different sample" unless notes.count > 0
      xml_content = @doc.df('583', '1', ' ').sf_t('a')
      xml_content.should_not be_empty
      notes.map{|n| note_content(n)}.join('').should eq(xml_content)
    end

    it "maps private notes of type 'appraisal' to df 583 ('0', ' '), sf a" do
      notes = @resource.notes.select{|n| %w(appraisal).include?(n['type']) && !n['publish']}
      pending "a different sample" unless notes.count > 0
      xml_content = @doc.df('583', '0', ' ').sf_t('a')
      xml_content.should_not be_empty
      notes.map{|n| note_content(n)}.join('').should eq(xml_content)
    end
>>>>>>> 8ccc266e

      it "maps public notes of type 'appraisal' to df 583 ('0', ' '), sf a" do
        note_test(%w(appraisal), ['583', '0', ' '], 'a', {'publish' => true})
      end


      it "maps private notes of type 'appraisal' to df 583 ('1', ' '), sf a" do
        note_test(%w(appraisal), ['583', '1', ' '], 'a', {'publish' => false})
      end


      it "maps notes of type 'accruals' to df 584 (' ', ' '), sf a" do
        note_test(%w(accruals), ['584', ' ', ' '], 'a')
      end


      it "maps agents with 'subject' role to field 600|610" do
        subjects = @resource.linked_agents.select{|l| l[:role] == 'subject'}.map{|s| @agents[s[:ref]]}

        subjects.each do |subject|
          relator = @resource.linked_agents.find{|l| l[:ref] == subject.uri}[:relator]
          terms = @resource.linked_agents.find{|l| l[:ref] == subject.uri}[:terms]
          name = subject.names[0]
          df = nil

          ind2 =  source_to_code(subject['source'])

          case subject['agent_type']
          when 'agent_person'
            ind1 = name['name_order'] == 'direct' ? '0' : '1'
            df = @doc.df('600', ind1, ind2)
            test_person_name(df, name)

          when 'agent_family'
            df = @doc.df('600', '3', ind2)
            test_family_name(df, name)

          when 'agent_corporate_entity'
            df = @doc.df('610', '2', ind2)
            test_corporate_name(df, name)
            # Specified, but not implemented in ASpace data model
            # terms.each do |term|
            #   code = term_type_code(term)
            #   df.sf_t(code).should include(term['term'])
            # end
          end

          df.sf_t('g').should include(name['qualifier'])

          if relator
            df.sf_t('4').should include(relator)
          elsif ind2 == 7
            df.sf_t('2').should include(subject['source'])
          end
        end
      end


      it "maps subject.terms[0] to df 630-656 (' ', $)" do
        @resource.subjects.each do |link|
          subject = @subjects[link[:ref]]
          term = subject['terms'][0]
          terms = subject['terms'][1..-1]
          code, ind2 =  case term['term_type']
                        when 'uniform_title'
                          ['630', source_to_code(subject['source'])]
                        when 'temporal'
                          ['648', source_to_code(subject['source'])]
                        when 'topical'
                          ['650', source_to_code(subject['source'])]
                        when 'geographic', 'cultural_context'
                          ['651', source_to_code(subject['source'])]
                        when 'genre_form', 'style_period'
                          ['655', source_to_code(subject['source'])]
                        when 'occupation'
                          ['656', '7']
                        when 'function'
                          ['656', '7']
                        end

          df = @doc.df(code, ' ', ind2)
          df.sf_t('a').should include(term['term'])

          terms.each do |t|
            code = term_type_code(t)
            df.sf_t(code).should include(t['term'])
          end

          if ind2 == '7'
            df.sf_t('2').should include(subject['source'])
          end

        end
      end


      it "maps secondary agents with 'creator' or 'source' role to df 700|710" do
        creators = @resource.linked_agents.select{|l| l[:role] == 'creator' || l[:role] == 'source'}[1..-1]

        creators.each do |link|
          creator = @agents[link[:ref]]
          relator = link[:relator]
          role = link[:role]
          name = creator.names[0]
          df = nil

          case creator['agent_type']
          when 'agent_person'
            ind1 = name['name_order'] == 'direct' ? '0' : '1'
            name_string = %w(primary_ rest_of_).map{|p| name["#{p}name"]}.reject{|n| n.nil? || n.empty?}\
                                                                         .join(name['name_order'] == 'direct' ? ' ' : ', ')
            df = @doc.df('700', ind1, ' ')
            test_person_name(df, name)

          when 'agent_family'
            df = @doc.df('700', '3', ' ')
            test_family_name(df, name)

          when 'agent_corporate_entity'
            df = @doc.df('710', '2', ' ')
            test_corporate_name(df, name)
          end

          df.sf_t('g').should include(name['qualifier'])

          if relator
            df.sf_t('4').should include(relator)
          elsif role == 'source'
            df.sf_t('e').should include('former owner')
          else
            df.sf_t('e').should include('creator')
          end

        end
      end


      it "maps repository identifier data to df 852" do
        df = @doc.df('852', ' ', ' ')
        df.sf_t('a').should include(@repo.org_code)
        df.sf_t('b').should eq(@repo.name)
        df.sf_t('c').should eq((0..3).map{|i| @resource.send("id_#{i}")}.compact.join('.'))
      end


      it "maps EAD location information to df 856" do
        df = @doc.df('856', '4', '2')
        df.sf_t('z').should eq('Finding aid online:')
        df.sf_t('u').should eq(@resource.ead_location)
      end
    end


    describe "EAD Export Mappings >> " do

      before(:all) do
        load_ead_doc
      end

      # Examples used by resource and archival_objects
      shared_examples "archival object desc mappings" do
        it "maps {archival_object}.level to {desc_path}@level" do
          mt(object.level, desc_path, "level")
        end


        it "maps {archival_object}.other_level to {desc_path}@otherlevel" do
          ol = object.level == 'otherlevel' ? object.other_level : nil
          mt(ol, desc_path, "otherlevel")
        end


        it "maps {archival_object}.title to {desc_path}/did/unittitle" do
          mt(object.title, "#{desc_path}/did/unittitle")
        end


        it "maps {archival_object}.(id_[0-3]|component_id) to {desc_path}/did/unitid" do
          mt(unitid_src, "#{desc_path}/did/unitid")
        end


        it "maps {archival_object}.language to {desc_path}/did/langmaterial/language" do
          data = object.language ? translate('enumerations.language_iso639_2', object.language) : nil
          code = object.language

          mt(data, "#{desc_path}/did/langmaterial/language")
          mt(code, "#{desc_path}/did/langmaterial", 'langcode')
        end


        describe "How {archival_object}.instances[].container data is mapped." do
          let(:containers) { object.instances.map {|i| i['container'] } }
          let(:instances) { object.instances.reject {|i| i['container'].nil? } }

          before(:each) do
            @count = 0
          end

          it "maps {archival_object}.instances[].container.type_{i} to {desc_path}/did/container@type" do
            instances.each do |inst|
              cont = inst['container']
              (1..3).each do |i|
                next unless cont.has_key?("type_#{i}") && cont.has_key?("indicator_#{i}")
                @count +=1
                data = cont["type_#{i}"]
                mt(data, "#{desc_path}/did/container[#{@count}]", "type")
              end
            end
          end


          it "maps {archival_object}.instances[].container.indicator_{i} to {desc_path}/did/container" do
            instances.each do |inst|
              cont = inst['container']
              (1..3).each do |i|
                next unless cont.has_key?("type_#{i}") && cont.has_key?("indicator_#{i}")
                @count +=1
                data = cont["indicator_#{i}"]
                mt(data, "#{desc_path}/did/container[#{@count}]")
              end
            end
          end


          it "maps {archival_object}.instance[].instance_type to {desc_path}/did/container@label" do
            instances.each do |inst|
              cont = inst['container']
              (1..3).each do |i|
                next unless cont.has_key?("type_#{i}") && cont.has_key?("indicator_#{i}")
                @count +=1
                next unless i == 1
                data = cont["indicator_#{i}"]
                mt(data, "#{desc_path}/did/container[#{@count}]")
                data = translate('enumerations.instance_instance_type', inst['instance_type'])
                mt(data, "#{desc_path}/did/container[#{@count}]", "label")
              end
            end
          end
        end


        it "maps {archival_object}.extent.container_summary to {desc_path}/did/physdesc/extent" do
          count = 1
          object.extents.each do |ext|
            if ext['container_summary']
              mt(ext['container_summary'], "#{desc_path}/did/physdesc/extent[#{count}]")
              count += 1
            end
            if ext['number'] && ext['extent_type']
              count += 1
            end
          end
        end


        it "maps {archival_object}.extent.number and {archival_object}.extent.extent_type to {desc_path}/did/physdesc/extent" do
          count = 1
          object.extents.each do |e|
            if e['container_summary']
              count += 1
            end
            if e['number'] && e['extent_type']
              data = "#{e['number']} #{translate('enumerations.extent_extent_type', e['extent_type'])}"
              mt(data, "#{desc_path}/did/physdesc/extent[#{count}]")
              count += 1
            end
          end
        end


        it "maps {archival_object}.date to {desc_path}/did/unitdate" do
          count = 1
          object.dates.each do |date|
            path = "#{desc_path}/did/unitdate[#{count}]"
            normal = "#{date['begin']}/"
            normal += (date['date_type'] == 'single' || date['end'].nil? || date['end'] == date['begin']) ? date['begin'] : date['end']
            type = %w(single inclusive).include?(date['date_type']) ? 'inclusive' : 'bulk'
            value = if date['expression']
                      date['expression']
                    elsif date['date_type'] == 'bulk'
                      'bulk'
                    elsif date['end'].nil? || date['end'] == date['begin']
                      date['begin']
                    else
                      "#{date['begin']}-#{date['end']}"
                    end

            mt(normal, path, 'normal')
            mt(type, path, 'type')
            mt(value, path)

            count += 1
          end
        end


        describe "How {archival_object}.notes data are mapped >> " do
          let(:notes) { object.notes }

          it "maps notes of type 'abstract' to did/abstract" do
            notes.select {|n| n['type'] == 'abstract'}.each_with_index do |note, i|
              path = "#{desc_path}/did/abstract[#{i+1}]"
              mt(note_content(note), path)
              mt(note['persistent_id'], path, "id")
            end
          end


          it "maps notes of type 'dimensions' did/physdesc/dimensions" do
            notes.select {|n| n['type'] == 'dimensions'}.each_with_index do |note, i|
              path = "#{desc_path}/did/physdesc[dimensions][#{i+1}]/dimensions"
              mt(note_content(note), path)
              mt(note['persistent_id'], path, "id")
            end
          end


          it "maps notes of type 'physdesc' did/physdesc" do
            notes.select {|n| n['type'] == 'physdesc'}.each do |note|
              content = note_content(note)
              path = "#{desc_path}/did/physdesc[text()='#{content}']"
              mt(note['persistent_id'], path, "id")
            end
          end


          it "maps notes of type 'langmaterial' did/langmaterial" do
            notes.select {|n| n['type'] == 'langmaterial'}.each_with_index do |note, i|
              content = note_content(note)
              path = "#{desc_path}/did/langmaterial[text()='#{content}']"
              mt(note['persistent_id'], path, "id")
            end
          end


          it "maps notes of type 'physloc' did/physloc" do
            notes.select {|n| n['type'] == 'physloc'}.each_with_index do |note, i|
              path = "#{desc_path}/did/physloc[#{i+1}]"
              mt(note_content(note), path)
              mt(note['persistent_id'], path, "id")
            end
          end


          it "maps notes of type 'materialspec' did/materialspec" do
            notes.select {|n| n['type'] == 'materialspec'}.each_with_index do |note, i|
              path = "#{desc_path}/did/materialspec[#{i+1}]"
              mt(note_content(note), path)
              mt(note['persistent_id'], path, "id")
            end
          end


          it "maps notes of type 'physfacet' did/physdesc" do
            notes.select {|n| n['type'] == 'physfacet'}.each_with_index do |note, i|
              path = "#{desc_path}/did/physfacet[#{i+1}]"
              mt(note_content(note), path)
              mt(note['persistent_id'], path, "id")
            end
          end
        end


        describe "How the <controlled> access section gets built >> " do

          def node_name_for_term_type(type)
            case type
            when 'function'; 'function'
            when 'genre_form' || 'style_period';  'genreform'
            when 'geographic'|| 'cultural_context'; 'geogname'
            when 'occupation';  'occupation'
            when 'topical'; 'subject'
            when 'uniform_title'; 'title'
            else; nil
            end
          end

          it "maps linked agents with role 'subject' or 'source' to {desc_path}/controlaccess/NODE" do
            object.linked_agents.each do |link|
              link_role = link[:role] || link['role']
              next unless %w(source subject).include?(link_role)
              relator = link[:relator] || link['relator']
              ref = link[:ref] || link['ref']
              role = relator ? relator : (link_role == 'source' ? 'fmo' : nil)
              agent = @agents[ref]
              sort_name = agent.names[0]['sort_name']
              rules = agent.names[0]['rules']
              source = agent.names[0]['source']
              content = "#{sort_name}"

              terms = link[:terms] || link['terms']

              if terms.length > 0
                content << " -- "
                content << terms.map{|t| t['term']}.join(' -- ')
              end

              node_name = case agent.agent_type
                          when 'agent_person'; 'persname'
                          when 'agent_family'; 'famname'
                          when 'agent_corporate_entity'; 'corpname'
                          end

              path = "#{desc_path}/controlaccess/#{node_name}[contains(text(), '#{sort_name}')]"

              mt(rules, path, 'rules')
              mt(source, path, 'source')
              mt(role, path, 'role')
              mt(content, path)
            end
          end


          it "maps linked subjects to {desc_path}/controlaccess/NODE" do
            object.subjects.each do |link|
              ref = link[:ref] || link['ref']
              subject = @subjects[ref]
              node_name = node_name_for_term_type(subject.terms[0]['term_type'])
              next unless node_name

              term_string = subject.terms.map{|t| t['term']}.join(' -- ')
              path = "/ead/archdesc/controlaccess/#{node_name}[text() = '#{term_string}']"

              mt(term_string, path)
              mt(subject.source, path, 'source')
            end
          end
        end
      end # end shared examples for resources & archival_objects


      describe "/eadheader mappings" do

        it "maps resource.finding_aid_status to @finding_aid_status" do
          {
            'findaidstatus' => @resource.finding_aid_status,
            'repositoryencoding' => "iso15511",
            'countryencoding' => "iso3166-1",
            'dateencoding' => "iso8601",
            'langencoding' => "iso639-2b"
          }.each do |tag, val|
            mt(val, "//eadheader", tag)
          end
        end

        it "maps repository.country to eadid/@countrycode" do
          mt(repo.country, "eadheader/eadid", "countrycode")
        end

        it "maps repository.country and repository.org_code to eadid/@mainagencycode" do
          data = (repo.country && repo.org_code) ? "#{repo.country}-#{repo.org_code}" : nil
          mt(data, "eadheader/eadid", 'mainagencycode')
        end

        it "maps resource.ead_location to eadid/@ead_location" do
          mt(resource.ead_location, "eadheader/eadid", 'ead_location')
        end

        it "maps resource.ead_id to eadid" do
          mt(resource.ead_id, "eadheader/eadid")
        end

        it "maps resource.finding_aid_title to filedesc/titlestmt/titleproper" do
          mt(resource.finding_aid_title, "eadheader/filedesc/titlestmt/titleproper[@type != 'filing']")
        end

        it "maps resource.(id_0|id_1|id_2|id_3) to filedesc/titlestmt/titleproper/num" do
          mt((0..3).map{|i| resource.send("id_#{i}")}.compact.join('.'), "eadheader/filedesc/titlestmt/titleproper/num")
        end

        it "maps resource.finding_aid_author to filedesc/titlestmt/author" do
          data = resource.finding_aid_author ? "Finding aid prepared by #{resource.finding_aid_author}" : nil
          mt(data, "eadheader/filedesc/titlestmt/author")
        end

        it "maps resource.finding_aid_sponsor to filedesc/titlestmt/sponsor" do
          mt(resource.finding_aid_sponsor, "eadheader/filedesc/titlestmt/sponsor")
        end

        it "maps resource.finding_aid_filing_title to filedesc/titlestmt/titleproper[@type == 'filing']" do
          mt(resource.finding_aid_filing_title, "eadheader/filedesc/titlestmt/titleproper[@type='filing']")
        end

        it "maps resource.finding_aid_edition_statement to filedesc/editionstmt/p/finding_aid_edition_statement" do
          mt(resource.finding_aid_edition_statement, "eadheader/filedesc/editionstmt/p/finding_aid_edition_statement")
        end

        it "maps repository.name to filedesc/publicationstmt/publisher" do
          mt(repo.name, "eadheader/filedesc/publicationstmt/publisher")
        end

        describe "repository.agent.agent_contacts[0] to filedesc/publicationstmt/address/ mappings" do
          let(:path) { "eadheader/filedesc/publicationstmt/address/" }
          let(:contact) { @repo_agent.agent_contacts[0] }
          let(:offset_1) { (1..3).map{|i| contact["address_#{i}"]}.compact.count + 1 }
          let(:offset_2) { %w(city region post_code).map{|k| contact[k]}.compact.length > 0 ? 1 : 0 }

          it "maps address_(1|2|3) to addressline" do
            j = 1
            (1..3).each do |i|
              al = contact["address_#{i}"]
              next unless al
              mt(al, "#{path}addressline[#{j}]")
              j+=1
            end
          end

          it "maps city, region, post_code to addressline" do
            line = ""
            line += %w(city region).map{|k| contact[k] }.compact.join(', ')
            line += " #{contact['post_code']}"
            line.strip!

            unless line.empty?
              mt(line, "#{path}addressline[#{offset_1}]")
            end
          end

          it "maps 'telephone' to addressline" do
            if (data = contact['telephone'])
              mt(data, "#{path}addressline[#{offset_1 + offset_2}]")
            end
          end

          it "maps 'email' to addressline" do
            offset_3 = contact['telephone'] ? 1 : 0
            if (data = contact['email'])
              mt(data, "#{path}addressline[#{offset_1 + offset_2 +  offset_3}]")
            end
          end
        end

        it "maps repository.image_url to filedesc/publicationstmt/p/extref@xlink:href" do
          if @repo.image_url
            {
              @repo.image_url => "xlink:href",
              "onLoad" => "xlink:actuate",
              "embed" => "xlink:show",
              "simple" => "xlink:linktype"
            }.each do |data, att|
                mt(data, "//xmlns:eadheader/xmlns:filedesc/xmlns:publicationstmt/xmlns:p/xmlns:extref", att)
            end
          else
            mt(nil, "eadheader/filedesc/publicationstmt/p/extref")
          end
        end

        it "maps resource.finding_aid_date to filedesc/publicationstmt/p/date" do
          mt(resource.finding_aid_date, "eadheader/filedesc/publicationstmt/p/date")
        end

        it "maps resource.finding_aid_series_statement to filedesc/seriesstmt/p" do
          mt(resource.finding_aid_series_statement, "eadheader/filedesc/seriesstmt/p")
        end

        it "maps resource.finding_aid_note to filedesc/notestmt/note/p" do
          mt(resource.finding_aid_note, "eadheader/filedesc/notestmt/note/p")
        end

        it "produces a creation statement and timestamp at profiledesc/creation" do
          date_regex = '\d{4}-\d{2}-\d{2}\s\d{2}:\d{2}:\d{2}\s?-?\d*'
          full_regex = 'This finding aid was produced using ArchivesSpace on '+date_regex+'\.'
          mt(Regexp.new(full_regex), "//profiledesc/creation")
          mt(Regexp.new(date_regex), "//profiledesc/creation/date")
        end

        it "maps resource.finding_aid_language to profiledesc/langusage" do
          mt(resource.finding_aid_language, "eadheader/profiledesc/langusage")
        end

        it "maps resource.finding_aid_description_rules to profiledesc/descrules" do
          data = resource.finding_aid_description_rules ? translate('enumerations.resource_finding_aid_description_rules', @resource.finding_aid_description_rules) : nil
          mt(data, "//profiledesc/descrules")
        end

        it "maps resource.finding_aid_revision_date to revisiondesc/change/date" do
          mt(resource.finding_aid_revision_date, "//revisiondesc/change/date")
        end

        it "maps resource.finding_aid_revision_description to revisiondesc/change/item" do
          mt(resource.finding_aid_revision_description, "//revisiondesc/change/item")
        end
      end


      describe "How the /ead/archdesc section gets built >> " do

        it_behaves_like "archival object desc mappings" do
          let(:object) { @resource }
          let(:desc_path) { "/ead/archdesc" }
          let(:unitid_src) { (0..3).map{|i| object.send("id_#{i}")}.compact.join('.') }
        end


        it "maps repository.name to archdesc/repository/corpname" do
          mt(repo.name, "archdesc/did/repository/corpname")
        end
      end


      describe "How linked agents are mapped to the ead/archdesc/did section >> " do

        it "maps linked agents with role of 'source' or 'creator' to archdesc/did/origination/(pers|fam|corp)name" do
          resource.linked_agents.each do |link|
            role = link[:role]
            next unless %w(source creator).include?(role)
            relator = link[:relator]
            agent = @agents[link[:ref]]
            sort_name = agent.names[0]['sort_name']
            rules = agent.names[0]['rules']
            source = agent.names[0]['source']
            node_name = case agent.agent_type
                        when 'agent_person'; 'persname'
                        when 'agent_family'; 'famname'
                        when 'agent_corporate_entity'; 'corpname'
                        end

            path_1 = "archdesc/did/origination[#{node_name}[contains(text(), '#{sort_name}')]]"
            path_2 = "archdesc/did/origination/#{node_name}[text()='#{sort_name}']"

            mt(role, path_1, 'role')
            mt(rules, path_2, 'rules')
            mt(source, path_2, 'source')
            #nugatory:
            mt(sort_name, path_2)
          end
        end
      end


      describe "/archdesc notes section: " do
        let(:archdesc_note_types) {
          %w(accruals appraisal arrangement bioghist accessrestirct userestrict custodhist altformavail originalsloc fileplan odd acqinfo otherfindaid phystech prefercite processinfo relatedmaterial scopecontent separatedmaterial)
        }

        it "maps note content to archdesc/NOTE_TAG" do
          resource.notes.select{|n| archdesc_note_types.include?(n['type'])}.each do |note|

            head_text = note['label'] ? note['label'] : translate('enumerations._note_types', note['type'])
            id = note['persistent_id']
            content = note_content(note)
            path = "/ead/archdesc/#{note['type']}"
            path += id ? "[@id='#{id}']" : "[p[contains(text(), '#{content}')]]"

            mt(id, path, 'id')
            mt(head_text, "#{path}/head")
            mt(content, "#{path}/p")
          end
        end
      end


      describe "/archdesc structured notes section: " do
        let(:bibliographies) { @resource.notes.select {|n| n['type'] == 'bibliography'} }
        let(:indexes) { @resource.notes.select {|n| n['type'] == 'index'} }
        let(:index_item_type_map) {  {
                                      'corporate_entity'=> 'corpname',
                                      'genre_form'=> 'genreform',
                                      'name'=> 'name',
                                      'occupation'=> 'occupation',
                                      'person'=> 'persname',
                                      'subject'=> 'subject',
                                      'family'=> 'famname',
                                      'function'=> 'function',
                                      'geographic_name'=> 'geogname',
                                      'title'=> 'title'
                                      }
                                  }

        it "maps resource.notes[].note_bibliography to /archdesc/bibliography" do
          bibliographies.each do |note|
            head_text = note['label']
            id = note['persistent_id']
            content = note_content(note)
            path = "archdesc/bibliography"
            path += id ? "[@id='#{id}']" : "[p[contains(text(), '#{content}')]]"

            mt(id, path, 'id')
            mt(head_text, "#{path}/head")
            mt(content, "#{path}/p")

            note['items'].each_with_index do |item, i|
              mt(item, "#{path}/bibref[#{i+1}]")
            end
          end
        end


        it "maps resource.notes[].note_index to /archdesc/index" do
          indexes.each do |note|
            head_text = note['label']
            id = note['persistent_id']
            content = note_content(note)
            path = "archdesc/index"
            path += id ? "[@id='#{id}']" : "[p[contains(text(), '#{content}')]]"

            mt(id, path, 'id')
            mt(head_text, "#{path}/head")
            mt(content, "#{path}/p")

            note['items'].each_with_index do |item, i|
              index_item_type_map.keys.should include(item['type'])
              item_path = "#{path}/indexentry[#{i+1}]"
              mt(item['value'], "#{item_path}/#{index_item_type_map[item['type']]}")
              mt(item['reference'], "#{item_path}/ref", 'target')
              mt(item['reference_text'], "#{item_path}/ref")
            end
          end
        end
      end


      describe "How mixed content notes are mapped >> " do
        let(:archdesc_note_types) {
          %w(accruals appraisal arrangement bioghist accessrestirct userestrict custodhist altformavail originalsloc fileplan odd acqinfo otherfindaid phystech prefercite processinfo relatedmaterial scopecontent separatedmaterial)
        }
        let(:multis) { @resource.notes.select{|n| n['subnotes'] && (archdesc_note_types).include?(n['type']) } }

        let(:build_path) { Proc.new {|note|
            content = note_content(note)
            path = "/ead/archdesc"
            path += "/#{note['type']}[p[text()='#{content}']]"
          }
        }

        it "maps subnotes[].note_chronology to NOTE_PATH/chronlist" do
          multis.each do |note|
            chron_notes = get_subnotes_by_type(note, 'note_chronology')
            next if chron_notes.empty?

            path = build_path.call(note)

            chron_notes.each_with_index do |chron, i|
              chron_path = "#{path}/chronlist[#{i+1}]"
              mt(chron['title'], "#{chron_path}/head")

              chron['items'].each_with_index do |item, j|
                item_path = "#{chron_path}/chronitem[#{j+1}]"
                mt(item['event_date'], "#{item_path}/date")

                next unless item.has_key?('events')
                item['events'].each_with_index do |event, k|
                  event_path = "#{item_path}/eventgrp/event[#{k+1}]"
                  mt(event, event_path)
                end
              end
            end
          end
        end


        it "maps subnotes[].note_orderedlist to NOTE_PATH/list[@type='ordered']" do
          multis.each do |note|
            orderedlists = get_subnotes_by_type(note, 'note_orderedlist')
            next if orderedlists.empty?

            path = build_path.call(note)

            orderedlists.each_with_index do |ol, i|
              ol_path = "#{path}/list[@type='ordered'][#{i+1}]"

              mt('enumeration', ol_path, 'numeration')
              mt(ol['title'], "#{ol_path}/head")

              ol['items'].each_with_index do |item, j|
                mt(item, "#{ol_path}/item[#{j+1}]")
              end
            end
          end
        end


        it "maps subnotes[].note_definedlist to NOTE_PATH/list[@type='deflist']" do
          multis.each do |note|
            definedlists = get_subnotes_by_type(note, 'note_definedlist')
            next if definedlists.empty?

            path = build_path.call(note)

            definedlists.each_with_index do |dl, i|
              dl_path = "#{path}/list[@type='deflist'][#{i+1}]"

              mt(dl['title'], "#{dl_path}/head")
              dl['items'].each_with_index do |item, j|
                mt(item['label'], "#{dl_path}/defitem[#{j+1}]/label")
                mt(item['value'], "#{dl_path}/defitem[#{j+1}]/item")
              end
            end
          end
        end
      end


      describe "How digital_objects are mapped to <dao> nodes >> " do
        let(:digital_objects) { @digital_objects.values }

        def description_content(obj)

          date = obj.dates[0] || {}
          content = ""
          content << "#{obj.title}" if obj.title
          content << ": " if date['expression'] || date['begin']
          if date['expression']
            content << date['expression']
          elsif date['begin']
            content << date['begin']
            if date['end'] != date['begin']
              content << "-#{date['end']}"
            end
          end

          content
        end

        it "maps each resource.instances[].instance.digital_object to archdesc/dao" do
          digital_objects.each do |obj|
            path = "/xmlns:ead/xmlns:archdesc/xmlns:dao[@href='#{obj.digital_object_id}']"
            content = description_content(obj)

            if (fv = obj.file_versions[0])
              xlink_actuate_attribute = fv['xlink_actuate_attribute'] || 'onRequest'
              mt(xlink_actuate_attribute, path, 'xlink:actuate')

              xlink_show_attribute = fv['xlink_show_attribute'] || 'new'
              mt(xlink_show_attribute, path, 'xlink:show')
            end

            mt(obj.title, path, 'xlink:title')
            mt(content, "#{path}/xmlns:daodesc/xmlns:p")

          end
        end
      end


      describe "How the <dsc> section is built >> " do

        (0...10).each do |i|
          let(:archival_object) { @archival_objects.values[i] || @archival_objects.values.sample }
          let(:path) { "//c[@id='#{archival_object.ref_id}']" }

          it "maps archival_object.ref_id to //c[@id]" do
            doc.should have_node(path(archival_object))
          end

          it_behaves_like "archival object desc mappings" do
            let(:object) { archival_object }
            let(:desc_path) { path(archival_object) }
            let(:unitid_src) { object.component_id }
          end
        end
      end
    end
  end
end<|MERGE_RESOLUTION|>--- conflicted
+++ resolved
@@ -1,127 +1,6 @@
 require_relative "spec_helper.rb"
 
-<<<<<<< HEAD
 describe "Import / Export Behavior >> " do
-=======
-def get_note(obj, id)
-  obj['notes'].find{|n| n['persistent_id'] == id}
-end
-
-def get_notes_by_type(obj, note_type)
-  obj['notes'].select{|n| n['type'] == note_type}
-end
-
-def get_note_by_type(obj, note_type)
-  get_notes_by_type(obj, note_type)[0]
-end
-
-def get_subnotes_by_type(obj, note_type)
-  obj['subnotes'].select {|sn| sn['jsonmodel_type'] == note_type}
-end
-
-def note_content(note)
-  if note['content']
-    Array(note['content']).join(" ")
-  else
-    get_subnotes_by_type(note, 'note_text').map {|sn| sn['content']}.join(" ").gsub(/\n +/, "\n")
-  end
-end
-
-def get_notes_by_string(notes, string)
-  notes.select {|note| (note.has_key?('subnotes') && note['subnotes'][0]['content'] == string) \
-                    || (note['content'].is_a?(Array) && note['content'][0] == string) }
-end
-
-def get_family_by_name(families, famname)
-  families.find {|f| f['names'][0]['family_name'] == famname}
-end
-
-def get_person_by_name(people, primary_name)
-  people.find {|p| p['names'][0]['primary_name'] == primary_name}
-end
-
-def get_corp_by_name(corps, primary_name)
-  corps.find {|c| c['names'][0]['primary_name'] == primary_name}
-end
-
-def get_marc_doc(repo_id, resource_id)
-  uri = URI.parse("#{$backend_url}/repositories/#{repo_id}/resources/marc21/#{resource_id}.xml")
-  response = JSONModel::HTTP.get_response(uri)
-  doc = Nokogiri::XML::Document.parse(response.body)
-  doc.remove_namespaces!
-
-  doc.instance_eval do
-    def df(tag, ind1=nil, ind2=nil)
-      selector ="@tag='#{tag}'"
-      selector += " and @ind1='#{ind1}'" if ind1
-      selector += " and @ind2='#{ind2}'" if ind2
-      datafields = self.xpath("//datafield[#{selector}]")
-      datafields.instance_eval do
-        def sf(code)
-          self.xpath("subfield[@code='#{code}']")
-        end
-        def sf_t(code)
-          sf(code).inner_text
-        end
-      end
-
-      datafields
-    end
-  end
-
-  doc
-end
-
-# typical mapping of source codes to marc @ind2 attribute
-def source_to_code(source)
-  code =  case source
-          when 'naf', 'lcsh'; 0
-          when 'lcshac'; 1
-          when 'mesh'; 2
-          when 'nal'; 3
-          when nil; 4
-          when 'cash'; 5
-          when 'rvm'; 6
-          else; 7
-          end
-  code.to_s
-end
-
-# typical marc subfield codes contingent upon term type
-def term_type_code(term)
-  case term['term_type']
-  when 'genre_form', 'style_period'; 'v'
-  when 'topical', 'cultural_context'; 'x'
-  when 'temporal'; 'y'
-  when 'geographic'; 'z'
-  end
-end
-
-def test_person_name(df, name)
-  name_string = %w(primary_ rest_of_).map{|p| name["#{p}name"]}.reject{|n| n.nil? || n.empty?}\
-                                                               .join(name['name_order'] == 'direct' ? ' ' : ', ')
-
-  df.sf_t('a').should include(name_string)
-  df.sf_t('b').should include(name['number'])
-  df.sf_t('c').should include(%w(prefix title suffix).map{|p| name[p]}.compact.join(', '))
-  df.sf_t('d').should include(name['dates'])
-  df.sf_t('q').should include(name['fuller_form'])
-end
-
-def test_family_name(df, name)
-  df.sf_t('a').should include(name['family_name'])
-  df.sf_t('c').should include(name['prefix'])
-  df.sf_t('d').should include(name['dates'])
-end
-
-def test_corporate_name(df, name)
-  df.sf_t('a').should include(name['primary_name'])
-  df.sf_t('b').should include(name['subordinate_name_1']+name['subordinate_name_2'])
-  df.sf_t('n').should include(name['number'])
-end
-
-describe 'ASpaceImport' do
->>>>>>> 8ccc266e
 
   before(:all) do
     start_backend
@@ -1180,20 +1059,30 @@
       it "maps notes of type 'accessrestrict' to df 506, sf a" do
         note_test(%w(accessrestrict), ['506', ' ', ' '], 'a')
       end
-
-
-      it "maps notes of type 'abstract' | 'scopecontent' to df 520 ('1', '3'), sf a" do
-        note_test(%w(abstract scopecontent), ['520', '1', '3'], 'a')
+      
+      
+      it "maps notes of type 'abstract' to df 520 ('3', ' '), sf a" do
+        note_test(%w(abstract), ['520', '3', ' '], 'a')
+      end
+      
+
+      it "maps notes of type 'scopecontent' to df 520 ('2', ' '), sf a" do
+        note_test(%w(scopecontent), ['520', '2', ' '], 'a')
       end
 
 
       it "maps notes of type 'prefercite' to df 534 ('8', ' '), sf a" do
         note_test(%w(prefercite), ['534', '8', ' '], 'a')
       end
-
-
-      it "maps notes of type 'altformavail' | 'originalsloc' to df 535 ('2', '1'), sf a" do
-        note_test(%w(altformavail originalsloc), ['535', '2', '1'], 'a')
+      
+      
+      it "maps notes of type 'altformavail' to df 535 ('2', ' '), sf a" do
+        note_test(%w(altformavail originalsloc), ['535', '2', ' '], 'a')
+      end
+
+
+      it "maps notes of type 'originalsloc' to df 535 ('1', ' '), sf a" do
+        note_test(%w(originalsloc), ['535', '1', ' '], 'a')
       end
 
 
@@ -1202,79 +1091,25 @@
       end
 
 
-      it "maps public notes of type 'acqinfo' to df 541 ('0', ' '), sf a" do
-        note_test(%w(acqinfo), ['541', '0', ' '], 'a', {'publish' => true})
-      end
-
-
-<<<<<<< HEAD
-      it "maps private notes of type 'acqinfo' to df 541 ('1', ' '), sf a" do
+      it "maps public notes of type 'acqinfo' to df 541 ('1', ' '), sf a" do
+        note_test(%w(acqinfo), ['541', '1', ' '], 'a', {'publish' => true})
+      end
+
+
+      it "maps private notes of type 'acqinfo' to df 541 ('0', ' '), sf a" do
         note_test(%w(acqinfo), ['541', '1', ' '], 'a', {'publish' => false})
       end
-=======
-    it "maps notes of type 'abstract' to df 520 ('3', ' '), sf a" do
-      notes = @resource.notes.select{|n| %w(abstract).include?(n['type'])}
-      pending "a different sample" unless notes.count > 0
-      xml_content = @doc.df('520', '3', ' ').sf_t('a')
-      xml_content.should_not be_empty
-      notes.map{|n| note_content(n)}.join('').should eq(xml_content)
-    end
-
-    it "maps notes of type 'scopecontent' to df 520 ('2', ' '), sf a" do
-      notes = @resource.notes.select{|n| %w(scopecontent).include?(n['type'])}
-      pending "a different sample" unless notes.count > 0
-      xml_content = @doc.df('520', '2', ' ').sf_t('a')
-      xml_content.should_not be_empty
-      notes.map{|n| note_content(n)}.join('').should eq(xml_content)
-    end
->>>>>>> 8ccc266e
-
-
-<<<<<<< HEAD
+
+
       it "maps notes of type 'relatedmaterial' to df 544 (' ', ' '), sf a" do
         note_test(%w(relatedmaterial), ['544', ' ', ' '], 'a')
       end
-=======
-    it "maps notes of type 'altformavail' to df 535 ('2', ' '), sf a" do
-      notes = @resource.notes.select{|n| %w(altformavail).include?(n['type'])}
-      pending "a different sample" unless notes.count > 0
-      xml_content = @doc.df('535', '2', ' ').sf_t('a')
-      xml_content.should_not be_empty
-      notes.map{|n| note_content(n)}.join('').should eq(xml_content)
-    end
-
-    it "maps notes of type 'originalsloc' to df 535 ('1', ' '), sf a" do
-      notes = @resource.notes.select{|n| %w(originalsloc).include?(n['type'])}
-      pending "a different sample" unless notes.count > 0
-      xml_content = @doc.df('535', '1', ' ').sf_t('a')
-      xml_content.should_not be_empty
-      notes.map{|n| note_content(n)}.join('').should eq(xml_content)
-    end
->>>>>>> 8ccc266e
-
-
-<<<<<<< HEAD
+
+
       it "maps notes of type 'bioghist' to df 545 (' ', ' '), sf a" do
         note_test(%w(bioghist), ['545', ' ', ' '], 'a')
       end
 
-=======
-    it "maps public notes of type 'acqinfo' to df 541 ('1', ' '), sf a" do
-      notes = @resource.notes.select{|n| %w(acqinfo).include?(n['type']) && n['publish']}
-      pending "a different sample" unless notes.count > 0
-      xml_content = @doc.df('541', '1', ' ').sf_t('a')
-      xml_content.should_not be_empty
-      notes.map{|n| note_content(n)}.join('').should eq(xml_content)
-    end
-
-    it "maps private notes of type 'acqinfo' to df 541 ('0', ' '), sf a" do
-      notes = @resource.notes.select{|n| %w(acqinfo).include?(n['type']) && !n['publish']}
-      pending "a different sample" unless notes.count > 0
-      xml_content = @doc.df('541', '0', ' ').sf_t('a')
-      xml_content.should_not be_empty
-      notes.map{|n| note_content(n)}.join('').should eq(xml_content)
-    end
->>>>>>> 8ccc266e
 
       it "maps notes of type 'langmaterial' to df 546 (' ', ' '), sf a" do
         note_test(%w(langmaterial), ['546', ' ', ' '], 'a')
@@ -1287,63 +1122,23 @@
         df.sf_t('a').should eq(@resource.ead_location || '')
       end
 
-<<<<<<< HEAD
-
-      it "maps public notes of type 'custodhist' to df 561 ('0', ' '), sf a" do
+
+      it "maps public notes of type 'custodhist' to df 561 ('1', ' '), sf a" do
         note_test(%w(custodhist), ['561', '0', ' '], 'a', {'publish' => true})
       end
 
 
-      it "maps private notes of type 'custodhist' to df 561 ('1', ' '), sf a" do
+      it "maps private notes of type 'custodhist' to df 561 ('0', ' '), sf a" do
         note_test(%w(custodhist), ['561', '1', ' '], 'a', {'publish' => false})
       end
 
-=======
-    it "maps resource.ead_location to df 555 (' ', ' '), sf a" do
-      df = @doc.df('555', ' ', ' ')
-      df.sf_t('u').should eq(@resource.ead_location)
-      df.sf_t('a').should eq("Finding aid online:")
-    end
-
-    it "maps public notes of type 'custodhist' to df 561 ('1', ' '), sf a" do
-      notes = @resource.notes.select{|n| %w(custodhist).include?(n['type']) && n['publish']}
-      pending "a different sample" unless notes.count > 0
-      xml_content = @doc.df('561', '1', ' ').sf_t('a')
-      xml_content.should_not be_empty
-      notes.map{|n| note_content(n)}.join('').should eq(xml_content)
-    end
-
-    it "maps private notes of type 'custodhist' to df 561 ('0', ' '), sf a" do
-      notes = @resource.notes.select{|n| %w(custodhist).include?(n['type']) && !n['publish']}
-      pending "a different sample" unless notes.count > 0
-      xml_content = @doc.df('561', '0', ' ').sf_t('a')
-      xml_content.should_not be_empty
-      notes.map{|n| note_content(n)}.join('').should eq(xml_content)
-    end
-
-    it "maps public notes of type 'appraisal' to df 583 ('1', ' '), sf a" do
-      notes = @resource.notes.select{|n| %w(appraisal).include?(n['type']) && n['publish']}
-      pending "a different sample" unless notes.count > 0
-      xml_content = @doc.df('583', '1', ' ').sf_t('a')
-      xml_content.should_not be_empty
-      notes.map{|n| note_content(n)}.join('').should eq(xml_content)
-    end
-
-    it "maps private notes of type 'appraisal' to df 583 ('0', ' '), sf a" do
-      notes = @resource.notes.select{|n| %w(appraisal).include?(n['type']) && !n['publish']}
-      pending "a different sample" unless notes.count > 0
-      xml_content = @doc.df('583', '0', ' ').sf_t('a')
-      xml_content.should_not be_empty
-      notes.map{|n| note_content(n)}.join('').should eq(xml_content)
-    end
->>>>>>> 8ccc266e
-
-      it "maps public notes of type 'appraisal' to df 583 ('0', ' '), sf a" do
+
+      it "maps public notes of type 'appraisal' to df 583 ('1', ' '), sf a" do
         note_test(%w(appraisal), ['583', '0', ' '], 'a', {'publish' => true})
       end
 
 
-      it "maps private notes of type 'appraisal' to df 583 ('1', ' '), sf a" do
+      it "maps private notes of type 'appraisal' to df 583 ('0', ' '), sf a" do
         note_test(%w(appraisal), ['583', '1', ' '], 'a', {'publish' => false})
       end
 
