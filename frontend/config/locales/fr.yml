fr:
  actions:
    add: Ajouter
    add_event: Ajouter événement
    automate: Générer automatiquement
    batch: Lot
    browse: Parcourir
    cancel: Annuler
    close: Fermer
    continue: Continuer
    confirm: Confirmer
    confirm_removal: Confirmer élimination
    container_labels: Télécharger labels de conditionnements
    create: Créer
    cut: Couper
    defaults: Valeurs par défaut
    edit: Editer
    edit_oai: Modifier les paramètres OAI
    edit_batch: Editer lot
    edit_groups: Editer groupes
    edit_default_values: Editer valeurs par défaut
    edit_default_archival_object_values: Editer composants par défaut
    edit_required_fields: Editer champs obligatoires
    edit_global_oai: Afficher/modifier les paramètres globaux OAI
    required: Champs obligatoires
    export: Exporter
    view: Affichage
    spawn: Hériter
    show_all: Afficher tout
    transfer_record: Transférer
    more: Plus
    link_to: Lier à
    add_prefix: Ajouter
    merge_replace: Remplacer
    merge_add: Ajouter
    merge_confirm_title: Fusionner avec cette notice?
    merge_agent_compare_agent_details: Comparer les agents
    merge_from_browse_confirm_title: Fusionner les enregistrements sélectionnés?
    merge_subject_confirm_message: "Les notices sélectionnées seront fusionnées dans le sujet '%{source}'. Toutes les notices sélectionnées seront détruites et toute notice liée sera re-liée à ce sujet."
    merge_agent_confirm_message: "Les notices sélectionnées seront fusionnées dans l'agent '%{source}'. Toutes les notices sélectionnées seront détruites et toute notice liée sera re-liée à cet agent. En cliquant sur le bouton Comparer les agents, un écran apparaît vous proposant de choisir les champs et sous-enregistrements à conserver dans chaque enregistrement."
    merge_agent_from_browse_confirm_message: "Les premiers éléments sélectionnés seront fusionnés avec le premier agent sélectionné. Tous les enregistrements sélectionnés ultérieurement seront supprimés et tous les enregistrements liés seront liés au premier agent sélectionné."
    merge_resource_confirm_message: "Les notices sélectionnées seront fusionnées dans la ressource '%{source}'. Toutes les notices sélectionnées seront détruites et toute notice liée sera réaffectée à cette ressource."
    move: Déplacer
    move_up_a_level: Un niveau plus haut
    move_up: Plus haut
    move_down: Plus bas
    move_down_into: Plus bas dans...
    paste: Coller
    remove: Supprimer
    refresh_page: Rafaîchir la page
    new_prefix: Créer
    save_prefix: Sauvegarder
    save_plus_one: "+1"
    save_anyway: Sauvegarder quand même
    select: Sélectionner
    set_default: Définir comme défaut
    suppress: Bloquer
    suppress_confirm_title: Bloquer cette notice?
    suppress_confirm_message: "Bien qu'une notice bloquée reste dans la base de données, elle devient cachée à la plupart des utilisateurs et indisponible à la plupart des fonctions."
    transfer: Transférer
    transfer_confirm_title: Transférer cette notice?
    transfer_confirm_message: "La notice '%{target}' sera transférée vers le service d'archives selectionné"
    transfer_successful: Transfert réussi.  L'apparition des notices dans le service d'archives cible peut tarder, le temps qu'une réindexation ait lieu.
    transfer_failed: Echec du transfert
    transfer_failed_records_using_digital_objects: "Les notices suivantes pointent vers des objets numériques qui pourraient être transférés, mais le faire briserait leurs liens d'instances"
    transfer_failed_digital_objects_linked_to_records: "Cet objet numérique est lié à d'autres enregistrements de ce référentiel. Pour procéder à ce transfert, supprimez les liens des enregistrements suivants"
    unset_default: Désactiver défaut
    unsuppress: Débloquer
    unsuppress_confirm_title: Débloquer cette notice?
    unsuppress_confirm_message: "faux"
    unable_to_move_message: "La notice n'a pas pu être déplacée"
    move_ordering_problem_message: "Problème de rangement occasionné par le déplacement de notice"
    delete: Supprimer
    delete_confirm_title: "Supprimer cette notice? %{title}"
    delete_confirm_message: "<p>Attention! <strong>Cette opération ne peut être annulée</strong>.</p><p>Cette opération va supprimer la notice de la base de données, ainsi que toutes les références faites aux autres notices.</p>"
    delete_repository_confirm_title: "Supprimer ce service d'archives? %{name}"
    delete_repository_confirm_message: "<p>Attention! <strong>Cette opération ne peut être annulée</strong>.</p><p>Cette opération va supprimer de la base de données le <strong>service d'archives</strong> et toutes les notices associées, ainsi que toutes les références faites aux autres notices.</p><p>Pour continuer, veuillez entrer '%{repository}' ci-dessous:</p><p><input id='deleteRepoConfim' data-confirm-answer='%{repository}'></input></p>"
    delete_multiple: Supprimer notices
    delete_multiple_confirm_title: Supprimer notices?
    delete_multiple_confirm_message: "<p>Attention! <strong>Cette opération ne peut être annulée</strong>.</p><p>Cette opération va supprimer les notices de la base de données, avec toutes les références faites aux autres notices.</p>"
    edit_multiple: Editer notices
    edit_multiple_confirm_title: Editer notices?
    edit_multiple_confirm_message: "<p>Ceci va mettre à jour en masse de multitples notices.</p>"
    export_eac: Télécharger EAC-CPF
    export_ead: Télécharger EAD
    export_mods: Télécharger MODS
    export_mets: Télécharger METS
    export_marc: Télécharger MARCXML
    export_dc: Télécharger DC
    export_csv: Télécharger CSV
    loading: Chargement en cours...
    revert: Défaire les changements
    finish_editing: Fermer notice
    merge: Fusionner
    form_changes_message: "<small><span class='muted'>Vous avez des modifications non enregistrées</span></small>"
    toolbar_disabled_message: "<small><span class='muted'>Vous avez des modifications non enregistrées - Sauvegardez ou revenez à la barre d'outils Accès et à l'arborescence des notices</span></small>"
    publish: Publier tout
    publish_confirm_title: Publier?
    publish_confirm_message: "<p>Effectuer cette opération publiera cette notice, toutes les éventuelles sous-notices (Documents externes, notes, etc.) et tous les composants de la hiérarchie.</p>"
    view_search_results: Aller aux résultats de la recherche
    view_published: Voir publiés
    print_to_pdf: Générer un PDF
    resource_to_pdf: Ressource à imprimer
    download_pdf: Télécharger PDF
    download_report: Télécharger rapport
    click_to_show: Cliquez pour charger les notices.
    rapid_data_entry: Saisie rapide de données
    enable_reorder: Basculer en mode réordonner
    reorder_active: Mode réordonner activé

  database_warning:
    message: "<p><strong>Avertissement!</strong> Vous utilisez actuellement la base de données Apache Derby, embarquée uniquement à des fins de tests/démonstrations. Vous devriez utiliser MySQL en production, y compris pour les données en phase de test susceptibles d'être mises en production.</p>"

  states:
    auto_generated: Généré automatiquement à la sauvegarde

  export_options:
    include_unpublished: Inclure non publié
    include_daos: Inclure balises &lt;dao&gt;
    numbered_cs: Utiliser balises numérotées &lt;c&gt;
    print_pdf: Imprimer en PDF
    ead3: Schéma EAD3
    use_mods: Utiliser MODS
    use_dc: Utiliser Dublin Core

  pagination:
    first: Premier
    last: Dernier
    previous: "&#171;"
    previous_label: Précédent
    next: "&#187;"
    next_label: Suivant
    summary_prefix: Affichage
    summary_offset_connector: "-"
    summary_total_connector: de
    summary_suffix: Résultats
    page_prefix: Page
    page_connector: de

  search_results:
    title: Résultats de la recherche
    context: Trouvé dans
    selected: Choisi?
    no_results: Aucune notice trouvée
    no_results_prefix: Pas de résultat pour
    result_type: Type de notice
    result_title: Titre
    result_identifier: Identifiant
    filtered_by: Filtré par
    modified: Modifié en dernier par
    created: Créé par
    actions: Actions
    text_placeholder: Filtrer par texte
    clear_all: Tout effacer
    component_switch: Montrer composants
    filter:
      query: Texte
      subjects: Mot-matière
      primary_type: Type de notice
      digital_object_type: Type
      level: Niveau
      classification_path: Classement
      accession_date_year: Date d'entrée
      source: Source
      rules: Règles
      parent_type: Type de notice
      processing_priority: Priorité de traitement
      processing_status: Statut
      publish: Publié
      temporary: Temporaire
      outcome: Résultat
      event_type: Type
      first_term_type: Type de terme (premier)
      classification_uri: Classement
      location_uris: Localisation
      agents: Agent
      creators: Producteur
      fullrecord: Mot-clé
      subjects_text: Mot-matière
      title: Intitulé
      creators_text: Producteur
      notes: Notes
      container_profile_width_u_sstr: Largeur
      container_profile_height_u_sstr: Hauteur
      container_profile_depth_u_sstr: Profondeur
      container_profile_dimension_units_u_sstr: Unités de mesure
      building: Bâtiment
      floor: Niveau
      room: Pièce
      area: Aire
      location_profile_display_string_u_ssort: Profil de localisation
      location_profile_width_u_sstr: Largeur
      location_profile_height_u_sstr: Hauteur
      location_profile_depth_u_sstr: Profondeur
      location_profile_dimension_units_u_sstr: Unités de mesure
      rights_statement_agent_uris: Agent de mention de droits
      assessment_surveyors: Passé en revue par
      assessment_review_required: Passage en revue requis
      assessment_sensitive_material: Documents confidentiels
      assessment_reviewer_uris: Agent
      assessment_surveyed_by_uris: Passé en revue par
      assessment_reviewers: Agent
      assessment_inactive: Inactif
      assessment_survey_year: Année du passage en revue
      assessment_record_types: Type de notices
      assessment_completed: Effectué
    help:
      row_selection: Cliquez sur une rangée pour la sélectionner en vue d'opérations en masse. Maintenir la touche alt pressée tout en cliquant une case à cocher pour sélectionner ou déselectionner plusieurs rangées précédentes.


  search_sorting:
    sort_by: "Classer par"
    and: "et"
    asc: Ascendant
    desc: Descendant
    relevance: Pertinence
    title_sort: Titre
    user_mtime: Modifié
    primary_type: Type de notice
    processing_priority: Priorité de traitement
    processing_status: Statut de traitement
    processing_hours_total: Durée totale de traitement
    parent_id: Type de notice
    create_time: Créé
    authority_id: Identifiant d'autorité
    source: Source
    rules: Règles
    outcome: Résultat
    event_type: Type
    identifier: Identifiant
    select: Sélectionner
    building: Bâtiment
    floor: Niveau
    room: Salle
    area: Aire
    resource_type: Type de Ressource
    acquisition_type: Type d'acquisition
    accession_date: Date d'entrée
    restrictions_apply: Des restrictions s'appliquent
    access_restrictions: Restrictions d'accès
    use_restrictions: Restrictions d'utilisation
    level: Niveau de description
    language: Langue
    restrictions: Restrictions
    ead_id: Identifiant EAD
    finding_aid_status: Statut de l'instrument de recherche
    digital_object_id: Identifiant d'objet numérique
    digital_object_type: Type d'objet numérique
    publish: Publier
    location_profile_display_string_u_ssort: Profil de localisation
    assessment_survey_begin: Passage en revue Début
    assessment_survey_end: Passage en revue Fin
    assessment_id: ID

  advanced_search:
    operator:
      AND: Et
      OR: Ou
      NOT: Pas
    date_operator:
      equal: égal à
      greater_than: plus grand que
      lesser_than: moins que
      empty: non assigné
    boolean_field:
      true_value: "Vrai"
      false_value: "Faux"
    button_text: Recherche
    reset: Réinitialiser
    nav_switcher:
      show: Afficher Avancé
      hide: Masquer Avancé
    index_switcher:
      show: Afficher Recherche avancée
      hide: Masquer Recherche avancée
    text_operator:
      contains: contient
      empty: est vide
    enum_field:
      empty: non attribué

  become-user:
    become-user: Passer utilisateur
    failed: Echec de changement d'utilisateur
    success: Changement d'utilisateur réussi

  navbar:
    become-user: Passer utilisateur
    brand: ArchivesSpace
    create: Créer
    import: Importer
    import_eac: Fichier EAC
    import_ead: Fichier EAD
    import_marcxml: MARCXML
    import_marcxml_subjects_and_agents: MARCXML (sujets et agents uniquement)
    import_accession_csv: Entrée CSV
    import_digital_object_csv: Objet numérique CSV
    search_all: Toutes les notices
    search_placeholder: Chercher dans toutes les notices
    search_button_title: Chercher dans toutes les notices
    show_advanced_search_button_title: Afficher Recherche avancée
    hide_advanced_search_button_title: Masquer Recherche avancée
    plugins: Plug-ins
    repositories_manage: Gérer services d'archives
    oai_config: Gérer les paramètres OAI-PMH
    manage_groups: Gérer groupes
    manage_users: Gérer utilisateurs
    manage_container_profiles: Gérer profils de conditionnements
    manage_location_profiles: Gérer profils de localisations
    manage_top_containers: Gérer Top conditionnements
    manage_enumerations: Gérer listes de valeurs contrôlées
    global_preferences: Préférences globales
    user_repo_preferences: Préférences par défaut de l'utilisateur
    repo_preferences: Préférences de service d'archives
    manage_user_access: Gérer les accès utilisateurs
    logout: Déconnexion
    login: Connexion
    login_expired_link: Svp %{link} de nouveau.
    login_fail: Echec de la tentative de connexion
    login_success: Connexion réussie. Redirection...
    register: S'inscrire maintenant
    register_prefix: Créer un compte?
    list_reports: Rapports
    global_admin: Système
    system_info: Infos système
    unpublished: Non publié
    manage_assessment_attributes: Gérer les attributs d'évaluation
  session:
    gone: Session backend introuvable
    expired: Votre session a expiré pour cause d'inactivité
    inline_login_title: Session expirée

  batch_delete:
    archival_records:
      success: Notices supprimées
      error: "Impossible de supprimer notices:"
    subjects:
      success: Mots-matières supprimés
      error: "Impossible de supprimer mots-matières:"
    agents:
      success: Agents supprimés
      error: "Impossible de supprimer agents:"
    locations:
      success: Localisations supprimées
      error: "Impossible de supprimer localisations:"
    assessments:
      success: Evaluations supprimées
      error: "Impossible de supprimer évaluations:"

  welcome:
    heading: Bienvenue sur ArchivesSpace
    message: Votre gestionnaire d'archives convivial.
    message_logged_in: Votre gestionnaire d'archives convivial.

  breadcrumb:
    home: Page d'accueil

  save_changes_modal:
    body: Vous avez des modifications en cours.  Veuillez sauvegarder ou abandonner ces modifications pour continuer.
    save: Sauvegarder les modifications
    dismiss: Abandonner les modifications

  linker:
    link_to_prefix: Lier à
    create_and_link_to_prefix: Créer et lier à
    hint_text: Tapez pour rechercher des notices disponibles...
    placeholder: Tapez pour rechercher des notices disponibles...
    no_results: Pas de résultats correspondants.  Essayez 'Parcourir'.
    searching: Recherche en cours...
    delete: "&times;"

  mixed_content:
    wrap_prefix: "Mettre en forme avec:"
    help: "Contenu mixte activé&#160;&#160;--&#160;&#160;Tapez '<' pour des éléments ou surlignez du texte à mettre en forme"

  import:
    eac_title: Importer un fichier EAC
    ead_title: Importer un fichier EAD
    marcxml_title: Importer un fichier MARCXML
    marcxml_subjects_and_agents_title: Importer sujets et agents à partir d'un fichier MARCXML
    accession_csv_title: Importer des notices d'entrées à partir d'un fichier CSV
    digital_object_csv_title: Importer des notices d'objets numériques à partir d'un fichier CSV
    import_report: Importer un rapport
    import_another: Importer un autre fichier
    file_select: Sélectionnez un fichier à téléverser
    submit: Import
    submit_busy_message: Importation en cours...
    messages:
      missing_repo: Vous devez sélectionner un service d'archives avant d'importer
      missing_file: Veuillez sélectionner un fichier EAD à téléverser
      error_prefix: Erreur d'importation de fichier
      complete: Import effectué

  default_values:
    form_title:
      archival_object: Valeurs par défaut d'une notice Composant
      resource: Valeurs par défaut d'une notice Ressource
      accession: Valeurs par défaut d'une notice Entrée
      subject: Valeurs par défaut d'une notice Sujet
      agent_person: Valeurs par défaut d'une notice Agent (personne)
      agent_family: Valeurs par défaut d'une notice Agent (famille)
      agent_corporate_entity: Valeurs par défaut d'une notice Agent (personne morale)
      agent_software: Valeurs par défaut d'une notice Agent (logiciel)
      digital_object: Valeurs par défaut d'un Objet numérique
      digital_object_component: Valeurs par défaut d'un Objet numérique composant
      location: Valeurs par défaut d'une notice de Localisation
      event: Valeurs par défaut d'une notice Evénement
      classification: Valeurs par défaut d'une notice Classement
      classification_term: Valeurs par défaut Terme de classement
    messages:
      defaults_updated: Valeurs par défaut actualisées

  required_fields:
    form_title:
      agent_person: Notice Agent Champs obligatoires (personne)
      agent_family: Notice Agent Champs obligatoires (Famille)
      agent_corporate_entity: Notice Agent Champs obligatoires (personne morale)
      agent_software: Notice Agent Champs obligatoires (logiciel)
    messages:
      required_fields_updated: Champs obligatoires mis à jour

  tree:
    drag_and_drop_actions:
      before: Ajouter items avant
      after: Ajouter items après
      as_child: Ajouter items comme fils
    unexpected_failure: Oups! Impossible de récupérer cette arborescence. Veuillez rafraîchir la page.

  errors:
    sidebar_label: Erreurs et avertissements
    error_403: Page inaccessible
    error_403_message: "La page à laquelle vous avez tenté d'accéder n'existe plus, ou alors vous n'avez pas la permission de la voir."
    error_404: Notice introuvable
    error_404_message: "La notice à laquelle vous avez tenté d'accéder n'existe plus, ou alors vous n'avez pas la permission de la voir."
    error_tree_pane_ajax: Une erreur s'est produite en chargeant ce formulaire.
    merge_conflict: "La fusion des agents n'a pas réussi: %{message}"
    merge_too_many_victims: Un seul agent peut être sélectionné pour une fusion détaillée.
    merge_different_types: Les agents sélectionnés pour la fusion détaillée doivent être du même type.
    linked_to_assessment: Notice impossible à supprimer, car liée à une évaluation

  accession:
    _frontend:
      messages:
        created: Entrée <strong>%{accession.display_string}</strong> créée
        unsuppressed: Entrée <strong>%{accession.display_string}</strong> débloquée
        updated: Entrée <strong>%{accession.display_string}</strong> actualisée
        suppressed: Entrée <strong>%{accession.display_string}</strong> bloquée
        suppressed_info: Entrée bloquée, ne pouvant pas être éditée
        deleted: Entrée <strong>%{accession.display_string}</strong> supprimée
        transfer_description: Transférer cette entrée vers...
        transfer_target: Sélectionnez un service d'archives vers lequel opérer le transfert
        spawned: "Cette entrée a été générée à partir de l'entrée <strong>%{accession.display_string}</strong>"
        delete_conflict: "Entrée impossible à supprimer: <pre>%{error}</pre>"
      section:
        basic_information: Informations de base
      action:
        create: Créer entrée
        save: Sauvegarder entrée

  agent: &agent_attributes
    _frontend:
      messages:
        created: Agent créé
        updated: Agent sauvegardé
        deleted: Agent supprimé
        delete_conflict: "Impossible de supprimer l'agent: <pre>%{error}</pre>"
        merge_description: Sélectionnez l'agent à fusionner
        merged: Agent(s) fusionné(s)
        please_select_a_agent_to_merge: Sélectionner un agent
      section:
        basic_information: Informations de base
        dates_of_existence: Dates d'existence
        name: Formes de nom
        contacts: Détails de contact
        search_embedded: Notices liées
        linked_via_rights_statement: Notices liées via la mention de droits
        target_record: Cet enregistrement sera mis à jour
        victim_record: Cet enregistrement sera supprimé
      action:
        create: Créer agent
        preview: Fusionner l'aperçu

  agent_contact:
    _frontend:
      action:
        add: Ajouter agent

  telephone:
    _frontend:
      action:
        add: Ajouter numéro de téléphone

  agent_corporate_entity:
    _frontend:
      action:
        save: Sauvegarder personne morale

  agent_family:
    _frontend:
      action:
        save: Sauvegarder famille

  agent_person:
    _frontend:
      action:
        save: Sauvegarder personne physique

  agent_software:
    _frontend:
      action:
        save: Sauvegarder logiciel

  archival_object:
    external_ark_url: External ARK URL
    external_ark_url_tooltip: External ARK URL Tooltip
    _frontend:
      messages:
        created: Document d'archives <strong>%{archival_object.display_string}</strong> de la ressource <strong>%{resource.title}</strong> créé
        created_with_parent: Document d'archives <strong>%{archival_object.display_string}</strong> créé en tant que fils de <strong>%{parent.display_string}</strong> de la ressource <strong>%{resource.title}</strong>
        updated: Document d'archives <strong>%{archival_object.display_string}</strong> actualisé
        updated_with_parent: Document d'archives <strong>%{archival_object.display_string}</strong> actualisé
        please_select_a_resource_for_transfer: Veuillez choisir une ressource
        transfer_success: Document d'archives <strong>%{archival_object.display_string}</strong> transféré avec succès vers la ressource <strong>%{resource.title}</strong>
        transfer_error: "Le transfert du document d'archives n'a pas pu se faire, en raison d'une erreur ou d'un conflit: <pre>%{exception}</pre>"
        deleted: "Document d'archives <strong>%{archival_object.display_string}</strong> supprimé"
        unsuppressed: Document d'archives <strong>%{archival_object.title}</strong> débloqué
        suppressed: Document d'archives <strong>%{archival_object.title}</strong> bloqué
        suppressed_info: Document d'archives bloqué, ne peut être édité
        has_unpublished_ancestor: Merci d'être attentif au fait que cette notice a un parent non publié.
        delete_conflict: "Impossible de supprimer l'objet archivistique: <pre>%{error}</pre>"
      section:
        basic_information: Informations de base
      action:
        add_child: Ajouter fils
        add_sibling: Ajouter frère
        save: Sauvegarder document d'archives
      tree:
        new_record_title: Nouvel objet archivistique

  classification:
    _frontend:
      messages:
        created: "Classement <strong>%{classification.title}</strong> créé"
        updated: "Classement <strong>%{classification.title}</strong> actualisé"
        deleted: "Classement <strong>%{classification.title}</strong> supprimé"
      section:
        basic_information: Informations de base
        search_embedded: Notices liées
      action:
        add_child: Ajouter fils
        create: Créer classement
        save: Sauvegarder classement
        add: Ajouter classement

  classification_term:
    _frontend:
      messages:
        created: "Terme de classement <strong>%{classification_term.title}</strong> créé"
        created_with_parent: "Terme de classement <strong>%{classification_term.title}</strong> créé"
        updated: "Terme de classement <strong>%{classification_term.title}</strong> actualisé"
        updated_with_parent: "Terme de classement <strong>%{classification_term.title}</strong> mis à jour"
        deleted: "Terme de classement <strong>%{classification_term.title}</strong> supprimé"
      section:
        basic_information: Informations de base
        search_embedded: Notices liées
      action:
        add_child: Ajouter fils
        add_sibling: Ajouter frère
        save: Sauvegarder terme
      tree:
        new_record_title: Nouveau terme de classement

  collection_management: &collection_management_attributes
    _frontend:
      title_prefix: Traitement
      action:
        add: Ajouter champs de gestion de collection

  container:
    _frontend:
      action:
        add: Ajouter conditionnement

  container_location:
    _frontend:
      action:
        add: Ajouter localisation

  date:
    _frontend:
      action:
        add: Ajouter date

  dates_of_existence:
    _frontend:
      action:
        add: Ajouter date

  deaccession:
    _frontend:
      action:
        add: Ajouter aliénation

  digital_object:
    _frontend:
      messages:
        created: "Objet numérique <strong>%{digital_object.title}</strong> créé"
        updated: "Objet numérique <strong>%{digital_object.title}</strong> actualisé"
        deleted: "Objet numérique <strong>%{digital_object.title}</strong> supprimé"
        published: "L'objet numérique <strong>%{digital_object.title}</strong>, ses sous-notices et ses composants ont été publiés"
        merge_description: Sélectionnez ci-dessous des objects numériques à fusionner dans
        please_select_a_digital_object_to_merge: Veuillez sélectionner un objet numérique
        merged: Objet(s) numérique(s) fusionné(s)
        transfer_description: Transférer cette ressource dans...
        transfer_target: Sélectionnez un service d'archives cible pour le transfert
        unsuppressed: Objet numérique <strong>%{digital_object.title}</strong> débloqué
        suppressed: Objet numérique <strong>%{digital_object.title}</strong> bloqué
        suppressed_info: Objet numérique bloqué, ne pouvant être édité
        delete_conflict: "Impossible de supprimer l'objet numérique: <pre>%{error}</pre>"
      section:
        basic_information: Information de base
      action:
        add_child: Ajouter fils
        create: Créer objet numérique
        save: Sauvegarder objet numérique

  digital_object_component:
    _frontend:
      messages:
        created_with_parent: Composant d'objet numérique <strong>%{digital_object_component.display_string}</strong> créé comme fils de <strong>%{parent.display_string}</strong> sur l'objet numérique <strong>%{digital_object.title}</strong>
        created: Composant d'objet numérique <strong>%{digital_object_component.display_string}</strong> créé sur l'objet numérique <strong>%{digital_object.title}</strong>
        updated_with_parent: Composant d'objet numérique <strong>%{digital_object_component.display_string}</strong> actualisé
        updated: Composant d'objet numérique <strong>%{digital_object_component.display_string}</strong> actualisé
        deleted: Composant d'objet numérique <strong>%{digital_object_component.display_string}</strong> supprimé
        unsuppressed: Composant d'objet numérique <strong>%{digital_object_component.display_string}</strong> débloqué
        suppressed: Composant d'objet numérique <strong>%{digital_object_component.display_string}</strong> bloqué
        suppressed_info: Composant d'objet numérique bloqué, ne pouvant être édité
        has_unpublished_ancestor: Attention! Cette notice a un ancêtre non publié.
      section:
        basic_information: Informations de base
      action:
        add_child: Ajouter fils
        add_sibling: Ajouter frère
        save: Sauvegarder composant d'objet numérique
      tree:
        new_record_title: Nouveau composant d'objet numérique

  enumeration:
    _frontend:
      messages:
        value_updated: Valeur actualisée
        deleted: Valeur supprimée
        delete_error: Impossible de supprimer la valeur
        delete_conflict: "La valeur étant actuellement référencée par une notice, elle ne peut être supprimée"
        default_set: Ensemble de valeurs par défaut
        created: Valeur créée
        create_error: Echec de la création de valeur
        merged: Valeur fusionnée
        merge_tip: Cette valeur peut être fusionnée avec une autre
        merge_error: Echec de la fusion de valeurs
        no_selection: Veuillez sélectionner une liste de valeurs contrôlées
        name_selector: Nom de liste
        name_selector_tooltip: |
            <p>La liste contrôlée à éditer.</p>
        no_name_provided: Sélectionner une liste de valeurs avant de créer une nouvelle valeur
      action:
        create_value: Créer valeur
        delete_value: Supprimer valeur
        merge_value: Fusionner valeur

  event:
    _frontend:
      messages:
        created: Evénement créé
        updated: Evénement sauvegardé
        deleted: Evénement supprimé
        suppressed_info: Evénement bloqué, ne pouvant être édité
      section:
        basic_information: Information de base
        date: Date/heure événement
      action:
        save: Sauvegarder événement
        create: Créer événement
    linked_agents: Agents liés

  extent:
    _frontend:
      action:
        add: Ajouter dimension

  external_document:
    _frontend:
      action:
        add: Ajouter document externe

  file_version:
    _frontend:
      action:
        add: Ajouter version de fichier
        make_representative: Rendre représentatif

  group:
    _frontend:
      action:
        create: Créer goupe
        save: Sauvegarder groupe

  instance:
    _frontend:
      messages:
        select_a_type: Veuillez sélectionner un type d'instance
      action:
        add_digital_object: Ajouter objet numérique
        add: Ajouter instance

  lang_material:
    _frontend:
      action:
        add: Ajouter une langue
        add_note: Ajouter une note de langue

  linked_agent:
    _frontend:
      action:
        add: Lier à un agent

  linked_record:
    _frontend:
      action:
        add: Lier à une notice

  location:
    _frontend:
      messages:
        created: Localisation créée
        updated: Localisation actualisée
        deleted: Localisation supprimée
      section:
        basic_information: Information de base
        search_embedded: Notices liées
      action:
        add_child: Ajouter sous-composant
        add_sibling: Ajouter frère
        create: Créer localisation
        batch: Créer lot de localisations
        batch_edit: Editer lot de localisations
        save: Sauvegarder localisation
        single: Localisation unique
        delete_confirm_message: "<p>Attention! <strong>Cette opération ne peut être annulée.</strong>.</p><p> Si cette localisation est actuellement liée à une ou plusieurs instance(s), elle ne peut être supprimée.</p>"
        show_space_calculator: Trouver avec le calculateur d'espace

  location_batch:
    _frontend:
      section:
        location: Localisation de base
        ranges: Plage de coordonnées
      messages:
        created: "<strong>%{number_created} Localisation</strong> créée"
        updated: "<strong>%{number_created} Localisation</strong> actualisée"
        location_batch_info: "Définir les valeurs de base qui seront appliquées à toutes les localisations générées à partir de la <strong>plage de coordonnées</strong> ci-dessous."
        location_batch_update_info: "Veuillez saisir ci-dessous les valeurs souhaitées."
        ranges_info: "Veuillez noter que tout champ de coordonnées saisi dans la <strong>localisation de base</strong> ci-dessus sera remplacé par les valeurs générées par la plage ci-dessous.  Un maximum de %{max_range} localisations sera créé."
        number_to_create: Nombre de localisations
        warning: En fonction de la taille de vos plages, ce processus peut prendre plusieurs minutes à s'effectuer.
      action:
        create: Créer localisations
        update: Actualiser localisations
        preview: Aperçu localisations
        preview_short: Aperçu
        creating: Lot en cours...

  name:
    _frontend:
      section:
        use_date: Date(s) de pertinence de nom
      action:
        add: Ajouter forme de nom
        make_authorized: Convertir en nom normatif
        make_display_name: Convertir en nom d'affichage

  note:
    _frontend:
      preview:
        raw: Texte
        raw_title: Le contenu brut de la note
        parsed: Formaté
        parsed_title: Commment la note sera rendue dans l'application publique
      messages:
        select_a_note_type: "<em>Veuillez sélectionner un type de note</em>"
      action:
        add: Ajouter note
        add_content_item: Ajouter élément de contenu
        add_note_orderedlist: Ajouter élément
        add_sub_note: Ajouter sous-note
        add_note_index_item: Ajouter élément
        add_note_chronology_item: Ajouter élément
        add_event: Ajouter élément
        add_note_bibliography_item: Ajouter élément
        add_note_outline_level_item: Ajouter élément
        add_note_outline_level_level: Ajouter niveau
        note_definedlist_item: Ajouter élément
        expand: Développer
        collapse: Réduire
        apply_note_order: Appliquer l'ordre de notes standard

  related_accession:
    _frontend:
      action:
        add: Ajouter entrée associée

  related_agent:
    _frontend:
      messages:
        select_a_type: "<em>Sélectionner un type de relation</em>"
      action:
        add: Ajouter agent associé

  related_resource:
    _frontend:
      action:
        add: Ajouter ressource associée

  revision_statement:
    _frontend:
      action:
        add: Ajouter mention de révision

  repository_oai:
    oai_is_disabled: Récolte de l'OAI désactivée?
    oai_sets_available: Ensembles inclus dans OAI

  repository:
    _frontend:
      messages:
        created: Service d'archives créé
        updated: Service d'archives sauvegardé
        deleted: Service d'archives supprimé
        selected: Service d'archives actuellement sélectionné
        selected_short: Sélectionné
        changed: Le service d'archives <strong>%{repository.repo_code}</strong> est maintenant activé
        create_first_repository: "Pour créer votre premier service d'archives, cliquer dans le menu <strong>Système</strong> ci-dessus, puis <strong>Gérer services d'archives</strong>."
        no_access_to_repositories: "<p>Vous n'avez accès à aucun service d'archives.</p><p>Veuillez contacter votre administrateur système pour une demande d'accès.</p>"
        continue_with_transfer: Continuer avec le transfert?
        transfer_failed: Le transfert n'a pu être effectué en raison des erreurs suivantes
        transfer_target: Sélectionnez un service d'archives vers lequel transférer
        transfer_warning: <strong>Avertissement:</strong> transférer ce service d'archives va déplacer <strong>toutes</strong> ses notices dans le service d'archives sélectionné.  <strong>Cette opération ne peut être annulée</strong>
        cannot_delete_nonempty: Suppression impossible - service d'archives non vide
      section:
        all_fields: Champs service d'archives
        oai_fields: Paramètres de récolte OAI
        transfer: Transférer service d'archives
        oai_settings: Paramètres OAI
      action:
        select: Sélectionner service d'archives
        save: Sauvegarder service d'archives
        create: Créer service d'archives
    _sidebar:
      oai_settings:
        _plural: Paramètres de récolte OAI

  resource:
    _frontend:
      messages:
        created: "Ressource <strong>%{resource.title}</strong> créée"
        updated: "Ressource <strong>%{resource.title}</strong> actualisée"
        spawned: "Une nouvelle ressource a été générée depuis Entrée <strong>%{accession.display_string}</strong>"
        deleted: "Ressource <strong>%{resource.title}</strong> supprimée"
        published: "La ressource <strong>%{resource.title}</strong>, ses sous-notices et composants ont été publiés"
        merge_description: Sélectionner ci-dessous les ressources à fusionner dans
        please_select_a_resource_to_merge: Veuillez sélectionner une ressource
        merged: Ressource(s) fusionnée(s)
        transfer_description: Transférer cette ressource vers...
        transfer_target: Sélectionner un service d'archives vers lequel opérer le transfert
        unsuppressed: Ressource <strong>%{resource.title}</strong> débloquée
        suppressed: Ressource <strong>%{resource.title}</strong> bloquée
        suppressed_info: Ressource bloquée, non éditable
        delete_conflict: "Impossible de supprimer la ressource: <pre>%{error}</pre>"
      section:
        basic_information: Information de base
        finding_aid: Données de l'instrument de recherche
      action:
        add_child: Ajouter fils
        create: Créer ressource
        save: Sauvegarder ressource
        delete_multiple: Supprimer ressources

  preference:
    _frontend:
      messages:
        updated: "Préférences actualisées"

  rights_statement:
    _frontend:
      action:
        add: Ajouter mention de droits

  term:
    _frontend:
      messages:
        preview_pending: Aperçu mot-matière
      action:
        add: Ajouter terme/subdivision

  transfer:
    ref: Service d'archives cible

  subject:
    _frontend:
      messages:
        created: Mot-matière créé
        updated: Mot-matière sauvegardé
        deleted: Mot-matière supprimé
        merged: Mot(s)-matière(s) fusionné(s)
        merge_description: Sélectionner ci-dessous mots-matières à fusionner dans
        please_select_a_subject_to_merge: Veuillez sélectionner un mot-matière
      section:
        basic_information: Information de base
        terms: Termes et subdivisions
        search_embedded: Notices reliées
      action:
        create: Créer mot-matière
        save: Sauvegarder mot-matière
        add: Ajouter mot-matière

  user:
    _frontend:
      messages:
        access_denied: Accès refusé. Passer administrateur pour accomplir cette opération.
        created: Utilisateur créé
        updated: Utilisateur sauvegardé
        deleted: Utilisateur supprimé
        error_update: Utilisateur non sauvegardé
        error_create: Utilisateur non créé
        group_not_required: L'utilisateur est un administrateur ou un utilisateur système, il n'est pas nécessaire de sélectionner un groupe.
      section:
        manage_access: Gérer accès utilisateur
        account: Compte
        edit_account: Editer compte
        edit_account_submit: Actualiser compte
      action:
        create_account: Créer compte
        update_account: Actualiser compte
        create: Créer utilisateur

  user_defined:
    _frontend:
      action:
        add: Ajouter champs définis par l'utilisateur

  use_date:
    _frontend:
      action:
        add: Ajouter date de pertinence

  rde:
    date_type: Type de date
    instance_type: Type d'instance
    column_label: Colonne
    sections:
      basic_information: Information de base
      language: La langue
      date: Date
      extent: Importance matérielle
      instance: Instance
      notes: Notes
      file_version: Version de fichier
    actions:
      add_row: Ajouter rangée
      add_rows: Ajouter rangées
      submit: Sauvegarder rangées
      reset: Réinitialiser
      showhide_prefix: "Colonnes:"
      showhide_suffix: visible
      showhide_none: Toutes les colonnes filtrées
      fill_toggle: Remplir colonne
      reorder_toggle: Réordonner colonnes
      validate_rows: Valider rangées
      inline_errors_toggle: Voir Inline Errors
      save_template: Sauvegarder comme modèle
      select_template: Choisir modèle
      manage_templates: Supprimer modèles
    fill_column:
      basic: Basique
      sequence: Séquence
      fill_value: Remplir Valeur
      select_a_column: Veuillez sélectionner une colonne
      apply_basic_fill: Appliquer remplir
      apply_sequence_fill: Appliquer séquence
      sequence_count_warning: Il y a plus de rangées que d'items dans la séquence.
      preview_sequence: Aperçu valeurs de séquence
      sequence_summary: "%{count} items dans la séquence:"
      sequence_summary_with_maxsize: "Pour vos %{limit} rangées, les %{count} valeurs de séquence sont:"
      sequence_from_required: Du est requis
      sequence_to_required: Au est requis
    reorder_columns:
      apply_order: Appliquer ordre de colonne
    save_template:
      save_template: Sauvegarder modèle
      template_name: Nom de modèle
      confirm_removal: Confirmer suppression
    templates:
      listing: Modèles
      no_templates: Aucun modèle défini
    default_template: Modèle par défaut
    messages:
      error_prefix: Rangée
      success: "<div class='alert alert-success'>Fils créé. Rafraîchissement en cours...</div>"
      no_rows: Veuillez saisir des valeurs pour au moins une rangée
      rows_with_errors: "%{count} rangée(s) avec une erreur - cliquez sur un champ de rangée pour visualiser les erreurs pour cette rangée"
      rows_no_errors: "Toutes les rangées sont valides"
      error_summary_header: "Erreurs dans rangée:"
      select_prompt: Appliquer un modèle RDE
    help:
      keyboard_shortcuts: |
                 <div><strong>Raccourcis clavier</strong></div>
                  <div class="row"><small><span class="span3">Passer d'une cellule à l'autre:</span> MAJ + touches flèches</small></div>
                  <div class="row"><small><span class="span3">Créer une nouvelle rangée (à partir de la dernière):</span> MAJ + Entrée</small></div>
      sticky_columns: |
                  <div><strong>Colonnes collantes</strong></div>
                  <div><small>Les colonnes surlignées sont collantes et seront répliquées lors de l'ajout de nouvelles colonnes. Basculer 'collant' en cliquant sur les en-têtes de tableau correspondants.</small></div>
                  <div><small>Cliquer <strong>Ajouter rangée</strong> copiera les valeurs de la dernière rangée; le bouton <strong>+</strong> copiera les valeurs de la rangée actuellement sous le curseur.</small></div>
      fill_column: |
                  <div><strong>Remplir colonne - Basic</strong></div>
                  <div><small>Pour remplir une colonne avec une même valeur, cliquer <strong>remplir colonne</strong> et sous l'onglet <strong>Basic</strong> sélectionner la <strong>colonne</strong> cible, entrer la <strong>valeur de remplissage</strong> souhaitée et cliquer <strong>appliquer remplir</strong>.</small></div>
                  <br/>
                  <div><strong>Remplir colonne - Séquence</strong></div>
                  <div><small>Pour appliquer une séquence à une colonne, cliquer <strong>remplir colonne</strong> et sous l'onglet <strong>Séquence</strong> sélectionner la <strong>colonne</strong> cible et and compléter les champs <strong>remplir valeur</strong> pour générer la séquence souhaitée.  Un avertissement sera affiché si la séquence générée ne remplit pas le nombre de rangées dans le formulaire.</small></div>
      resize_and_reorder_columns: |
                  <div><strong>Réordonner colonnes</strong></div>
                  <div><small>Cliquer <strong>Réordonner colonnes</strong>, sélectionner le(s) rangée(s) à réordonner et utiliser les boutons flèches haut/bas pour changer leur position dans la liste. Quand l'ordre souhaité est obtenu, cliquer <strong>Appliquer ordre de colonne</strong></small></div>
      reset: |
                  <div><strong>Réinitialiser formulaire</strong></div>
                  <div><small>Cliquer <strong>Réinitialiser</strong> pour réinitialiser le formulaire et rendre aux colonnes leur comportement par défaut en terme d'ordre, de visibilité, etc.</small></div>
  update_monitor:
    save_failed: <strong>Echec de l'enregistrement de vos modifications</strong>
    stale_record: Cette notice a été mise à jour par un autre utilisateur. Veuillez rafraîchir la page pour accéder à la dernière version.
    other_editors: "Cette notice est actuellement éditée par un autre utilisateur.  Veuillez contacter les utilisateurs suivant pour prévenir tout conflit: <strong>%{user_ids}</strong>"
    repository_changed: "Cette notice ne peut être sauvegardée du fait que vous avez changé de service d'archives actif. Pour sauvegarder cette notice, ouvrez une nouvelle fenêtre et réactivez le bon service d'archives."
  job:
    _frontend:
      audit_data: Audit Data
      actions:
        create: Créer job
        save: Commencer tâche
        new: Nouvelle tâche d'arrière-plan
        cancel: Annuler tâche
        add_file: Ajouter fichier
        follow_log: Suivre le log
      section:
        basic_information: Information de base
        status: Statut de la tâche
        logs: Log
        generated_uris: Notices nouvelles & modifiées
        active_jobs: Tâches actives
        archived_jobs: Tâches archivées
        files: Files
      messages:
        status_changed_running: La tâche a démarré. Page en cours de rafraîchissement...
        status_changed_completed: La tâche s'est effectuée.
        status_changed_failed: La tâche a échoué.
        status_changed_canceled: La tâche a été annulée.
        no_active_jobs: Pas de tâche active.
        no_archived_jobs: Pas de tâches archivées.
        uploading: Chargement de tâche...
        upload_successful: Téléversement réussi. Redirection vers la page de tâche...
        import_type_missing: Veuillez sélectionner un type d'import
        queue_position_next: Cet import est le prochain dans la queue.
        queue_position: "Cet import est le %{position} dans queue."
        drag_and_drop_hint: Glissez-déplacez des fichiers ici
        find_and_replace_warning: Chercher et remplacer des tâches provoquera de grands changements dans votre base de données. Nous vous recommandons <strong>fermement</strong> de sauvegarder votre base de données ET de lancer votre tâche dans une instance de test avant de procéder pour de bon. Il n'y a pas de "retour en arrière" possible.
        find_and_replace_instructions: Choisissez une notice de base pour délimiter cette opération chercher-remplacer. Choisissez alors un type de notices cible et une propriété de ce type. Cette opération s'effectuera dans toutes les notices cibles dans l'arborescence de la notice de base, ou dans la notice de base elle-même si le type cible est "Ressource".
        report_instructions: Choisissez un rapport à effectuer en utilisant le bouton <b>Sélectionner</b>.
        slug_lost_warning: <b> AVERTISSEMENT! </b> Toutes les limaces générées automatiquement seront régénérées! Ce tâche s'applique à tous les enregistrements de tous les référentiels.
        slug_generation: Ce travail génère des slugs et coche la case de génération automatique de slug pour tous les <b> ressources </b>, <b> objets d'archivage </b>, <b> objets numériques </b>, <b> composants d'objets numériques </b>, <b> Accessions </b>, <b> Classifications </b>, <b> agents </b>, <b> Sujets </b> et <b> Référentiels </b> qui n'ont pas déjà une limace. <br /> <em> Les slugs ajoutés manuellement ne seront pas modifiés, sauf si vous indiquez sur ces enregistrements qu'ils doivent être remplacés en cochant la case Génération automatique. </em>
        slug_config_msg: <b> Selon vos paramètres de configuration dans config.rb </b>
        slug_config_id: Des URL sémantiques vont être générées à partir de l'identifiant de l'entitée.
        slug_config_title: Des URL sémantiques vont être générées à partir du nom ou de l'intitulé de l'entité.
        slug_config_eadid: Des URL sémantiques pour <b>ressources</b> vont être générées à partir de l'identifiant EAD.
        slug_config_cuid: Les slugs pour les <b> objets d'archives </b> seront générés à l'aide de l'ID de composant unique, le cas échéant.
        ark_generation: Ce travail générera des ARK pour tous les <b> ressources </b> et <b> objets d'archivage </b> qui ne possèdent pas déjà d'ARK. <br/> <br/> <em> Les ARK externes ne seront pas modifiés. </em>

  shortcuts:
    quick_reference_window: "Référence rapide: raccourcis clavier"
    actions:
      this_reference: "Cette référence de raccourci"
      close_modal: "Fermer une fenêtre (par ex. celle-ci)"
      toggle_shortcuts: "Activer / désactiver raccourcis clavier"
      save_record: "Sauvegarder la notice en cours d'édition"
      close_record: "Fermer une notice en cours d'édition"
      open_browse: "Ouvrir menu parcourir"
      open_create: "Ouvrir menu créer"

  instance_container:
    container: Conditionnement

  sub_container:
    top_container: Conditionnement principal
    top_container_tooltip: |
        <p>CHAMP OBLIGATOIRE. Le conditionnement de plus haut niveau renfermant le matériel décrit.</p>
        <p>Peut être sélectionné dans une liste de conditionnements principaux, en utilisant le type ci-devant, ou des fonctions parcourir, ou créé en recourant à la fonction créer.</p>
    type_2: Type fils
    type_2_tooltip: |
        <p>Le type de conditionnement de second niveau renfermant les documents décrits.</p>
        <p>Les valeurs de cette liste contrôlée peuvent être modifiées.</p>
    indicator_2: Indicateur fils
    indicator_2_tooltip: |
        <p>Une expression alphanumérique indiquant l'identifiant du conditionnement de second niveau, pouvant aussi indiquer sa position dans une séquence de conditionnements de même type. Des plages de conditionnements de second niveau sont aussi permises, par ex. chemises 1-16.</p>
    type_3: Type petit-fils
    type_3_tooltip: |
        <p>Le type de conditionnement de niveau 3 renfermant les documents décrits.</p>
        <p>Les valeurs de cette liste contrôlée peuvent être modifiées.</p>
    indicator_3: Indicateur petit-fils
    indicator_3_tooltip: |
        <p>Une expression alphanumérique indiquant l'identifiant du conditionnement de niveau 3, pouvant aussi indiquer sa position dans une séquence de condionnements de même type. Des plages de condionnements de niveau 3 sont aussi permises, par ex. chemises 1-16.</p>
    _singular: Sous-conditionnement
    _plural: Sous-conditionnement
    _frontend:
      action:
        add: Ajouter instance de conditionnement

  top_container:
    container_profile: Profil conditionnement
    container_profile_tooltip: |
        <p>Une description des caractéristiques d'un certain type de conditionnement, y compris ses dimensions.</p>
    indicator: Indicateur
    indicator_tooltip: |
        <p>CHAMP OBLIGATOIRE. Une expression alphanumérique indiquant la place du conditionnement de plus haut niveau, pouvant être aussi sa position dans une séquence de conditionnements.</p>
    barcode: Code-barres
    barcode_tooltip: |
      <p>Sert à enregistrer le code-barres identifiant de manière unique le conditionnement de plus haut niveau.</p>
    type: Type de conditionnement
    type_tooltip: |
        <p>Le type de conditionnement de plus haut niveau.</p>
        <p>Les valeurs de cette liste contrôlée peuvent être modifiées.</p>
    ils_holding_id: ILS Holding ID
    ils_holding_id_tooltip: |
        <p>Identifier of associated holding record in the library ILS</p>
    ils_item_id: ILS Item ID
    ils_item_id_tooltip: |
        <p>Identifier, supplied by the API, for an associated item record in the library ILS (system field; cannot be edited manually)</p>
    exported_to_ils: Exporté vers ILS
    not_exported: Non exporté
    restricted: Soumis à des restrictions?
    parent: conditionnement parent

    managed_container_2_type: Type de conditionnement fils
    managed_container_2_type_tooltip: |
        <p>Le type de conditionnement de niveau 2 renfermant les documents décrits.</p>
        <p>Les valeurs de cette liste contrôlée peuvent être modifiées.</p>
    managed_container_2_indicator: Indicateur de conditionnement fils
    managed_container_2_indicator_tooltip: |
        <p>Une expression alpha numérique indiquant l'identifiant du conditionnement de niveau 2, pouvant aussi indiquer sa position dans une séquence de conditionnements identiques. Des plages de conditionnements sont aussi permises, par ex. chemises 1-16.</p>
    managed_container_3_type: Tye de conditionnement petit-fils
    managed_container_3_type_tooltip: |
        <p>Le type de conditionnement de niveau 3 renfermant les documents décrits.</p>
        <p>Les valeurs de cette liste contrôlée peuvent être modifiées.</p>
    managed_container_3_indicator: Indicateur de conditionnement petit-fils
    managed_container_3_indicator_tooltip: |
      <p>Une expression alphanumérique indiquant l'identifiant du conditionnement de niveau 3, pouvant aussi indiquer sa position dans une séquence de conditionnements identiques. Des plages de conditionnements sont aussi permises, par ex. chemises 1-16.</p>
    barcode_length_for_this_repository: "Longueur de code-barres pour ce service d'archives:"
    characters: caractères

    batch_delete:
      success: Suppression des top conditionnements réussie
      error: Problème rencontré lors de la suppression des top conditionnements

    _singular: Top conditionnement
    _plural: Top conditionnements

    _frontend:
      section:
        active_restrictions: Restrictions en vigueur
        linked_records: Notices liées
        basic_information: Information de conditionnement
      action:
        add: Ajouter top conditionnement
        create: Créer top conditionnement
        save: Sauvegarder top conditionnement
      messages:
        created: Top conditionnement créé
        updated: Top conditionnement actualisé
        filter_required: Veuillez choisir un filtre
        max_results_limit_reached: Tous les résultats ne sont pas listés. Veuillez affiner votre recherche.
        max_results_limit_details: "<strong>%{visible}</strong> résulats correspondants affichés sur <strong>%{num_found}</strong>"
        results_summary: "Résultats correspondants: <strong>%{num_found}</strong>"
        bulk_selection_sort_help: Cliquez sur une colonne pour définir la méthode de tri.  Maintenir la touche Maj pressée pour trier par colonnes multiples.
        merged: Top conteneur (s) fusionné
        bulk_action_success: Top conditionnements actualisés avec succès
        bulk_action_success_info: Attention! Un certain temps peut s'écouler avant que les modifications ne soient répercutées dans les résultats de la recherche.
        no_active_restrictions: Pas de restrictions en vigueur
      bulk_operations:
        title: Opérations en masse
        collection_singular: Ressource/Entrée
        collection_plural: Ressources/Entrées
        collection_resource_singular: Ressource
        collection_resource_plural: Ressources
        collection_accession_singular: Entrée
        collection_accession_plural: Entrées
        series: Série
        current_location: Localisation actuelle
        keyword_criteria: Mot-clé
        barcodes_criteria: Code(s)-barres
        exported_to_ils_true: "Oui"
        exported_to_ils_false: "Non"
        empty: conditionnements non associés
        empty_true: "Oui"
        empty_false: "Non"
        search: Recherche
        update_ils_holding_ids: Actualiser ILS Holding IDs
        update_ils_holding_ids_help: Enter a value for ILS Holding ID for all selected containers.  Laissez ce champ vide pour supprimer la valeur actuelle sans la remplacer par une autre valeur.
        update_container_profiles: Actualiser profils de conditionnements
        update_container_profiles_help: Choisir un profil de conditionnement pour tous les conditionnements sélectionnés.  Laissez ce champ vide pour supprimer la valeur actuelle sans la remplacer par une autre valeur.
        update_locations_singular: "Actualiser localisations: localisation unique"
        update_locations_singular_help: Choisir une localisation pour tous les conditionnements sélectionnés.  Laissez ce champ vide pour supprimer la valeur actuelle sans la remplacer par une autre valeur.
        update_locations_multiple: "Actualiser localisations: localisations multiples"
        update_locations_multiple_help: Choisir une localisation pour chaque conditionnement sélectionné.  Laissez ce champ vide pour supprimer la valeur actuelle sans la remplacer par une autre valeur.
        rapid_barcode_entry: Saisie rapide de code-barres
        rapid_barcode_entry_existing_barcode: Code-barres existant
        rapid_barcode_entry_new_barcode: Nouveau code-barres
<<<<<<< HEAD
        batch_merge: Fusionner les conteneurs
        batch_merge_instructions: Sélectionnez le conteneur supérieur dans lequel tous les autres conteneurs répertoriés vont fusionner. Tous les enregistrements liés seront liés à ce conteneur et toutes les informations relatives au (x) autre (s) conteneur (s) supérieur (s) seront supprimées.
=======
        rapid_barcode_entry_help: Entrez un code-barres pour chaque conteneur sélectionné. Laissez le champ Nouveau code-barres vide pour supprimer le code-barres actuel sans le remplacer par une nouvelle valeur.
>>>>>>> 2f4b79b0
        batch_delete: Supprimer Top conditionnements
        batch_delete_help: Supprimer tous les conditionnements sélectionnés.
        update_n_records: "Actualiser %{n} notices"
        merge_n_records: "Ça va %{n} enregistrements"
        delete_n_records: "Supprimer %{n} notices"
        update_locations_current_location: Localisation actuelle
        update_locations_new_location: Nouvelle localisation

  container_profile:
    _singular: Profil de conditionnement
    _plural: Profils de conditionnements
    _frontend:
      action:
        save: Sauvegarder profil de conditionnement
        edit: Editer profil de conditionnement
        create: Créer profil de conditionnement
        space_calculator: Calculateur d'espace
      messages:
        created: Profil de conditionnement créé
        updated: Profil de conditionnement actualisé
      section:
        basic_information: Information de base
    name: Nom
    name_tooltip: |
        <p>CHAMP OBLIGATOIRE. Le nom d'un profil de conditionnements. Peut être générique ou spécifique.</p>
        <p>Exemples:</p>
        <ul>
        <li>Boîte d'archivage</li>
        <li>Page 15</li>
        <li>Petite boîte à fiches</li>
        </ul>
    url: URL
    url_tooltip: |
        <p>Un lien hypertexte vers une description externe du conditionnement.</p>
    dimension_units: Unité de mesure
    dimension_units_tooltip: |
        <p>Unité de mesure pour l'importance matérielle.</p>
        <p>Les valeurs de cette liste contrôlée peuvent être modifiées.</p>
    extent_dimension: Dimensions physiques
    extent_dimension_tooltip: |
        <p>La dimension utilisée pour calculer et formuler l'importance matérielle des documents dans le conditionnement. Aide à déterminer quelle dimension sera mesurée par le calculateur d'importance matérielle.</p>
    extent_dimension_depth: Profondeur
    extent_dimension_depth_tooltip: |
        <p>Une valeur numérique pour la profondeur de l'unité de conditionnement.</p>
    extent_dimension_height: Hauteur
    extent_dimension_height_tooltip: |
        <p>Une valeur numérique pour la hauteur de l'unité de conditionnement.</p>
    extent_dimension_width: Largeur
    extent_dimension_width_tooltip: |
        <p>Une valeur numérique pour la largeur de l'unité de conditionnement.</p>
    depth: Profondeur
    depth_tooltip: |
        <p>Une valeur numérique pour la profondeur de l'unité de conditionnement.</p>
    height: Hauteur
    height_tooltip: |
        <p>Une valeur numérique pour la hauteur de l'unité de conditionnement.</p>
    width: Largeur
    width_tooltip: |
        <p>Une valeur numérique pour la largeur de l'unité de conditionnement.</p>
    stacking_limit: Limite d'empilement
    stacking_limit_tooltip: |
        <p>Le nombre de ces conditionnements pouvant être empilés les uns sur les autres. Laisser blanc s'il n'y a pas de limite. Doit être un entier positif.</p>

  rights_restriction:
    begin: Début de la restriction
    begin_tooltip: |
        <p>Pour une restriction temporaire, date de début de la restriction d'accès. Sera dissociée des conditionnements à expiration.</p>
    end: Fin de la restriction
    end_tooltip: |
        <p>Pour une restriction temporaire, date de fin de la restriction d'accès. Sera dissociée des conditionnements une fois expirée.</p>
    local_access_restriction_type: Type de restriction de consultation locale
    local_access_restriction_type_inline_help: "Maintenir pressé CTRL (Windows) / Command (Mac) pour sélectionner des options multiples ou pour déselectionner un option"
    local_access_restriction_type_tooltip: |
        <p>Pour les restrictions indépendantes du temps, une indication de la raison de la restriction.</p>
        <p>Les valeurs de cette liste contrôlée peuvent être modifiées.</p>
    linked_records: Notice liée
    restriction_note_type: Type de note

  extent_calculator:
    no_object_message: Veuillez spécifier un objet sur lequel lancer le calculateur d'importance maltérielle.
    report_title: Rapport de calcul d'importance matérielle
    container_profile_header: Profil de conditionnement
    count_header: Total
    extent_header: Importance matérielle
    no_profile: <span class="text-error">PAS DE PROFIL</span>
    all_containers_label: Tous les conditionnements
    timestamp_label: Rapport généré à
    extent_record_header: Notice d'importance matérielle
    create_extent: Créer importance matérielle
    calculate_extent: Calculer importance matérielle
    create_extent_record_message: Lancer le calcul d'importance matérielle en mode édition pour avoir la possibilité de créer une notice mesure basée sur le rapport.
    waiting_for_report_message: Calculer importance matérielle...
    container_summary_type:
      _singular: conditionnement
      _plural: conditionnements

  location_profile:
    _singular: Profil de localisation
    _plural: Profils de localisations
    _frontend:
      action:
        save: Sauvegarder profil de localisation
        edit: Editer profil de localisation
        create: Créer profil de localisation
      messages:
        created: Profil de localisation créé
        updated: Profil de localisation actualisé
        fields_required_for_calculator: Attention! Unités de mesure, profondeur, hauteur et largeur doivent être impérativement renseignées pour pouvoir lancer le calculateur d'espace. Les localisations seront omises si l'une de ces valeurs vient à manquer.
      section:
        basic_information: Information de base
    name: Nom
    dimension_units: Unités de dimension
    depth: Profondeur
    height: Hauteur
    width: Largeur

  space_calculator:
    modal_title: Calculateur d'espace
    modal_loading: Chargement en cours...
    message_container_profile_required: Le caculateur d'espace nécessite qu'un profil de conditionnement soit défini.
    message_locations_required: Le calculateur d'espace nécessite qu'une ou plusieurs localisations soient définies.
    message_select_locations: "Vérifier l'espace dans la ou les localisation(s) suivante(s):"
    message_no_locations_with_space: Aucune localisation présentant de l'espace n'a été trouvée
    message_total_spaces: "Nombre total d'espaces disponibles pour ce type de conditionnement: %{total_spaces}"
    message_total_containers: "Nombre total de conditionnements de ce type trouvés dans ces localisations: %{total_containers}"
    message_loading: Chargement en cours...
    count: Espace disponible (de type de conditionnement)
    calculate_space: Vérification de l'espace
    locations_without_space_details: Passer en revue les localisations sans espace
    by_locations: Par localisation(s)
    by_building: Par bâtiment
    result_filter: Filtrer résultats
    summary:
      locations_with_space: "Localisation ayant de l'espace disponible: <strong>%{count}</strong>"
      locations_without_space: "Localisation sans espace disponible: <strong>%{count}</strong>"
      uncalculatable_locations: "Impossible de calculer: <strong>%{count}</strong>"
    view_all_toggle: Afficher localisations sans espace
    reason:
      location_lacks_a_profile: Localisation manquant d'un profil
      location_lacks_dimension_data: Profil de localisation manquant de données de dimensions
      container_is_bigger: Conditionnement excédant la capacité de la localisation dans au moins une dimension
      container_at_location_lacks_profile: Au moins un des conditionnements actuellement dans la localisation manque d'un profil
      containers_at_location_dont_fit: Le conditionnement actuellement dans la localisation ne convient pas
      location_cannot_fit_container: La localisation ne convient actuellement à aucun conditionnement de ce type

  date_calculator:
    toolbar_button: Calculer dates
    calculate_button: Notice calcul de dates
    modal_title: Calculer dates
    all_labels: Calculer pour toutes les dates
    no_object_message: Notice introuvable
    results_title: Notice de date calculée
    create_date_button: Créer notice date
    generic_create_error: Date invalide
    create_success: Date créée avec succès. Page en cours de rafraîchissement...
    no_dates: Pas de dates qui conviennent
    no_dates_for_label: Pas de date %{label} trouvée qui convienne

  act:
    _frontend:
      action:
        add: Ajouter convention

  assessment:
    _frontend:
      form_header: Evaluation %{display_string}
      formats: Types/formats de documents
      ratings: Notes
      conservation_issues: Problèmes de conservation
      record_types: Types de notices
      action:
        create: Créer évaluation
        save: Sauvegarder évaluation
        add_rating_note: Ajoute note
        remove_rating_note: Supprimer note
        create_for_record: Créer évaluation
      section:
        basic_information: Informations de base
        existing_description: Description existante
        rating_attributes: Information d'évaluation
        rating_attributes_empty: Aucune information n'a été saisie
        rating_attributes_additional: Autres note(s)
        format_attributes: Liste de types/formats de documents
        format_attributes_empty: Aucun type/format saisi
        format_attributes_additional: Autres types/formats de documents
        conservation_issue_attributes: Problèmes de conservation
        conservation_issue_attributes_empty: Aucun problème saisi
        conservation_issue_attributes_additional: Autres problèmes de conservation
      messages:
        created: Evaluation créée
        updated: Evaluation actualisée
        deleted: Evaluation supprimée
        attributes_hint: Veuillez contacter votre administrateur pour ajouter d'autre %{attribute_type}
        manage_attributes_hint: Gérer les %{attribute_type} additionnels pour ce dépôt
      assessment_review_required:
        true_value: "Oui"
        false_value: "Non"
      assessment_sensitive_material:
        true_value: "Oui"
        false_value: "Non"
      assessment_inactive:
        true_value: "Oui"
        false_value: "Non"
      assessment_completed:
        true_value: "Oui"
        false_value: "Non"
      browse_reviewers: Agents
      linked_records:
        heading: Notices liées
        loading: Chargement...
        linked_via_assessment_records: Evaluations
        linked_via_assessment_surveyed_by: Evaluations - effectuées par
        linked_via_assessment_reviewer: Evaluation - par
        record_type: Type de notice
        title: Titre
        identifier: Identifiant
      ratings_list:
        rating: Notation
        score: Score
        note: Note

  assessment_attribute_definitions:
    _frontend:
      title: Attributs d'évaluation
      section:
        formats: Types/formats de documents
        ratings: Notations
        conservation_issues: Problèmes de conservation
      global: Global %{type}
      repository: Dépôt %{type}
      action:
        save: Sauvegarder les attributs d'évaluation
      messages:
        updated: Attribut actualisés
        error: Erreur lors de l'actualisation
        conflict: "Erreur lors de l'actualisation des attributs d'évaluation. Les labels suivants sont en conflit avec des entrées existantes: %{conflicts}"
        attribute_in_use: Impossible de supprimer un attribut qui sert à une évaluation
      database_value: Valeur de la base de données
      translation: Traduction

  custom_report_template:
    _frontend:
      new_title: Nouveau modèle de rapport personnalisé
      section:
        template_information: Informations sur le modèle
        basic_information_fields: Informations de base
        linked_records: Notices liées
        sort_by: Trier le rapport par
      action:
        create: Créer un modèle
        save: Enregistrer le modèle
      messages:
        created: Modèle de rapport personnalisé créé
        updated: Modèle de rapport personnalisé mis à jour

  oai_config:
    title: Paramètres OAI-PMH
    title_repo_section: Paramètres OAI-PMH par référentiel
    general_section: Réglages généraux
    repo_set_section: Ensemble de référentiels
    sponsor_set_section: Ensemble de sponsors
    repo_set_desc: Outre les ensembles basés sur le niveau de description, vous pouvez définir un ensemble OAI basé sur des référentiels.
    sponsor_set_desc: Outre les ensembles basés sur le niveau de description, vous pouvez définir un ensemble OAI basé sur les noms de sponsor.
    oai_record_prefix: Préfixe d'enregistrement OAI
    oai_admin_email: E-mail administrateur OAI
    oai_repository_name: Nom du référentiel OAI
    repo_set_name: Nom du jeu de référentiel
    repo_set_codes: Dépôts dans l'ensemble
    repo_set_description: Description du référentiel
    sponsor_set_name: Nom du sponsor
    sponsor_set_names: Noms de sponsors
    sponsor_set_description: Description de l'ensemble de sponsors
    oai_leave_repo_form: Ces options affectent OAI-PMH pour ce référentiel uniquement. Cliquez ci-dessous pour afficher / modifier les options globales OAI. Cela laissera le formulaire actuel sans enregistrer les modifications.
    _frontend:
      section:
        basic_information: Réglages généraux
      action:
        create: Mettre à jour les paramètres OAI-PMH
        updated: Paramètres OAI-PMH mis à jour avec succès!
    _sidebar:
      repo_set_section:
        _plural: Ensembles de référentiels
      sponsor_set_section:
        _plural: Sets de sponsors
      repo_settings:
        _plural: Paramètres OAI-PMH par référentiel<|MERGE_RESOLUTION|>--- conflicted
+++ resolved
@@ -1217,12 +1217,9 @@
         rapid_barcode_entry: Saisie rapide de code-barres
         rapid_barcode_entry_existing_barcode: Code-barres existant
         rapid_barcode_entry_new_barcode: Nouveau code-barres
-<<<<<<< HEAD
         batch_merge: Fusionner les conteneurs
         batch_merge_instructions: Sélectionnez le conteneur supérieur dans lequel tous les autres conteneurs répertoriés vont fusionner. Tous les enregistrements liés seront liés à ce conteneur et toutes les informations relatives au (x) autre (s) conteneur (s) supérieur (s) seront supprimées.
-=======
         rapid_barcode_entry_help: Entrez un code-barres pour chaque conteneur sélectionné. Laissez le champ Nouveau code-barres vide pour supprimer le code-barres actuel sans le remplacer par une nouvelle valeur.
->>>>>>> 2f4b79b0
         batch_delete: Supprimer Top conditionnements
         batch_delete_help: Supprimer tous les conditionnements sélectionnés.
         update_n_records: "Actualiser %{n} notices"
