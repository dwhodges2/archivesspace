--- conflicted
+++ resolved
@@ -845,14 +845,11 @@
       df.at("subfield[@code='c']").should have_inner_text(/#{%w(prefix title suffix).map{|p| name[p]}.compact.join(', ')}/)
       df.at("subfield[@code='d']").should have_inner_text(/#{name['dates']}/)
       df.at("subfield[@code='4']").should have_inner_text(/#{name['relator']}/)
-<<<<<<< HEAD
       df.at("subfield[@code='0']").should have_inner_text(/#{name['authority_id']}/)
-=======
 
       if ind2 == '7'
         df.at("subfield[@code='2']").should have_inner_text(/#{name['source']}/)
       end
->>>>>>> cffff990
     end
 
     it "should add required punctuation to 600 tag agent-person subfields" do
@@ -894,14 +891,11 @@
       df.at("subfield[@code='b']").should have_inner_text(/#{name['subordinate_name_1']}/)
       df.at("subfield[@code='n']").should have_inner_text(/#{name['number']}/)
       df.at("subfield[@code='4']").should have_inner_text(/#{name['relator']}/)
-<<<<<<< HEAD
       df.at("subfield[@code='0']").should have_inner_text(/#{name['authority_id']}/)
-=======
-      
+
       if ind2 == '7'
         df.at("subfield[@code='2']").should have_inner_text(/#{name['source']}/)
       end
->>>>>>> cffff990
     end
 
     it "should add required punctuation to 610 tag agent-corp subfields" do
@@ -932,14 +926,11 @@
       df.at("subfield[@code='c']").should have_inner_text(/#{name['qualifier']}/)
       df.at("subfield[@code='d']").should have_inner_text(/#{name['dates']}/)
       df.at("subfield[@code='4']").should have_inner_text(/#{name['relator']}/)
-<<<<<<< HEAD
       df.at("subfield[@code='0']").should have_inner_text(/#{name['authority_id']}/)
-=======
 
       if ind2 == '7'
         df.at("subfield[@code='2']").should have_inner_text(/#{name['source']}/)
       end
->>>>>>> cffff990
     end
 
     it "should add required punctuation to 600 tag agent-family subfields" do
