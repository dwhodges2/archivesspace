--- conflicted
+++ resolved
@@ -386,7 +386,6 @@
 
 
   def self.bulk_update_barcodes(barcode_data)
-<<<<<<< HEAD
       updated = []
 
       ids = barcode_data.map{|uri,_| my_jsonmodel.id_for(uri)}
@@ -410,22 +409,12 @@
       updated
 
   end
-=======
-    updated = []
->>>>>>> 2f4b79b0
 
     ids = barcode_data.map{|uri,_| my_jsonmodel.id_for(uri)}
-
-<<<<<<< HEAD
-  def self.bulk_update_locations(location_data)
-      out = {
-        :records_ids_updated => []
-      }
-=======
+    
     # null out barcodes to avoid duplicate error as bulk updates are
     # applied
     TopContainer.filter(:id => ids).update(:barcode => nil)
->>>>>>> 2f4b79b0
 
     barcode_data.each do |uri, barcode|
       id = my_jsonmodel.id_for(uri)
