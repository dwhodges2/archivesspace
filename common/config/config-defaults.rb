###############################################################################
## This file shows the ArchivesSpace configuration options that are available,
## and the default value for each.
##
## Note that there is no need to uncomment these unless you plan to change the
## value from its default.
###############################################################################

##
## This section contains the most commonly changed ArchivesSpace settings
##

# Set your database name and credentials here.  Example:
# AppConfig[:db_url] = "jdbc:mysql://localhost:3306/archivesspace?user=as&password=as123&useUnicode=true&characterEncoding=UTF-8"
#
AppConfig[:db_url] = proc { AppConfig.demo_db_url }

# Set the maximum number of database connections used by the application.
# Default is derived from the number of indexer threads.
AppConfig[:db_max_connections] = proc { 20 + (AppConfig[:indexer_thread_count] * 2) }

# The ArchivesSpace backend listens on port 8089 by default.  You can set it to
# something else below.
AppConfig[:backend_url] = "http://localhost:8089"

# The ArchivesSpace staff interface listens on port 8080 by default.  You can
# set it to something else below.
AppConfig[:frontend_url] = "http://localhost:8080"

# The ArchivesSpace public interface listens on port 8081 by default.  You can
# set it to something else below.
AppConfig[:public_url] = "http://localhost:8081"

# The ArchivesSpace OAI server listens on port 8082 by default.  You can
# set it to something else below.
AppConfig[:oai_url] = "http://localhost:8082"

# The ArchivesSpace Solr index listens on port 8090 by default.  You can
# set it to something else below.
AppConfig[:solr_url] = "http://localhost:8090"

# The ArchivesSpace indexer listens on port 8091 by default.  You can
# set it to something else below.
AppConfig[:indexer_url] = "http://localhost:8091"

# The ArchivesSpace API documentation listens on port 8888 by default.  You can
# set it to something else below.
AppConfig[:docs_url] = "http://localhost:8888"

# Logging. By default, this will be output on the screen while the archivesspace
# command is running. When running as a daemon/service, this is put into a
# file in logs/archivesspace.out. You can change this file by changing the log
# value to a filepath that archivesspace has write access to.
AppConfig[:frontend_log] = "default"
# Log level for the frontend, values: (everything) debug, info, warn, error, fatal (severe only)
AppConfig[:frontend_log_level] = "debug"
# Log level for the backend, values: (everything) debug, info, warn, error, fatal (severe only)
AppConfig[:backend_log] = "default"
AppConfig[:backend_log_level] = "debug"

AppConfig[:pui_log] = "default"
AppConfig[:pui_log_level] = "debug"

AppConfig[:indexer_log] = "default"
AppConfig[:indexer_log_level] = "debug"


# Set to true to log all SQL statements.  Note that this will have a performance
# impact!
AppConfig[:db_debug_log] = false
# Set to true if you have enabled MySQL binary logging
AppConfig[:mysql_binlog] = false

# By default, Solr backups will run at midnight.  See https://crontab.guru/ for
# information about the schedule syntax.
AppConfig[:solr_backup_schedule] = "0 * * * *"
AppConfig[:solr_backup_number_to_keep] = 1
AppConfig[:solr_backup_directory] = proc { File.join(AppConfig[:data_directory], "solr_backups") }
# add default solr params, i.e. use AND for search: AppConfig[:solr_params] = { "q.op" => "AND" }
# Another example below sets the boost query value (bq) to boost the relevancy for the query string in the title,
# sets the phrase fields parameter (pf) to boost the relevancy for the title when the query terms are in close proximity to
# each other, and sets the phrase slop (ps) parameter for the pf parameter to indicate how close the proximity should be
#  AppConfig[:solr_params] = {
#      "bq" => proc { "title:\"#{@query_string}\"*" },
#      "pf" => 'title^10',
#      "ps" => 0,
#    }
# Configuring search operator to be AND by default - ANW-427
AppConfig[:solr_params] = { "q.op" => "AND" }

# Set the application's language (see the .yml files in
# https://github.com/archivesspace/archivesspace/tree/master/common/locales for
# a list of available locale codes)
AppConfig[:locale] = :en

# Plug-ins to load. They will load in the order specified
AppConfig[:plugins] = ['local',  'lcnaf']

# The number of concurrent threads available to run background jobs
# Resist the urge to set this to a big number as it will affect performance
AppConfig[:job_thread_count] = 2

<<<<<<< HEAD
# OAI configuration options
=======
# OAI-PMH Configuration Settings
#
AppConfig[:oai_repository_name] = 'ArchivesSpace OAI Provider'
>>>>>>> 7097b68c
AppConfig[:oai_proxy_url] = 'http://your-public-oai-url.example.com'

# DEPRECATED 
AppConfig[:oai_admin_email] = 'admin@example.com'
AppConfig[:oai_record_prefix] = 'oai:archivesspace'
AppConfig[:oai_repository_name] = 'ArchivesSpace OAI Provider'


# In addition to the sets based on level of description, you can define OAI Sets
# based on repository codes and/or sponsors as follows
#
# AppConfig[:oai_sets] = {
#   'repository_set' => {
#     :repo_codes => ['hello626'],
#     :description => "A set of one or more repositories",
#   },
#
#   'sponsor_set' => {
#     :sponsors => ['The_Sponsor'],
#     :description => "A set of one or more sponsors",
#   },
# }

AppConfig[:oai_ead_options] = {}
# alternate example:  AppConfig[:oai_ead_options] = { :include_daos => true, :use_numbered_c_tags => true }

##
## Other less commonly changed settings are below
##

AppConfig[:default_admin_password] = "admin"

# NOTE: If you run ArchivesSpace using the standard scripts (archivesspace.sh,
# archivesspace.bat or as a Windows service), the value of :data_directory is
# automatically set to be the "data" directory of your ArchivesSpace
# distribution.  You don't need to change this value unless you specifically
# want ArchivesSpace to put its data files elsewhere.
#
AppConfig[:data_directory] = File.join(Dir.home, "ArchivesSpace")

AppConfig[:backup_directory] = proc { File.join(AppConfig[:data_directory], "demo_db_backups") }
AppConfig[:solr_index_directory] = proc { File.join(AppConfig[:data_directory], "solr_index") }
AppConfig[:solr_home_directory] = proc { File.join(AppConfig[:data_directory], "solr_home") }
AppConfig[:solr_indexing_frequency_seconds] = 30
AppConfig[:solr_facet_limit] = 100

AppConfig[:default_page_size] = 10
AppConfig[:max_page_size] = 250

# A prefix added to cookies used by the application.
#
# Change this if you're running more than one instance of ArchivesSpace on the
# same hostname (i.e. multiple instances on different ports)
AppConfig[:cookie_prefix] = "archivesspace"

# The periodic indexer can run using multiple threads to take advantage of
# multiple CPU cores.
#
# By setting the next two options, you can control how many CPU cores are used,
# and the amount of memory that will be consumed by the indexing process (more
# cores and/or more records per thread means more memory used).
AppConfig[:indexer_records_per_thread] = 25
AppConfig[:indexer_thread_count] = 4
AppConfig[:indexer_solr_timeout_seconds] = 300

# PUI Indexer Settings
AppConfig[:pui_indexer_enabled] = true
AppConfig[:pui_indexing_frequency_seconds] = 30
AppConfig[:pui_indexer_records_per_thread] = 25
AppConfig[:pui_indexer_thread_count] = 1

AppConfig[:index_state_class] = 'IndexState' # set to 'IndexStateS3' for amazon s3
# # store indexer state in amazon s3 (optional)
# # NOTE: s3 charges for read / update requests and the pui indexer is continually
# # writing to state files so you may want to increase pui_indexing_frequency_seconds
# AppConfig[:index_state_s3] = {
#   region: ENV.fetch("AWS_REGION"),
#   aws_access_key_id: ENV.fetch("AWS_ACCESS_KEY_ID"),
#   aws_secret_access_key: ENV.fetch("AWS_SECRET_ACCESS_KEY"),
#   bucket: ENV.fetch("AWS_ASPACE_BUCKET"),
#   prefix: proc { "#{AppConfig[:cookie_prefix]}_" },
# }

AppConfig[:allow_other_unmapped] = false

AppConfig[:db_url_redacted] = proc { AppConfig[:db_url].gsub(/(user|password)=(.*?)(&|$)/, '\1=[REDACTED]\3') }


AppConfig[:demo_db_backup_schedule] = "0 4 * * *"

AppConfig[:allow_unsupported_database] = false
AppConfig[:allow_non_utf8_mysql_database] = false

AppConfig[:demo_db_backup_number_to_keep] = 7

# Proxy URLs
# If you are serving user-facing applications via proxy
# (i.e., another domain or port, or via https, or for a prefix) it is
# recommended that you record those URLs in your configuration
AppConfig[:frontend_proxy_url] = proc { AppConfig[:frontend_url] }
AppConfig[:public_proxy_url] = proc { AppConfig[:public_url] }

# Don't override _prefix or _proxy_prefix unless you know what you're doing
AppConfig[:frontend_proxy_prefix] = proc { "#{URI(AppConfig[:frontend_proxy_url]).path}/".gsub(%r{/+$}, "/") }
AppConfig[:public_proxy_prefix] = proc { "#{URI(AppConfig[:public_proxy_url]).path}/".gsub(%r{/+$}, "/") }

# Setting any of the four keys below to false will prevent the associated
# applications from starting. Temporarily disabling the frontend and public
# UIs and/or the indexer may help users who are running into memory-related
# issues during migration.

AppConfig[:enable_backend] = true
AppConfig[:enable_frontend] = true
AppConfig[:enable_public] = true
AppConfig[:enable_solr] = true
AppConfig[:enable_indexer] = true
AppConfig[:enable_docs] = true
AppConfig[:enable_oai] = true

# Some use cases want the ability to shutdown the Jetty service using Jetty's
# ShutdownHandler, which allows a POST request to a specific URI to signal
# server shutdown. The prefix for this URI path is set to /xkcd to reduce the
# possibility of a collision in the path configuration. So, full path would be
# /xkcd/shutdown?token={randomly generated password}
# The launcher creates a password to use this, which is stored
# in the data directory. This is not turned on by default.
#
AppConfig[:use_jetty_shutdown_handler] = false
AppConfig[:jetty_shutdown_path] = "/xkcd"


# If you have multiple instances of the backend running behind a load
# balancer, list the URL of each backend instance here.  This is used by the
# real-time indexing, which needs to connect directly to each running
# instance.
#
# By default we assume you're not using a load balancer, so we just connect
# to the regular backend URL.
#
AppConfig[:backend_instance_urls] = proc { [AppConfig[:backend_url]] }

AppConfig[:frontend_theme] = "default"
AppConfig[:public_theme] = "default"

# Sessions marked as expirable will timeout after this number of seconds of inactivity
AppConfig[:session_expire_after_seconds] = 3600

# Sessions marked as non-expirable will eventually expire too, but after a longer period.
AppConfig[:session_nonexpirable_force_expire_after_seconds] = 604800

AppConfig[:search_username] = "search_indexer"

AppConfig[:public_username] = "public_anonymous"

AppConfig[:staff_username] = "staff_system"

AppConfig[:authentication_sources] = []

AppConfig[:realtime_index_backlog_ms] = 60000

AppConfig[:notifications_backlog_ms] = 60000
AppConfig[:notifications_poll_frequency_ms] = 1000

AppConfig[:max_usernames_per_source] = 50

AppConfig[:demodb_snapshot_flag] = proc { File.join(AppConfig[:data_directory], "create_demodb_snapshot.txt") }

# Report Configuration
# :report_page_layout uses valid values for the  CSS3 @page directive's
# size property: http://www.w3.org/TR/css3-page/#page-size-prop
AppConfig[:report_page_layout] = "letter"
AppConfig[:report_pdf_font_paths] = proc { ["#{AppConfig[:backend_url]}/reports/static/fonts/dejavu/DejaVuSans.ttf"] }
AppConfig[:report_pdf_font_family] = "\"DejaVu Sans\", sans-serif"

# By default, the plugins directory will be in your ASpace Home.
# If you want to override that, update this with an absolute
# path
AppConfig[:plugins_directory] = "plugins"

# URL to direct the feedback link
# You can remove this from the footer by making the value blank.
AppConfig[:feedback_url] = "http://archivesspace.org/feedback"

# Allow an unauthenticated user to create an account
AppConfig[:allow_user_registration] = true

# Help Configuration
AppConfig[:help_enabled] = true
AppConfig[:help_url] = "http://docs.archivesspace.org"
AppConfig[:help_topic_prefix] = "/Default_CSH.htm#"


AppConfig[:shared_storage] = proc { File.join(AppConfig[:data_directory], "shared") }

# formerly known as :import_job_path
AppConfig[:job_file_path] = proc { AppConfig.has_key?(:import_job_path) ? AppConfig[:import_job_path] : File.join(AppConfig[:shared_storage], "job_files") }

# this too
AppConfig[:job_poll_seconds] = proc { AppConfig.has_key?(:import_poll_seconds) ? AppConfig[:import_poll_seconds] : 5 }

# and this
AppConfig[:job_timeout_seconds] = proc { AppConfig.has_key?(:import_timeout_seconds) ? AppConfig[:import_timeout_seconds] : 300 }


# By default, only allow jobs to be cancelled if we're running against MySQL (since we can rollback)
AppConfig[:jobs_cancelable] = proc { (AppConfig[:db_url] != AppConfig.demo_db_url).to_s }

AppConfig[:max_location_range] = 1000

# Schema Info check
# ASpace backend will not start if the db's schema_info version is not set
# correctly for this version of ASPACE. This is to ensure that all the
# migrations have run and completed before starting the app. You can override
# this check here. Do so at your own peril.
AppConfig[:ignore_schema_info_check] = false

# To use this, set an OS environment variable of ASPACE_DEMO = true
# This is the configuration variable to point to some demo data for use in testing,
# teaching, etc.
AppConfig[:demo_data_url] = ""

# Expose external ids in the frontend
AppConfig[:show_external_ids] = false

#
# This sets the allowed size of the request/response header that Jetty will accept (
# anything bigger gets a 403 error ). Note if you want to jack this size up,
# you will also have to configure your Nginx/Apache  as well if
# you're using that
AppConfig[:jetty_response_buffer_size_bytes] = 64 * 1024
AppConfig[:jetty_request_buffer_size_bytes] = 64 * 1024

# Container Management Configuration Settings
#
# :container_management_barcode_length defines global and repo-level barcode validations
# (validating on length only).  Barcodes that have either no value, or a value between :min
# and :max, will validate on save.  Set global constraints via :system_default, and use
# the repo_code value for repository-level constraints.  Note that :system_default will
# always inherit down its values when possible.
#
# Example:
# AppConfig[:container_management_barcode_length] = {:system_default => {:min => 5, :max => 10}, 'repo' => {:min => 9, :max => 12}, 'other_repo' => {:min => 9, :max => 9} }

# :container_management_extent_calculator globally defines the behavior of the exent calculator.
# Use :report_volume (true/false) to define whether space should be reported in cubic
# or linear dimensions.
# Use :unit (:feet, :inches, :meters, :centimeters) to define the unit which the calculator
# reports extents in.
# Use :decimal_places to define how many decimal places the calculator should return.
#
# Example:
# AppConfig[:container_management_extent_calculator] = { :report_volume => true, :unit => :feet, :decimal_places => 3 }

# Public User Interface (PUI) Settings
#
# PUI Inheritance
# Define the fields for a record type that are inherited from ancestors
# if they don't have a value in the record itself.
# This is used in common/record_inheritance.rb and was developed to support
# the public UI application.
# Note - any changes to record_inheritance config will require a reindex of pui
# records to take affect. To do this remove files from indexer_pui_state
AppConfig[:record_inheritance] = {
  :archival_object => {
    :inherited_fields => [
                          {
                            :property => 'title',
                            :inherit_directly => true
                          },
                          {
                            :property => 'component_id',
                            :inherit_directly => false
                          },
                          {
                            :property => 'language',
                            :inherit_directly => true
                          },
                          {
                            :property => 'dates',
                            :inherit_directly => true
                          },
                          {
                            :property => 'extents',
                            :inherit_directly => false
                          },
                          {
                            :property => 'linked_agents',
                            :inherit_if => proc {|json| json.select {|j| j['role'] == 'creator'} },
                            :inherit_directly => false
                          },
                          {
                            :property => 'notes',
                            :inherit_if => proc {|json| json.select {|j| j['type'] == 'accessrestrict'} },
                            :inherit_directly => true
                          },
                          {
                            :property => 'notes',
                            :inherit_if => proc {|json| json.select {|j| j['type'] == 'scopecontent'} },
                            :inherit_directly => false
                          },
                          {
                            :property => 'notes',
                            :inherit_if => proc {|json| json.select {|j| j['type'] == 'langmaterial'} },
                            :inherit_directly => false
                          },
                         ]
  }
}

# To enable composite identifiers - added to the merged record in a property _composite_identifier
# The values for :include_level and :identifier_delimiter shown here are the defaults
# If :include_level is set to true then level values (eg Series) will be included in _composite_identifier
# The :identifier_delimiter is used when joining the four part identifier for resources
#AppConfig[:record_inheritance][:archival_object][:composite_identifiers] = {
#  :include_level => false,
#  :identifier_delimiter => ' '
#}

# To configure additional elements to be inherited use this pattern in your config
#AppConfig[:record_inheritance][:archival_object][:inherited_fields] <<
#  {
#    :property => 'linked_agents',
#    :inherit_if => proc {|json| json.select {|j| j['role'] == 'subject'} },
#    :inherit_directly => true
#  }
# ... or use this pattern to add many new elements at once
#AppConfig[:record_inheritance][:archival_object][:inherited_fields].concat(
#  [
#    {
#      :property => 'subjects',
#      :inherit_if => proc {|json|
#        json.select {|j|
#          ! j['_resolved']['terms'].select { |t| t['term_type'] == 'topical'}.empty?
#        }
#      },
#      :inherit_directly => true
#    },
#    {
#      :property => 'external_documents',
#      :inherit_directly => false
#    },
#    {
#      :property => 'rights_statements',
#      :inherit_directly => false
#    },
#    {
#      :property => 'instances',
#      :inherit_directly => false
#    },
#  ])

# If you want to modify any of the default rules, the safest approach is to uncomment
# the entire default record_inheritance config and make your changes.
# For example, to stop scopecontent notes from being inherited into file or item records
# uncomment the entire record_inheritance default config above, and add a skip_if
# clause to the scopecontent rule, like this:
#  {
#    :property => 'notes',
#    :skip_if => proc {|json| ['file', 'item'].include?(json['level']) },
#    :inherit_if => proc {|json| json.select {|j| j['type'] == 'scopecontent'} },
#    :inherit_directly => false
#  },

# PUI General Configurations
# TODO: Clean up configuration options

AppConfig[:pui_search_results_page_size] = 10
AppConfig[:pui_branding_img] = 'archivesspace.small.png'
AppConfig[:pui_block_referrer] = true # patron privacy; blocks full 'referrer' when going outside the domain
AppConfig[:pui_enable_staff_link] = true # attempt to add a link back to the staff interface

# The number of PDFs that can be generated (in the background) at the same time.
#
# PDF generation can be a little memory intensive for large collections, so this is
# set fairly low out of the box.
AppConfig[:pui_max_concurrent_pdfs] = 2
# You can set this to nil or zero to prevent a timeout
AppConfig[:pui_pdf_timeout] = 600

# The following determine which 'tabs' are on the main horizontal menu
AppConfig[:pui_hide] = {}
AppConfig[:pui_hide][:repositories] = false
AppConfig[:pui_hide][:resources] = false
AppConfig[:pui_hide][:digital_objects] = false
AppConfig[:pui_hide][:accessions] = false
AppConfig[:pui_hide][:subjects] = false
AppConfig[:pui_hide][:agents] = false
AppConfig[:pui_hide][:classifications] = false
AppConfig[:pui_hide][:search_tab] = false
# The following determine globally whether the various "badges" appear on the Repository page
# can be overriden at repository level below (e.g.:  AppConfig[:repos][{repo_code}][:hide][:counts] = true
AppConfig[:pui_hide][:resource_badge] = false
AppConfig[:pui_hide][:record_badge] = true # hide by default
AppConfig[:pui_hide][:digital_object_badge] = false
AppConfig[:pui_hide][:accession_badge] = false
AppConfig[:pui_hide][:subject_badge] = false
AppConfig[:pui_hide][:agent_badge] = false
AppConfig[:pui_hide][:classification_badge] = false
AppConfig[:pui_hide][:counts] = false
# The following determines globally whether the 'container inventory' navigation tab/pill is hidden on resource/collection page
AppConfig[:pui_hide][:container_inventory] = false
# Other usage examples:
# Don't display the accession ("unprocessed material") link on the main navigation menu
# AppConfig[:pui_hide][:accessions] = true

# Whether to display linked decaccessions
AppConfig[:pui_display_deaccessions] = true

#The number of characters to truncate before showing the 'Read More' link on notes
AppConfig[:pui_readmore_max_characters] = 450

# Enable / disable PUI resource/archival object page actions
AppConfig[:pui_page_actions_cite] = true
AppConfig[:pui_page_actions_bookmark] = true
AppConfig[:pui_page_actions_request] = true
AppConfig[:pui_page_actions_print] = true

# PUI Request Function (used when AppConfig[:pui_page_actions_request] = true)                            
# the following determine on what kinds of records the request button is displayed
AppConfig[:pui_requests_permitted_for_types] = [:resource, :archival_object, :accession, :digital_object, :digital_object_component]
AppConfig[:pui_requests_permitted_for_containers_only] = false # set to 'true' if you want to disable if there is no top container

# Repository-specific examples.  Replace {repo_code} with your repository code, i.e. 'foo' - note the lower-case
AppConfig[:pui_repos] = {}
# Example:
# AppConfig[:pui_repos]['foo'] = {}
# AppConfig[:pui_repos]['foo'][:requests_permitted_for_types] = [:resource, :archival_object, :accession, :digital_object, :digital_object_component] # for a particular repository, only enable requests for certain record types (Note this configuration will override AppConfig[:pui_requests_permitted_for_types] for the repository)
# AppConfig[:pui_repos]['foo'][:requests_permitted_for_containers_only] = true # for a particular repository ,disable request
# AppConfig[:pui_repos]['foo'][:request_email] = {email address} # the email address to send any repository requests
# AppConfig[:pui_repos]['foo'][:hide] = {}
# AppConfig[:pui_repos]['foo'][:hide][:counts] = true

# PUI email settings (logs emails when disabled)
AppConfig[:pui_email_enabled] = false

# See above AppConfig[:pui_repos][{repo_code}][:request_email] for setting repository email overrides
# 'pui_email_override' for testing, this email will be the to-address for all sent emails
# AppConfig[:pui_email_override] = 'testing@example.com'
# 'pui_request_email_fallback_to_address' the 'to' email address for repositories that don't define their own email
#AppConfig[:pui_request_email_fallback_to_address] = 'testing@example.com'
# 'pui_request_email_fallback_from_address' the 'from' email address for repositories that don't define their own email
#AppConfig[:pui_request_email_fallback_from_address] = 'testing@example.com'

# use the repository record email address for requests (overrides config email)
AppConfig[:pui_request_use_repo_email] = false

# Example sendmail configuration:
# AppConfig[:pui_email_delivery_method] = :sendmail
# AppConfig[:pui_email_sendmail_settings] = {
#   location: '/usr/sbin/sendmail',
#   arguments: '-i'
# }
#AppConfig[:pui_email_perform_deliveries] = true
#AppConfig[:pui_email_raise_delivery_errors] = true
# Example SMTP configuration:
#AppConfig[:pui_email_delivery_method] = :smtp
#AppConfig[:pui_email_smtp_settings] = {
#      address:              'smtp.gmail.com',
#      port:                 587,
#      domain:               'gmail.com',
#      user_name:            '<username>',
#      password:             '<password>',
#      authentication:       'plain',
#      enable_starttls_auto: true,
#}
#AppConfig[:pui_email_perform_deliveries] = true
#AppConfig[:pui_email_raise_delivery_errors] = true

# Add page actions via the configuration
AppConfig[:pui_page_custom_actions] = []
# Examples:
# Javascript action example:
# AppConfig[:pui_page_custom_actions] << {
#   'record_type' => ['resource', 'archival_object'], # the jsonmodel type to show for
#   'label' => 'actions.do_something', # the I18n path for the action button
#   'icon' => 'fa-paw', # the font-awesome icon CSS class
#   'onclick_javascript' => 'alert("do something grand");',
# }
# # Hyperlink action example:
# AppConfig[:pui_page_custom_actions] << {
#   'record_type' => ['resource', 'archival_object'], # the jsonmodel type to show for
#   'label' => 'actions.do_something', # the I18n path for the action button
#   'icon' => 'fa-paw', # the font-awesome icon CSS class
#   'url_proc' => proc {|record| 'http://example.com/aspace?uri='+record.uri},
# }
# # Form-POST action example:
# AppConfig[:pui_page_custom_actions] << {
#   'record_type' => ['resource', 'archival_object'], # the jsonmodel type to show for
#   'label' => 'actions.do_something', # the I18n path for the action button
#   'icon' => 'fa-paw', # the font-awesome icon CSS class
#   # 'post_params_proc' returns a hash of params which populates a form with hidden inputs ('name' => 'value')
#   'post_params_proc' => proc {|record| {'uri' => record.uri, 'display_string' => record.display_string} },
#   # 'url_proc' returns the URL for the form to POST to
#   'url_proc' => proc {|record| 'http://example.com/aspace?uri='+record.uri},
#   # 'form_id' as string to be used as the form's ID
#   'form_id' => 'my_grand_action',
# }
# # ERB action example:
# AppConfig[:pui_page_custom_actions] << {
#   'record_type' => ['resource', 'archival_object'], # the jsonmodel type to show for
#   # 'erb_partial' returns the path to an erb template from which the action will be rendered
#   'erb_partial' => 'shared/my_special_action',
# }<|MERGE_RESOLUTION|>--- conflicted
+++ resolved
@@ -100,13 +100,8 @@
 # Resist the urge to set this to a big number as it will affect performance
 AppConfig[:job_thread_count] = 2
 
-<<<<<<< HEAD
-# OAI configuration options
-=======
-# OAI-PMH Configuration Settings
-#
-AppConfig[:oai_repository_name] = 'ArchivesSpace OAI Provider'
->>>>>>> 7097b68c
+# DEPRECATED: Moved to database in ANW-674
+#AppConfig[:oai_repository_name] = 'ArchivesSpace OAI Provider'
 AppConfig[:oai_proxy_url] = 'http://your-public-oai-url.example.com'
 
 # DEPRECATED 
