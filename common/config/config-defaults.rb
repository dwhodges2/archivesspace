###############################################################################
## This file shows the ArchivesSpace configuration options that are available,
## and the default value for each.
##
## Note that there is no need to uncomment these unless you plan to change the
## value from its default.
###############################################################################

##
## This section contains the most commonly changed ArchivesSpace settings
##

# Set your database name and credentials here.  Example:
# AppConfig[:db_url] = "jdbc:mysql://localhost:3306/archivesspace?user=as&password=as123&useUnicode=true&characterEncoding=UTF-8"
#
AppConfig[:db_url] = proc { AppConfig.demo_db_url }

# Set the maximum number of database connections used by the application.
# Default is derived from the number of indexer threads.
AppConfig[:db_max_connections] = proc { 20 + (AppConfig[:indexer_thread_count] * 2) }

# The ArchivesSpace backend listens on port 8089 by default.  You can set it to
# something else below.
AppConfig[:backend_url] = "http://localhost:8089"

# The ArchivesSpace staff interface listens on port 8080 by default.  You can
# set it to something else below.
AppConfig[:frontend_url] = "http://localhost:8080"

# The ArchivesSpace public interface listens on port 8081 by default.  You can
# set it to something else below.
AppConfig[:public_url] = "http://localhost:8081"

# The ArchivesSpace OAI server listens on port 8082 by default.  You can
# set it to something else below.
AppConfig[:oai_url] = "http://localhost:8082"

# The ArchivesSpace Solr index listens on port 8090 by default.  You can
# set it to something else below.
AppConfig[:solr_url] = "http://localhost:8090"

# The ArchivesSpace indexer listens on port 8091 by default.  You can
# set it to something else below.
AppConfig[:indexer_url] = "http://localhost:8091"

# The ArchivesSpace API documentation listens on port 8888 by default.  You can
# set it to something else below.
AppConfig[:docs_url] = "http://localhost:8888"

# Logging. By default, this will be output on the screen while the archivesspace
# command is running. When running as a daemon/service, this is put into a
# file in logs/archivesspace.out. You can change this file by changing the log
# value to a filepath that archivesspace has write access to.
AppConfig[:frontend_log] = "default"
# Log level for the frontend, values: (everything) debug, info, warn, error, fatal (severe only)
AppConfig[:frontend_log_level] = "debug"
# Log level for the backend, values: (everything) debug, info, warn, error, fatal (severe only)
AppConfig[:backend_log] = "default"
AppConfig[:backend_log_level] = "debug"

AppConfig[:pui_log] = "default"
AppConfig[:pui_log_level] = "debug"

AppConfig[:indexer_log] = "default"
AppConfig[:indexer_log_level] = "debug"


# Set to true to log all SQL statements.  Note that this will have a performance
# impact!
AppConfig[:db_debug_log] = false
# Set to true if you have enabled MySQL binary logging
AppConfig[:mysql_binlog] = false

# By default, Solr backups will run at midnight.  See https://crontab.guru/ for
# information about the schedule syntax.
AppConfig[:solr_backup_schedule] = "0 0 * * *"
AppConfig[:solr_backup_number_to_keep] = 1
AppConfig[:solr_backup_directory] = proc { File.join(AppConfig[:data_directory], "solr_backups") }
# add default solr params, i.e. use AND for search: AppConfig[:solr_params] = { "q.op" => "AND" }
# Another example below sets the boost query value (bq) to boost the relevancy for the query string in the title,
# sets the phrase fields parameter (pf) to boost the relevancy for the title when the query terms are in close proximity to
# each other, and sets the phrase slop (ps) parameter for the pf parameter to indicate how close the proximity should be
#  AppConfig[:solr_params] = {
#      "bq" => proc { "title:\"#{@query_string}\"*" },
#      "pf" => 'title^10',
#      "ps" => 0,
#    }
# For more information about solr parameters, please consult the solr documentation
# here: https://lucene.apache.org/solr/
# Configuring search operator to be AND by default - ANW-427
AppConfig[:solr_params] = { "q.op" => "AND" }

# Set the application's language (see the .yml files in
# https://github.com/archivesspace/archivesspace/tree/master/common/locales for
# a list of available locale codes)
AppConfig[:locale] = :en

# Plug-ins to load. They will load in the order specified
AppConfig[:plugins] = ['local',  'lcnaf']

# The number of concurrent threads available to run background jobs
# Resist the urge to set this to a big number as it will affect performance
AppConfig[:job_thread_count] = 2

AppConfig[:oai_proxy_url] = 'http://your-public-oai-url.example.com'

# DEPRECATED OAI Settings: Moved to database in ANW-674
# NOTE: As of release 2.5.2, these settings should be set in the Staff User interface
# To change these settings, select Manage OAI-PMH Settings from the System menu in the staff interface
# These three settings are at the top of the page in the General Settings section
# These settings will be removed from the config file completely when version 2.6.0 is released
AppConfig[:oai_admin_email] = 'admin@example.com'
AppConfig[:oai_record_prefix] = 'oai:archivesspace'
AppConfig[:oai_repository_name] = 'ArchivesSpace OAI Provider'


# In addition to the sets based on level of description, you can define OAI Sets
# based on repository codes and/or sponsors as follows
#
# AppConfig[:oai_sets] = {
#   'repository_set' => {
#     :repo_codes => ['hello626'],
#     :description => "A set of one or more repositories",
#   },
#
#   'sponsor_set' => {
#     :sponsors => ['The_Sponsor'],
#     :description => "A set of one or more sponsors",
#   },
# }

AppConfig[:oai_ead_options] = {}
# alternate example:  AppConfig[:oai_ead_options] = { :include_daos => true, :use_numbered_c_tags => true }

##
## Other less commonly changed settings are below
##

AppConfig[:default_admin_password] = "admin"

# NOTE: If you run ArchivesSpace using the standard scripts (archivesspace.sh,
# archivesspace.bat or as a Windows service), the value of :data_directory is
# automatically set to be the "data" directory of your ArchivesSpace
# distribution.  You don't need to change this value unless you specifically
# want ArchivesSpace to put its data files elsewhere.
#
AppConfig[:data_directory] = File.join(Dir.home, "ArchivesSpace")

AppConfig[:backup_directory] = proc { File.join(AppConfig[:data_directory], "demo_db_backups") }
AppConfig[:solr_index_directory] = proc { File.join(AppConfig[:data_directory], "solr_index") }
AppConfig[:solr_home_directory] = proc { File.join(AppConfig[:data_directory], "solr_home") }
AppConfig[:solr_indexing_frequency_seconds] = 30
AppConfig[:solr_facet_limit] = 100

AppConfig[:default_page_size] = 10
AppConfig[:max_page_size] = 250

# An option to change the length of the abstracts on the collections overview page
# If your Scope & Contents notes are very long you can increase this to show more
AppConfig[:abstract_note_length] = 500

# A prefix added to cookies used by the application.
#
# Change this if you're running more than one instance of ArchivesSpace on the
# same hostname (i.e. multiple instances on different ports)
AppConfig[:cookie_prefix] = "archivesspace"

# The periodic indexer can run using multiple threads to take advantage of
# multiple CPU cores.
#
# By setting the next two options, you can control how many CPU cores are used,
# and the amount of memory that will be consumed by the indexing process (more
# cores and/or more records per thread means more memory used).
AppConfig[:indexer_records_per_thread] = 25
AppConfig[:indexer_thread_count] = 4
AppConfig[:indexer_solr_timeout_seconds] = 300

# PUI Indexer Settings
AppConfig[:pui_indexer_enabled] = true
AppConfig[:pui_indexing_frequency_seconds] = 30
AppConfig[:pui_indexer_records_per_thread] = 25
AppConfig[:pui_indexer_thread_count] = 1

AppConfig[:index_state_class] = 'IndexState' # set to 'IndexStateS3' for amazon s3
# # store indexer state in amazon s3 (optional)
# # NOTE: s3 charges for read / update requests and the pui indexer is continually
# # writing to state files so you may want to increase pui_indexing_frequency_seconds
# AppConfig[:index_state_s3] = {
#   region: ENV.fetch("AWS_REGION"),
#   aws_access_key_id: ENV.fetch("AWS_ACCESS_KEY_ID"),
#   aws_secret_access_key: ENV.fetch("AWS_SECRET_ACCESS_KEY"),
#   bucket: ENV.fetch("AWS_ASPACE_BUCKET"),
#   prefix: proc { "#{AppConfig[:cookie_prefix]}_" },
# }

AppConfig[:allow_other_unmapped] = false

AppConfig[:db_url_redacted] = proc { AppConfig[:db_url].gsub(/(user|password)=(.*?)(&|$)/, '\1=[REDACTED]\3') }


AppConfig[:demo_db_backup_schedule] = "0 4 * * *"

AppConfig[:allow_unsupported_database] = false
AppConfig[:allow_non_utf8_mysql_database] = false

AppConfig[:demo_db_backup_number_to_keep] = 7

# Proxy URLs
# If you are serving user-facing applications via proxy
# (i.e., another domain or port, or via https, or for a prefix) it is
# recommended that you record those URLs in your configuration
AppConfig[:frontend_proxy_url] = proc { AppConfig[:frontend_url] }
AppConfig[:public_proxy_url] = proc { AppConfig[:public_url] }

# Don't override _prefix or _proxy_prefix unless you know what you're doing
AppConfig[:frontend_proxy_prefix] = proc { "#{URI(AppConfig[:frontend_proxy_url]).path}/".gsub(%r{/+$}, "/") }
AppConfig[:public_proxy_prefix] = proc { "#{URI(AppConfig[:public_proxy_url]).path}/".gsub(%r{/+$}, "/") }

# Setting any of the four keys below to false will prevent the associated
# applications from starting. Temporarily disabling the frontend and public
# UIs and/or the indexer may help users who are running into memory-related
# issues during migration.

AppConfig[:enable_backend] = true
AppConfig[:enable_frontend] = true
AppConfig[:enable_public] = true
AppConfig[:enable_solr] = true
AppConfig[:enable_indexer] = true
AppConfig[:enable_docs] = true
AppConfig[:enable_oai] = true

# Some use cases want the ability to shutdown the Jetty service using Jetty's
# ShutdownHandler, which allows a POST request to a specific URI to signal
# server shutdown. The prefix for this URI path is set to /xkcd to reduce the
# possibility of a collision in the path configuration. So, full path would be
# /xkcd/shutdown?token={randomly generated password}
# The launcher creates a password to use this, which is stored
# in the data directory. This is not turned on by default.
#
AppConfig[:use_jetty_shutdown_handler] = false
AppConfig[:jetty_shutdown_path] = "/xkcd"


# If you have multiple instances of the backend running behind a load
# balancer, list the URL of each backend instance here.  This is used by the
# real-time indexing, which needs to connect directly to each running
# instance.
#
# By default we assume you're not using a load balancer, so we just connect
# to the regular backend URL.
#
AppConfig[:backend_instance_urls] = proc { [AppConfig[:backend_url]] }

AppConfig[:frontend_theme] = "default"
AppConfig[:public_theme] = "default"

# Sessions marked as expirable will timeout after this number of seconds of inactivity
AppConfig[:session_expire_after_seconds] = 3600

# Sessions marked as non-expirable will eventually expire too, but after a longer period.
AppConfig[:session_nonexpirable_force_expire_after_seconds] = 604800

AppConfig[:search_username] = "search_indexer"

AppConfig[:public_username] = "public_anonymous"

AppConfig[:staff_username] = "staff_system"

AppConfig[:authentication_sources] = []

AppConfig[:realtime_index_backlog_ms] = 60000

AppConfig[:notifications_backlog_ms] = 60000
AppConfig[:notifications_poll_frequency_ms] = 1000

AppConfig[:max_usernames_per_source] = 50

AppConfig[:demodb_snapshot_flag] = proc { File.join(AppConfig[:data_directory], "create_demodb_snapshot.txt") }

# Report Configuration
# :report_page_layout uses valid values for the  CSS3 @page directive's
# size property: http://www.w3.org/TR/css3-page/#page-size-prop
AppConfig[:report_page_layout] = "letter"
AppConfig[:report_pdf_font_paths] = proc { ["#{AppConfig[:backend_url]}/reports/static/fonts/dejavu/DejaVuSans.ttf"] }
AppConfig[:report_pdf_font_family] = "\"DejaVu Sans\", sans-serif"

# Path to system Java -- required when creating PDFs on Windows
AppConfig[:path_to_java] = "java"

# By default, the plugins directory will be in your ASpace Home.
# If you want to override that, update this with an absolute
# path
AppConfig[:plugins_directory] = "plugins"

# URL to direct the feedback link
# You can remove this from the footer by making the value blank.
AppConfig[:feedback_url] = "http://archivesspace.org/feedback"

# Allow an unauthenticated user to create an account
AppConfig[:allow_user_registration] = true

# Help Configuration
AppConfig[:help_enabled] = true
AppConfig[:help_url] = "http://docs.archivesspace.org"
AppConfig[:help_topic_prefix] = "/Default_CSH.htm#"


AppConfig[:shared_storage] = proc { File.join(AppConfig[:data_directory], "shared") }

# formerly known as :import_job_path
AppConfig[:job_file_path] = proc { AppConfig.has_key?(:import_job_path) ? AppConfig[:import_job_path] : File.join(AppConfig[:shared_storage], "job_files") }

# this too
AppConfig[:job_poll_seconds] = proc { AppConfig.has_key?(:import_poll_seconds) ? AppConfig[:import_poll_seconds] : 5 }

# and this
AppConfig[:job_timeout_seconds] = proc { AppConfig.has_key?(:import_timeout_seconds) ? AppConfig[:import_timeout_seconds] : 300 }


# By default, only allow jobs to be cancelled if we're running against MySQL (since we can rollback)
AppConfig[:jobs_cancelable] = proc { (AppConfig[:db_url] != AppConfig.demo_db_url).to_s }

AppConfig[:max_location_range] = 1000

# Schema Info check
# ASpace backend will not start if the db's schema_info version is not set
# correctly for this version of ASPACE. This is to ensure that all the
# migrations have run and completed before starting the app. You can override
# this check here. Do so at your own peril.
AppConfig[:ignore_schema_info_check] = false

# To use this, set an OS environment variable of ASPACE_DEMO = true
# This is the configuration variable to point to some demo data for use in testing,
# teaching, etc.
AppConfig[:demo_data_url] = ""

# Expose external ids in the frontend
AppConfig[:show_external_ids] = false

#
# This sets the allowed size of the request/response header that Jetty will accept (
# anything bigger gets a 403 error ). Note if you want to jack this size up,
# you will also have to configure your Nginx/Apache  as well if
# you're using that
AppConfig[:jetty_response_buffer_size_bytes] = 64 * 1024
AppConfig[:jetty_request_buffer_size_bytes] = 64 * 1024

# Container Management Configuration Settings
#
# :container_management_barcode_length defines global and repo-level barcode validations
# (validating on length only).  Barcodes that have either no value, or a value between :min
# and :max, will validate on save.  Set global constraints via :system_default, and use
# the repo_code value for repository-level constraints.  Note that :system_default will
# always inherit down its values when possible.
#
# Example:
# AppConfig[:container_management_barcode_length] = {:system_default => {:min => 5, :max => 10}, 'repo' => {:min => 9, :max => 12}, 'other_repo' => {:min => 9, :max => 9} }

# :container_management_extent_calculator globally defines the behavior of the exent calculator.
# Use :report_volume (true/false) to define whether space should be reported in cubic
# or linear dimensions.
# Use :unit (:feet, :inches, :meters, :centimeters) to define the unit which the calculator
# reports extents in.
# Use :decimal_places to define how many decimal places the calculator should return.
#
# Example:
# AppConfig[:container_management_extent_calculator] = { :report_volume => true, :unit => :feet, :decimal_places => 3 }

# Public User Interface (PUI) Settings
#
# PUI Inheritance
# Define the fields for a record type that are inherited from ancestors
# if they don't have a value in the record itself.
# This is used in common/record_inheritance.rb and was developed to support
# the public UI application.
# Note - any changes to record_inheritance config will require a reindex of pui
# records to take affect. To do this remove files from indexer_pui_state
AppConfig[:record_inheritance] = {
  :archival_object => {
    :inherited_fields => [
                          {
                            :property => 'title',
                            :inherit_directly => true
                          },
                          {
                            :property => 'component_id',
                            :inherit_directly => false
                          },
                          {
                            :property => 'lang_materials',
                            :inherit_directly => false
                          },
                          {
                            :property => 'dates',
                            :inherit_directly => true
                          },
                          {
                            :property => 'extents',
                            :inherit_directly => false
                          },
                          {
                            :property => 'linked_agents',
                            :inherit_if => proc {|json| json.select {|j| j['role'] == 'creator'} },
                            :inherit_directly => false
                          },
                          {
                            :property => 'notes',
                            :inherit_if => proc {|json| json.select {|j| j['type'] == 'accessrestrict'} },
                            :inherit_directly => true
                          },
                          {
                            :property => 'notes',
                            :inherit_if => proc {|json| json.select {|j| j['type'] == 'scopecontent'} },
                            :inherit_directly => false
                          },
                          {
                            :property => 'notes',
                            :inherit_if => proc {|json| json.select {|j| j['type'] == 'langmaterial'} },
                            :inherit_directly => false
                          },
                         ]
  }
}

# To enable composite identifiers - added to the merged record in a property _composite_identifier
# The values for :include_level and :identifier_delimiter shown here are the defaults
# If :include_level is set to true then level values (eg Series) will be included in _composite_identifier
# The :identifier_delimiter is used when joining the four part identifier for resources
#AppConfig[:record_inheritance][:archival_object][:composite_identifiers] = {
#  :include_level => false,
#  :identifier_delimiter => ' '
#}

# To configure additional elements to be inherited use this pattern in your config
#AppConfig[:record_inheritance][:archival_object][:inherited_fields] <<
#  {
#    :property => 'linked_agents',
#    :inherit_if => proc {|json| json.select {|j| j['role'] == 'subject'} },
#    :inherit_directly => true
#  }
# ... or use this pattern to add many new elements at once
#AppConfig[:record_inheritance][:archival_object][:inherited_fields].concat(
#  [
#    {
#      :property => 'subjects',
#      :inherit_if => proc {|json|
#        json.select {|j|
#          ! j['_resolved']['terms'].select { |t| t['term_type'] == 'topical'}.empty?
#        }
#      },
#      :inherit_directly => true
#    },
#    {
#      :property => 'external_documents',
#      :inherit_directly => false
#    },
#    {
#      :property => 'rights_statements',
#      :inherit_directly => false
#    },
#    {
#      :property => 'instances',
#      :inherit_directly => false
#    },
#  ])

# If you want to modify any of the default rules, the safest approach is to uncomment
# the entire default record_inheritance config and make your changes.
# For example, to stop scopecontent notes from being inherited into file or item records
# uncomment the entire record_inheritance default config above, and add a skip_if
# clause to the scopecontent rule, like this:
#  {
#    :property => 'notes',
#    :skip_if => proc {|json| ['file', 'item'].include?(json['level']) },
#    :inherit_if => proc {|json| json.select {|j| j['type'] == 'scopecontent'} },
#    :inherit_directly => false
#  },

# PUI General Configurations
# TODO: Clean up configuration options

AppConfig[:pui_search_results_page_size] = 10
AppConfig[:pui_branding_img] = 'archivesspace.small.png'
AppConfig[:pui_block_referrer] = true # patron privacy; blocks full 'referrer' when going outside the domain

# The number of PDFs that can be generated (in the background) at the same time.
#
# PDF generation can be a little memory intensive for large collections, so this is
# set fairly low out of the box.
AppConfig[:pui_max_concurrent_pdfs] = 2
# You can set this to nil or zero to prevent a timeout
AppConfig[:pui_pdf_timeout] = 600

# The following determine which 'tabs' are on the main horizontal menu
AppConfig[:pui_hide] = {}
AppConfig[:pui_hide][:repositories] = false
AppConfig[:pui_hide][:resources] = false
AppConfig[:pui_hide][:digital_objects] = false
AppConfig[:pui_hide][:accessions] = false
AppConfig[:pui_hide][:subjects] = false
AppConfig[:pui_hide][:agents] = false
AppConfig[:pui_hide][:classifications] = false
AppConfig[:pui_hide][:search_tab] = false
# The following determine globally whether the various "badges" appear on the Repository page
# can be overriden at repository level below (e.g.:  AppConfig[:pui_repos][{repo_code}][:hide][:counts] = true
AppConfig[:pui_hide][:resource_badge] = false
AppConfig[:pui_hide][:record_badge] = true # hide by default
AppConfig[:pui_hide][:digital_object_badge] = false
AppConfig[:pui_hide][:accession_badge] = false
AppConfig[:pui_hide][:subject_badge] = false
AppConfig[:pui_hide][:agent_badge] = false
AppConfig[:pui_hide][:classification_badge] = false
AppConfig[:pui_hide][:counts] = false
# The following determines globally whether the 'container inventory' navigation tab/pill is hidden on resource/collection page
AppConfig[:pui_hide][:container_inventory] = false

# Whether to display linked decaccessions
AppConfig[:pui_display_deaccessions] = true

#The number of characters to truncate before showing the 'Read More' link on notes
AppConfig[:pui_readmore_max_characters] = 450

# Enable / disable PUI resource/archival object page actions
AppConfig[:pui_page_actions_cite] = true
AppConfig[:pui_page_actions_bookmark] = true
AppConfig[:pui_page_actions_request] = true
AppConfig[:pui_page_actions_print] = true
AppConfig[:pui_enable_staff_link] = true # when a user is authenticated, add a link back to the staff interface from the specified record

# PUI Request Function (used when AppConfig[:pui_page_actions_request] = true)
# the following determine on what kinds of records the request button is displayed
AppConfig[:pui_requests_permitted_for_types] = [:resource, :archival_object, :accession, :digital_object, :digital_object_component]
AppConfig[:pui_requests_permitted_for_containers_only] = false # set to 'true' if you want to disable if there is no top container

# Repository-specific examples.  Replace {repo_code} with your repository code, i.e. 'foo' - note the lower-case
AppConfig[:pui_repos] = {}
# Example:
# AppConfig[:pui_repos]['foo'] = {}
# AppConfig[:pui_repos]['foo'][:requests_permitted_for_types] = [:resource, :archival_object, :accession, :digital_object, :digital_object_component] # for a particular repository, only enable requests for certain record types (Note this configuration will override AppConfig[:pui_requests_permitted_for_types] for the repository)
# AppConfig[:pui_repos]['foo'][:requests_permitted_for_containers_only] = true # for a particular repository ,disable request
# AppConfig[:pui_repos]['foo'][:request_email] = {email address} # the email address to send any repository requests
# AppConfig[:pui_repos]['foo'][:hide] = {}
# AppConfig[:pui_repos]['foo'][:hide][:counts] = true

# PUI email settings (logs emails when disabled)
AppConfig[:pui_email_enabled] = false

# See above AppConfig[:pui_repos][{repo_code}][:request_email] for setting repository email overrides
# 'pui_email_override' for testing, this email will be the to-address for all sent emails
# AppConfig[:pui_email_override] = 'testing@example.com'
# 'pui_request_email_fallback_to_address' the 'to' email address for repositories that don't define their own email
#AppConfig[:pui_request_email_fallback_to_address] = 'testing@example.com'
# 'pui_request_email_fallback_from_address' the 'from' email address for repositories that don't define their own email
#AppConfig[:pui_request_email_fallback_from_address] = 'testing@example.com'

# use the repository record email address for requests (overrides config email)
AppConfig[:pui_request_use_repo_email] = false

# Example sendmail configuration:
# AppConfig[:pui_email_delivery_method] = :sendmail
# AppConfig[:pui_email_sendmail_settings] = {
#   location: '/usr/sbin/sendmail',
#   arguments: '-i'
# }
#AppConfig[:pui_email_perform_deliveries] = true
#AppConfig[:pui_email_raise_delivery_errors] = true
# Example SMTP configuration:
#AppConfig[:pui_email_delivery_method] = :smtp
#AppConfig[:pui_email_smtp_settings] = {
#      address:              'smtp.gmail.com',
#      port:                 587,
#      domain:               'gmail.com',
#      user_name:            '<username>',
#      password:             '<password>',
#      authentication:       'plain',
#      enable_starttls_auto: true,
#}
#AppConfig[:pui_email_perform_deliveries] = true
#AppConfig[:pui_email_raise_delivery_errors] = true

# Add page actions via the configuration
AppConfig[:pui_page_custom_actions] = []
# Examples:
# Javascript action example:
# AppConfig[:pui_page_custom_actions] << {
#   'record_type' => ['resource', 'archival_object'], # the jsonmodel type to show for
#   'label' => 'actions.do_something', # the I18n path for the action button
#   'icon' => 'fa-paw', # the font-awesome icon CSS class
#   'onclick_javascript' => 'alert("do something grand");',
# }
# # Hyperlink action example:
# AppConfig[:pui_page_custom_actions] << {
#   'record_type' => ['resource', 'archival_object'], # the jsonmodel type to show for
#   'label' => 'actions.do_something', # the I18n path for the action button
#   'icon' => 'fa-paw', # the font-awesome icon CSS class
#   'url_proc' => proc {|record| 'http://example.com/aspace?uri='+record.uri},
# }
# # Form-POST action example:
# AppConfig[:pui_page_custom_actions] << {
#   'record_type' => ['resource', 'archival_object'], # the jsonmodel type to show for
#   'label' => 'actions.do_something', # the I18n path for the action button
#   'icon' => 'fa-paw', # the font-awesome icon CSS class
#   # 'post_params_proc' returns a hash of params which populates a form with hidden inputs ('name' => 'value')
#   'post_params_proc' => proc {|record| {'uri' => record.uri, 'display_string' => record.display_string} },
#   # 'url_proc' returns the URL for the form to POST to
#   'url_proc' => proc {|record| 'http://example.com/aspace?uri='+record.uri},
#   # 'form_id' as string to be used as the form's ID
#   'form_id' => 'my_grand_action',
# }
# # ERB action example:
# AppConfig[:pui_page_custom_actions] << {
#   'record_type' => ['resource', 'archival_object'], # the jsonmodel type to show for
#   # 'erb_partial' returns the path to an erb template from which the action will be rendered
#   'erb_partial' => 'shared/my_special_action',
# }

# For Accessions browse set if accession date year filter values should be sorted ascending rather than descending (default)
AppConfig[:sort_accession_date_filter_asc] = false

# Human-Readable URLs options
# use_human_readable_urls: determines whether fields and options related to human-readable URLs appear in the staff interface

# Changing this option will not remove or clear any slugs that exist currently.
# This setting only affects links that are displayed. URLs that point to valid slugs will still work.
# WARNING: Changing this setting may require an index rebuild for changes to take effect.

AppConfig[:use_human_readable_urls] = false

# Use the repository in human-readable URLs
# Warning: setting repo_name_in_slugs to true when it has previously been set to false will break links, unless all slugs are regenerated.
AppConfig[:repo_name_in_slugs] = false

# Autogenerate slugs based on IDs. If this is set to false, then slugs will autogenerate based on name or title.
AppConfig[:auto_generate_slugs_with_id] = false

# For Resources: if this option and auto_generate_slugs_with_id are both enabled, then slugs for Resources will be generated with EADID instead of the identifier.
AppConfig[:generate_resource_slugs_with_eadid] = false

<<<<<<< HEAD
# For archival objects: if this option and auto_generate_slugs_with_id are both enabled, then slugs for archival resources will be generated with Component Unique Identifier instead of the identifier.
AppConfig[:generate_archival_object_slugs_with_cuid] = false

# For Accessions browse set if accession date year filter values should be sorted ascending rather than descending (default)
AppConfig[:sort_accession_date_filter_asc] = false

# Use to specify the maximum number of columns to display when searching or browsing
AppConfig[:max_search_columns] = 5

# Determines if the subject source is shown along with the subject heading in records' subject listings
# This can help differentiate between subjects with the same heading
AppConfig[:show_source_in_subject_listing] = false

# ARKs configuration options
# determines whether fields and options related to ARKs appear in the staff interface
AppConfig[:arks_enabled] = false
                            
# NAAN value to use in ARK URLs.
# Should be set to institutional NAAN, or any other value valid in URLs.
AppConfig[:ark_naan] = "f00001"

# URL prefix to use in ARK URLs.
# In most cases this will be the same as the PUI URL.
AppConfig[:ark_url_prefix] = proc { AppConfig[:public_proxy_url] }
=======
# Use to specify the maximum number of columns to display when searching or browsing
AppConfig[:max_search_columns] = 5
>>>>>>> add option for how many columns to show<|MERGE_RESOLUTION|>--- conflicted
+++ resolved
@@ -636,7 +636,6 @@
 # For Resources: if this option and auto_generate_slugs_with_id are both enabled, then slugs for Resources will be generated with EADID instead of the identifier.
 AppConfig[:generate_resource_slugs_with_eadid] = false
 
-<<<<<<< HEAD
 # For archival objects: if this option and auto_generate_slugs_with_id are both enabled, then slugs for archival resources will be generated with Component Unique Identifier instead of the identifier.
 AppConfig[:generate_archival_object_slugs_with_cuid] = false
 
@@ -653,7 +652,7 @@
 # ARKs configuration options
 # determines whether fields and options related to ARKs appear in the staff interface
 AppConfig[:arks_enabled] = false
-                            
+
 # NAAN value to use in ARK URLs.
 # Should be set to institutional NAAN, or any other value valid in URLs.
 AppConfig[:ark_naan] = "f00001"
@@ -661,7 +660,6 @@
 # URL prefix to use in ARK URLs.
 # In most cases this will be the same as the PUI URL.
 AppConfig[:ark_url_prefix] = proc { AppConfig[:public_proxy_url] }
-=======
+
 # Use to specify the maximum number of columns to display when searching or browsing
-AppConfig[:max_search_columns] = 5
->>>>>>> add option for how many columns to show+AppConfig[:max_search_columns] = 5