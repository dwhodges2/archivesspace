--- conflicted
+++ resolved
@@ -40,12 +40,9 @@
 end
 
 group :development, :test do
-<<<<<<< HEAD
   gem 'pry-debugger-jruby'
-=======
   gem 'pry-rails'
   gem 'pry-nav'
->>>>>>> 218fe5b1
 end
 
 gem "mizuno", "0.6.11"
