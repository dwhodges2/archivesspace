--- conflicted
+++ resolved
@@ -347,15 +347,11 @@
     begin
       JSONModel(:resource).from_hash({"title" => "New Resource",
                                        "id_0" => "ABCD",
-<<<<<<< HEAD
                                        "lang_materials" => [{"language_and_script" =>
                                                       {"language" => "eng",
                                                       "script" => "Latn"}}],
-=======
-                                       "language" => "eng",
                                        "finding_aid_language" => "eng",
                                        "finding_aid_script" => "Latn",
->>>>>>> dd401c36
                                        "dates" => [{"jsonmodel_type" => "date",
                                                       "expression" => "1666",
                                                      "date_type" => "single",
@@ -518,7 +514,7 @@
     obj = JSONModel(:coolschema).from_hash(hash)
 
     hash = obj.to_hash_with_translated_enums(['linked_agent_role'])
-    
+
     expect(hash['linked_agents'].first['role']).to eq("Creator");
   end
 
