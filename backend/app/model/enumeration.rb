--- conflicted
+++ resolved
@@ -145,22 +145,15 @@
 
     jsons.zip(objs).each do |json, obj|
 
-<<<<<<< HEAD
-      json['values'] = values.map {|v| v[:value]}
-      json['readonly_values'] = values.map {|v| v[:value] if (v[:readonly] != 0)}.compact
-    
-      # this tells us where the enum is used.
-      json["relationships"] = obj.dependants.collect { |d| d.first[:property] }.uniq
-      
-=======
       # we're keeping the values as just the not suppressed values.
       # enumeration_values are only needed in situations where we are
       # editing/updating the lists. 
       json['values'] = obj.enumeration_value.map {|v| v[:value] unless v[:suppressed] == 1  }
       json['readonly_values'] = obj.enumeration_value.map {|v| v[:value] if ( v[:readonly] != 0 && v[:suppressed] != 1  )}.compact
       json['enumeration_values'] =  EnumerationValue.sequel_to_jsonmodel(obj.enumeration_value) 
+      # this tells us where the enum is used.
+      json["relationships"] = obj.dependants.collect { |d| d.first[:property] }.uniq
 
->>>>>>> 23c4000a
       if obj.default_value
         json['default_value'] = EnumerationValue[:id => obj.default_value][:value]
       end
